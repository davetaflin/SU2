--- conflicted
+++ resolved
@@ -605,13 +605,8 @@
     Jones_tc           = TestCase('jones_turbocharger')
     Jones_tc.cfg_dir   = "turbomachinery/APU_turbocharger"
     Jones_tc.cfg_file  = "Jones.cfg"
-<<<<<<< HEAD
-    Jones_tc.test_iter = 29
-    Jones_tc.test_vals = [-5.565531, -0.203764, 92.042560, 3.583529] #last 4 columns
-=======
     Jones_tc.test_iter = 5
     Jones_tc.test_vals = [-5.304569, 0.419188, 80.085880, 1.034776] #last 4 columns
->>>>>>> bd1a355e
     Jones_tc.su2_exec  = "SU2_CFD"
     Jones_tc.timeout   = 1600
     Jones_tc.tol       = 0.00001
@@ -621,13 +616,8 @@
     Jones_tc_rst           = TestCase('jones_turbocharger_restart')
     Jones_tc_rst.cfg_dir   = "turbomachinery/APU_turbocharger"
     Jones_tc_rst.cfg_file  = "Jones_rst.cfg"
-<<<<<<< HEAD
-    Jones_tc_rst.test_iter = 30
-    Jones_tc_rst.test_vals = [-3.946747, -0.763360, 82.779370, 13.738980] #last 4 columns
-=======
     Jones_tc_rst.test_iter = 5
     Jones_tc_rst.test_vals = [-4.422871, -1.618084, 82.250580, 2.791307] #last 4 columns
->>>>>>> bd1a355e
     Jones_tc_rst.su2_exec  = "SU2_CFD"
     Jones_tc_rst.timeout   = 1600
     Jones_tc_rst.tol       = 0.00001
@@ -637,13 +627,8 @@
     axial_stage2D           = TestCase('axial_stage2D')
     axial_stage2D.cfg_dir   = "turbomachinery/axial_stage_2D"
     axial_stage2D.cfg_file  = "Axial_stage2D.cfg"
-<<<<<<< HEAD
-    axial_stage2D.test_iter = 100
-    axial_stage2D.test_vals = [-1.537311, 6.552745, 75.589800, 10.987640] #last 4 columns
-=======
     axial_stage2D.test_iter = 20
     axial_stage2D.test_vals = [-1.837052, 5.787278, 73.679940, 0.888933] #last 4 columns
->>>>>>> bd1a355e
     axial_stage2D.su2_exec  = "SU2_CFD"
     axial_stage2D.timeout   = 1600
     axial_stage2D.tol       = 0.00001
@@ -653,13 +638,8 @@
     transonic_stator           = TestCase('transonic_stator')
     transonic_stator.cfg_dir   = "turbomachinery/transonic_stator_2D"
     transonic_stator.cfg_file  = "transonic_stator.cfg"
-<<<<<<< HEAD
-    transonic_stator.test_iter = 100
-    transonic_stator.test_vals = [ -0.076402, 4.590077, 8.305280, 4.480390] #last 4 columns
-=======
     transonic_stator.test_iter = 20
     transonic_stator.test_vals = [-1.111211, 6.120416, 67.101490, 0.070037] #last 4 columns
->>>>>>> bd1a355e
     transonic_stator.su2_exec  = "SU2_CFD"
     transonic_stator.timeout   = 1600
     transonic_stator.tol       = 0.00001
@@ -669,13 +649,8 @@
     transonic_stator_rst           = TestCase('transonic_stator_restart')
     transonic_stator_rst.cfg_dir   = "turbomachinery/transonic_stator_2D"
     transonic_stator_rst.cfg_file  = "transonic_stator_rst.cfg"
-<<<<<<< HEAD
-    transonic_stator_rst.test_iter = 300
-    transonic_stator_rst.test_vals = [-0.685109, 4.592324, 6.245881e+00, 2.402758] #last 4 columns
-=======
     transonic_stator_rst.test_iter = 20
     transonic_stator_rst.test_vals = [-0.487105, 4.460638, 6.456525, 0.004009] #last 4 columns
->>>>>>> bd1a355e
     transonic_stator_rst.su2_exec  = "SU2_CFD"
     transonic_stator_rst.timeout   = 1600
     transonic_stator_rst.tol       = 0.00001
