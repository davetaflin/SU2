--- conflicted
+++ resolved
@@ -46,7 +46,6 @@
 # You should have received a copy of the GNU Lesser General Public
 # License along with SU2. If not, see <http://www.gnu.org/licenses/>.
 #
-<<<<<<< HEAD
 # Created: 		10/26/12
 # Last updated: 	05/18/15
 #
@@ -59,9 +58,6 @@
 # SU2_FSI integration added by Ruben Sanchez, 5/18/2015
 #
 ######################################################################################
-=======
-################################################################################
->>>>>>> 1db10bc7
 VPATH = @srcdir@
 pkgdatadir = $(datadir)/@PACKAGE@
 pkgincludedir = $(includedir)/@PACKAGE@
@@ -82,17 +78,12 @@
 build_triplet = @build@
 host_triplet = @host@
 target_triplet = @target@
-<<<<<<< HEAD
-@BUILD_CFD_TRUE@am__append_1 = SU2_CFD/obj
-@BUILD_FSI_TRUE@am__append_2 = SU2_FSI/obj
-=======
 
 # Install the SU2 Python scripts to the proper location
 @BUILD_NORMAL_TRUE@am__append_1 = SU2_PY
 
 # Build each of the SU2 C++ modules
 @BUILD_CFD_TRUE@am__append_2 = SU2_CFD/obj
->>>>>>> 1db10bc7
 @BUILD_DOT_TRUE@am__append_3 = SU2_DOT/obj
 @BUILD_MSH_TRUE@am__append_4 = SU2_MSH/obj
 @BUILD_DEF_TRUE@am__append_5 = SU2_DEF/obj
