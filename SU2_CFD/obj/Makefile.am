################################################################################
#
# \file Makefile.am
# \brief Makefile for SU2_CFD
# \author M. Colonno, T. Economon, F. Palacios
# \version 6.1.0 "Falcon"
#
# The current SU2 release has been coordinated by the
# SU2 International Developers Society <www.su2devsociety.org>
# with selected contributions from the open-source community.
#
# The main research teams contributing to the current release are:
#  - Prof. Juan J. Alonso's group at Stanford University.
#  - Prof. Piero Colonna's group at Delft University of Technology.
#  - Prof. Nicolas R. Gauger's group at Kaiserslautern University of Technology.
#  - Prof. Alberto Guardone's group at Polytechnic University of Milan.
#  - Prof. Rafael Palacios' group at Imperial College London.
#  - Prof. Vincent Terrapon's group at the University of Liege.
#  - Prof. Edwin van der Weide's group at the University of Twente.
#  - Lab. of New Concepts in Aeronautics at Tech. Institute of Aeronautics.
#
# Copyright 2012-2018, Francisco D. Palacios, Thomas D. Economon,
#                      Tim Albring, and the SU2 contributors.
#
# SU2 is free software; you can redistribute it and/or
# modify it under the terms of the GNU Lesser General Public
# License as published by the Free Software Foundation; either
# version 2.1 of the License, or (at your option) any later version.
#
# SU2 is distributed in the hope that it will be useful,
# but WITHOUT ANY WARRANTY; without even the implied warranty of
# MERCHANTABILITY or FITNESS FOR A PARTICULAR PURPOSE. See the GNU
# Lesser General Public License for more details.
#
# You should have received a copy of the GNU Lesser General Public
# License along with SU2. If not, see <http://www.gnu.org/licenses/>.
#
################################################################################

AUTOMAKE_OPTIONS = subdir-objects
ACLOCAL_AMFLAGS = ${ACLOCAL_FLAGS}

bin_PROGRAMS =

if BUILD_NORMAL
bin_PROGRAMS += ../bin/SU2_CFD
endif

if BUILD_DIRECTDIFF
bin_PROGRAMS += ../bin/SU2_CFD_DIRECTDIFF
endif

if BUILD_REVERSE
bin_PROGRAMS += ../bin/SU2_CFD_AD
endif

noinst_LIBRARIES= 

if BUILD_NORMAL
noinst_LIBRARIES+= libSU2Core.a
endif

libSU2Core_sources = \
  ../include/data_manufactured_solutions.hpp \
  ../include/definition_structure.hpp \
  ../include/fluid_model.hpp \
  ../include/fluid_model.inl \
  ../include/integration_structure.hpp \
  ../include/integration_structure.inl \
  ../include/driver_structure.hpp \
  ../include/iteration_structure.hpp \
  ../include/numerics_structure.hpp \
  ../include/numerics_structure.inl \
  ../include/output_structure.hpp \
  ../include/output_structure.inl \
<<<<<<< HEAD
  ../include/checkpointing.hpp \
=======
  ../include/sgs_model.hpp \
  ../include/sgs_model.inl \
>>>>>>> 4ad13b34
  ../include/solver_structure.hpp \
  ../include/solver_structure.inl \
  ../include/SU2_CFD.hpp \
  ../include/task_definition.hpp \
  ../include/task_definition.inl \
  ../include/transport_model.hpp \
  ../include/transport_model.inl \
  ../include/variable_structure.hpp \
  ../include/variable_structure.inl \
  ../include/transfer_structure.hpp \
  ../include/transfer_structure.inl \
  ../src/data_manufactured_solutions.cpp \
  ../src/definition_structure.cpp \
  ../src/fluid_model.cpp \
  ../src/fluid_model_pig.cpp \
  ../src/fluid_model_pvdw.cpp \
  ../src/fluid_model_ppr.cpp \
  ../src/fluid_model_inc.cpp \
  ../src/integration_structure.cpp \
  ../src/integration_time.cpp \
  ../src/driver_structure.cpp \
  ../src/driver_structure_checkpointing.cpp \
  ../src/iteration_structure.cpp \
  ../src/numerics_adjoint_mean.cpp \
  ../src/numerics_adjoint_turbulent.cpp \
  ../src/numerics_direct_heat.cpp \
  ../src/numerics_direct_mean.cpp \
  ../src/numerics_direct_mean_inc.cpp \
  ../src/numerics_direct_transition.cpp \
  ../src/numerics_direct_turbulent.cpp \
  ../src/numerics_direct_elasticity_nonlinear.cpp \
  ../src/numerics_direct_elasticity_linear.cpp \
  ../src/numerics_direct_elasticity.cpp \
  ../src/numerics_structure.cpp \
  ../src/numerics_template.cpp \
  ../src/output_cgns.cpp \
  ../src/output_structure.cpp \
  ../src/output_physics.cpp \
  ../src/output_tecplot.cpp \
  ../src/output_fieldview.cpp \
  ../src/output_su2.cpp \
  ../src/output_paraview.cpp \
  ../src/python_wrapper_structure.cpp \
  ../src/checkpointing.cpp \
  ../src/solver_adjoint_mean.cpp \
  ../src/solver_adjoint_turbulent.cpp \
  ../src/solver_adjoint_discrete.cpp \
  ../src/solver_adjoint_elasticity.cpp \
  ../src/solver_direct_heat.cpp \
  ../src/solver_direct_mean.cpp \
  ../src/solver_direct_mean_fem.cpp \
  ../src/solver_direct_mean_inc.cpp \
  ../src/solver_direct_transition.cpp \
  ../src/solver_direct_turbulent.cpp \
  ../src/solver_direct_elasticity.cpp \
  ../src/solver_structure.cpp \
  ../src/solver_template.cpp \
  ../src/transfer_physics.cpp \
  ../src/transfer_structure.cpp \
  ../src/transport_model.cpp \
  ../src/variable_adjoint_mean.cpp \
  ../src/variable_adjoint_turbulent.cpp \
  ../src/variable_adjoint_discrete.cpp \
  ../src/variable_adjoint_elasticity.cpp \
  ../src/variable_direct_heat.cpp \
  ../src/variable_direct_mean.cpp \
  ../src/variable_direct_mean_inc.cpp \
  ../src/variable_direct_transition.cpp \
  ../src/variable_direct_turbulent.cpp \
  ../src/variable_direct_elasticity.cpp \
  ../src/variable_structure.cpp \
  ../src/variable_template.cpp

su2_cfd_sources = \
  ../include/SU2_CFD.hpp \
  ../src/SU2_CFD.cpp

libSU2Core_cxx_flags = -fPIC
libSU2Core_libadd = 

su2_cfd_cxx_flags =
su2_cfd_ldadd =

# always link to built dependencies from ./externals
su2_cfd_cxx_flags += @su2_externals_INCLUDES@
su2_cfd_ldadd += @su2_externals_LIBS@
su2_cfd_ldadd += @su2_externals_LIBPTHREAD@
libSU2Core_cxx_flags += @su2_externals_INCLUDES@

# if BUILD_MUTATIONPP
su2_cfd_cxx_flags += @MUTATIONPP_CXX@
su2_cfd_ldadd += @MUTATIONPP_LD@
# endif

if BUILD_NORMAL
libSU2Core_a_SOURCES = $(libSU2Core_sources)
libSU2Core_a_CXXFLAGS = $(libSU2Core_cxx_flags)
libSU2Core_a_LIBADD = $(libSU2Core_libadd)
___bin_SU2_CFD_SOURCES = $(su2_cfd_sources)
___bin_SU2_CFD_CXXFLAGS = ${su2_cfd_cxx_flags}
___bin_SU2_CFD_LDADD = libSU2Core.a ../../Common/lib/libSU2.a ${su2_cfd_ldadd}
endif

if BUILD_DIRECTDIFF
___bin_SU2_CFD_DIRECTDIFF_SOURCES = $(su2_cfd_sources) ${libSU2Core_sources}
___bin_SU2_CFD_DIRECTDIFF_CXXFLAGS = @DIRECTDIFF_CXX@ ${su2_cfd_cxx_flags}
___bin_SU2_CFD_DIRECTDIFF_LDADD = @DIRECTDIFF_LIBS@ ../../Common/lib/libSU2_DIRECTDIFF.a ${su2_cfd_ldadd}
endif

if BUILD_REVERSE
___bin_SU2_CFD_AD_SOURCES = $(su2_cfd_sources) ${libSU2Core_sources}
___bin_SU2_CFD_AD_CXXFLAGS = @REVERSE_CXX@ ${su2_cfd_cxx_flags}
___bin_SU2_CFD_AD_LDADD = @REVERSE_LIBS@ ../../Common/lib/libSU2_AD.a ${su2_cfd_ldadd}
endif<|MERGE_RESOLUTION|>--- conflicted
+++ resolved
@@ -73,12 +73,9 @@
   ../include/numerics_structure.inl \
   ../include/output_structure.hpp \
   ../include/output_structure.inl \
-<<<<<<< HEAD
   ../include/checkpointing.hpp \
-=======
   ../include/sgs_model.hpp \
   ../include/sgs_model.inl \
->>>>>>> 4ad13b34
   ../include/solver_structure.hpp \
   ../include/solver_structure.inl \
   ../include/SU2_CFD.hpp \
