/*!
 * \file numerics_structure.hpp
 * \brief Headers of the main subroutines for the dumerical definition of the problem.
 *        The subroutines and functions are in the <i>numerics_structure.cpp</i>,
 *        <i>numerics_convective.cpp</i>, <i>numerics_viscous.cpp</i>, and
 *        <i>numerics_source.cpp</i> files.
 * \author F. Palacios, T. Economon
 * \version 3.2.9 "eagle"
 *
 * SU2 Lead Developers: Dr. Francisco Palacios (Francisco.D.Palacios@boeing.com).
 *                      Dr. Thomas D. Economon (economon@stanford.edu).
 *
 * SU2 Developers: Prof. Juan J. Alonso's group at Stanford University.
 *                 Prof. Piero Colonna's group at Delft University of Technology.
 *                 Prof. Nicolas R. Gauger's group at Kaiserslautern University of Technology.
 *                 Prof. Alberto Guardone's group at Polytechnic University of Milan.
 *                 Prof. Rafael Palacios' group at Imperial College London.
 *
 * Copyright (C) 2012-2015 SU2, the open-source CFD code.
 *
 * SU2 is free software; you can redistribute it and/or
 * modify it under the terms of the GNU Lesser General Public
 * License as published by the Free Software Foundation; either
 * version 2.1 of the License, or (at your option) any later version.
 *
 * SU2 is distributed in the hope that it will be useful,
 * but WITHOUT ANY WARRANTY; without even the implied warranty of
 * MERCHANTABILITY or FITNESS FOR A PARTICULAR PURPOSE. See the GNU
 * Lesser General Public License for more details.
 *
 * You should have received a copy of the GNU Lesser General Public
 * License along with SU2. If not, see <http://www.gnu.org/licenses/>.
 */

#pragma once

#include "../../Common/include/mpi_structure.hpp"

#include <cmath>
#include <iostream>
#include <limits>
#include <cstdlib>

#include "../../Common/include/config_structure.hpp"
#include "numerics_machine_learning.hpp"
#include "numerics_machine_learning_turbulent.hpp"
#include "variable_structure.hpp"

using namespace std;

/*!
 * \class CNumerics
 * \brief Class for defining the numerical methods.
 * \author F. Palacios
 * \version 3.2.9 "eagle"
 */
class CNumerics {
protected:
	unsigned short nDim, nVar;	/*!< \brief Number of dimensions and variables. */
	unsigned short nSpecies; 	/*!< \brief No of species present in plasma */
	su2double Gamma;				/*!< \brief Fluid's Gamma constant (ratio of specific heats). */
	su2double Gamma_Minus_One;		/*!< \brief Fluids's Gamma - 1.0  . */
	su2double Gas_Constant;		 		/*!< \brief Gas constant. */
  su2double *Vector; /*!< \brief Auxiliary vector. */
  su2double *Enthalpy_formation;
	unsigned short nDiatomics, nMonatomics;
	su2double Prandtl_Lam;				/*!< \brief Laminar Prandtl's number. */
	su2double Prandtl_Turb;		/*!< \brief Turbulent Prandtl's number. */
  
public:
	
  su2double
  **Flux_Tensor,	/*!< \brief Flux tensor (used for viscous and inviscid purposes. */
	*Proj_Flux_Tensor;		/*!< \brief Flux tensor projected in a direction. */
	
  su2double
  **tau,		/*!< \brief Viscous stress tensor. */
	**delta;			/*!< \brief Identity matrix. */
  su2double **dVdU; /*!< \brief Transformation matrix from primitive variables, V, to conserved, U. */
  su2double
  *Diffusion_Coeff_i, /*!< \brief Species diffusion coefficients at point i. */
  *Diffusion_Coeff_j; /*!< \brief Species diffusion coefficients at point j. */
	su2double Laminar_Viscosity_i,	/*!< \brief Laminar viscosity at point i. */
	Laminar_Viscosity_j,		/*!< \brief Laminar viscosity at point j. */
	Laminar_Viscosity_id,	/*!< \brief Variation of laminar viscosity at point i. */
	Laminar_Viscosity_jd;		/*!< \brief Variation of laminar viscosity at point j. */
  su2double Thermal_Conductivity_i, /*!< \brief Thermal conductivity at point i. */
  Thermal_Conductivity_j, /*!< \brief Thermal conductivity at point j. */
  Thermal_Conductivity_ve_i, /*!< \brief Thermal conductivity at point i. */
  Thermal_Conductivity_ve_j; /*!< \brief Thermal conductivity at point j. */
  su2double Cp_i, /*!< \brief Cp at point i. */
  Cp_j;         /*!< \brief Cp at point j. */
  su2double *Theta_v; /*!< \brief Characteristic vibrational temperature */
	su2double Eddy_Viscosity_i,	/*!< \brief Eddy viscosity at point i. */
	Eddy_Viscosity_j;			/*!< \brief Eddy viscosity at point j. */
	su2double turb_ke_i,	/*!< \brief Turbulent kinetic energy at point i. */
	turb_ke_j;			/*!< \brief Turbulent kinetic energy at point j. */
	su2double Pressure_i,	/*!< \brief Pressure at point i. */
	Pressure_j;			/*!< \brief Pressure at point j. */
	su2double GravityForce_i,	/*!< \brief Gravity force at point i. */
	GravityForce_j;			/*!< \brief Gravity force at point j. */
	su2double Density_i,	/*!< \brief Density at point i. */
	Density_j;			/*!< \brief Density at point j. */
	su2double DensityInc_i,	/*!< \brief Incompressible density at point i. */
	DensityInc_j;			/*!< \brief Incompressible density at point j. */
	su2double BetaInc2_i,	/*!< \brief Beta incompressible at point i. */
	BetaInc2_j;			/*!< \brief Beta incompressible at point j. */
	su2double Lambda_i,	/*!< \brief Spectral radius at point i. */
	Lambda_j;			/*!< \brief Spectral radius at point j. */
	su2double LambdaComb_i,	/*!< \brief Spectral radius at point i. */
	LambdaComb_j;			/*!< \brief Spectral radius at point j. */
	su2double SoundSpeed_i,	/*!< \brief Sound speed at point i. */
	SoundSpeed_j;			/*!< \brief Sound speed at point j. */
	su2double Enthalpy_i,	/*!< \brief Enthalpy at point i. */
	Enthalpy_j;			/*!< \brief Enthalpy at point j. */
	su2double dist_i,	/*!< \brief Distance of point i to the nearest wall. */
	dist_j;			/*!< \brief Distance of point j to the nearest wall. */
	su2double Temp_i,	/*!< \brief Temperature at point i. */
	Temp_j;			/*!< \brief Temperature at point j. */
	su2double *Temp_tr_i, /*!< \brief Temperature transl-rot at point i. */
	*Temp_tr_j;/*!< \brief Temperature transl-rot at point j. */
	su2double *Temp_vib_i, /*!< \brief Temperature vibrational at point i. */
	*Temp_vib_j;/*!< \brief Temperature vibrational at point j. */
	su2double *Und_Lapl_i, /*!< \brief Undivided laplacians at point i. */
	*Und_Lapl_j;		/*!< \brief Undivided laplacians at point j. */
	su2double Sensor_i,	/*!< \brief Pressure sensor at point i. */
	Sensor_j;			/*!< \brief Pressure sensor at point j. */
	su2double *GridVel_i,	/*!< \brief Grid velocity at point i. */
	*GridVel_j;			/*!< \brief Grid velocity at point j. */
	su2double *U_i,		/*!< \brief Vector of conservative variables at point i. */
	*U_id,		/*!< \brief Vector of derivative of conservative variables at point i. */
  *UZeroOrder_i,  /*!< \brief Vector of conservative variables at point i without reconstruction. */
	*U_j,				/*!< \brief Vector of conservative variables at point j. */
  *UZeroOrder_j,  /*!< \brief Vector of conservative variables at point j without reconstruction. */
	*U_jd,				/*!< \brief Vector of derivative of conservative variables at point j. */
	*U_0,				/*!< \brief Vector of conservative variables at node 0. */
	*U_1,				/*!< \brief Vector of conservative variables at node 1. */
	*U_2,				/*!< \brief Vector of conservative variables at node 2. */
	*U_3;				/*!< \brief Vector of conservative variables at node 3. */
	su2double *V_i,		/*!< \brief Vector of primitive variables at point i. */
	*V_j;				/*!< \brief Vector of primitive variables at point j. */
	su2double *S_i,		/*!< \brief Vector of secondary variables at point i. */
	*S_j;				/*!< \brief Vector of secondary variables at point j. */
	su2double *Psi_i,		/*!< \brief Vector of adjoint variables at point i. */
	*Psi_j;				/*!< \brief Vector of adjoint variables at point j. */
	su2double *DeltaU_i,	/*!< \brief Vector of linearized variables at point i. */
	*DeltaU_j;			/*!< \brief Vector of linearized variables at point j. */
	su2double *TurbVar_i,	/*!< \brief Vector of turbulent variables at point i. */
	*TurbVar_id,	/*!< \brief Vector of derivative of turbulent variables at point i. */
	*TurbVar_j,			/*!< \brief Vector of turbulent variables at point j. */
	*TurbVar_jd;	/*!< \brief Vector of derivative of turbulent variables at point j. */
	su2double *TransVar_i,	/*!< \brief Vector of turbulent variables at point i. */
	*TransVar_j;			/*!< \brief Vector of turbulent variables at point j. */
	su2double *LevelSetVar_i,	/*!< \brief Vector of turbulent variables at point i. */
	*LevelSetVar_j;			/*!< \brief Vector of turbulent variables at point j. */
	su2double *TurbPsi_i,	/*!< \brief Vector of adjoint turbulent variables at point i. */
	*TurbPsi_j;			/*!< \brief Vector of adjoint turbulent variables at point j. */
	su2double **ConsVar_Grad_i,	/*!< \brief Gradient of conservative variables at point i. */
	**ConsVar_Grad_j,			/*!< \brief Gradient of conservative variables at point j. */
	**ConsVar_Grad_0,			/*!< \brief Gradient of conservative variables at point 0. */
	**ConsVar_Grad_1,			/*!< \brief Gradient of conservative variables at point 1. */
	**ConsVar_Grad_2,			/*!< \brief Gradient of conservative variables at point 2. */
	**ConsVar_Grad_3,			/*!< \brief Gradient of conservative variables at point 3. */
	**ConsVar_Grad;				/*!< \brief Gradient of conservative variables which is a scalar. */
	su2double **PrimVar_Grad_i,	/*!< \brief Gradient of primitive variables at point i. */
	**PrimVar_Grad_j;			/*!< \brief Gradient of primitive variables at point j. */
  su2double *PrimVar_Lim_i,	/*!< \brief Limiter of primitive variables at point i. */
  *PrimVar_Lim_j;			/*!< \brief Limiter of primitive variables at point j. */
  su2double *PsiVar_Lim_i,		/*!< \brief Limiter of adjoint variables at point i. */
	*PsiVar_Lim_j;			/*!< \brief Limiter of adjoint variables at point j. */
	su2double **PsiVar_Grad_i,		/*!< \brief Gradient of adjoint variables at point i. */
	**PsiVar_Grad_j;			/*!< \brief Gradient of adjoint variables at point j. */
	su2double **TurbVar_Grad_i,	/*!< \brief Gradient of turbulent variables at point i. */
	**TurbVar_Grad_j;			/*!< \brief Gradient of turbulent variables at point j. */
	su2double **TransVar_Grad_i,	/*!< \brief Gradient of turbulent variables at point i. */
	**TransVar_Grad_j;			/*!< \brief Gradient of turbulent variables at point j. */
	su2double **LevelSetVar_Grad_i,	/*!< \brief Gradient of level set variables at point i. */
	**LevelSetVar_Grad_j;			/*!< \brief Gradient of level set variables at point j. */
	su2double **TurbPsi_Grad_i,	/*!< \brief Gradient of adjoint turbulent variables at point i. */
	**TurbPsi_Grad_j;			/*!< \brief Gradient of adjoint turbulent variables at point j. */
	su2double *AuxVar_Grad_i,		/*!< \brief Gradient of an auxiliary variable at point i. */
	*AuxVar_Grad_j;				/*!< \brief Gradient of an auxiliary variable at point i. */
	su2double *Coord_i,	/*!< \brief Cartesians coordinates of point i. */
	*Coord_j,			/*!< \brief Cartesians coordinates of point j. */
	*Coord_0,			/*!< \brief Cartesians coordinates of point 0 (Galerkin method, triangle). */
	*Coord_1,			/*!< \brief Cartesians coordinates of point 1 (Galerkin method, tetrahedra). */
	*Coord_2,			/*!< \brief Cartesians coordinates of point 2 (Galerkin method, triangle). */
	*Coord_3;			/*!< \brief Cartesians coordinates of point 3 (Galerkin method, tetrahedra). */
	unsigned short Neighbor_i,	/*!< \brief Number of neighbors of the point i. */
	Neighbor_j;					/*!< \brief Number of neighbors of the point j. */
	su2double *Normal,	/*!< \brief Normal vector, it norm is the area of the face. */
	*UnitNormal,		/*!< \brief Unitary normal vector. */
	*UnitNormald;		/*!< \brief derivatve of unitary normal vector. */
	su2double TimeStep,		/*!< \brief Time step useful in dual time method. */
	Area,				/*!< \brief Area of the face i-j. */
	Volume;				/*!< \brief Volume of the control volume around point i. */
	su2double Volume_n,	/*!< \brief Volume of the control volume at time n. */
	Volume_nM1,		/*!< \brief Volume of the control volume at time n-1. */
	Volume_nP1;		/*!< \brief Volume of the control volume at time n+1. */
	su2double *U_n,	/*!< \brief Vector of conservative variables at time n. */
	*U_nM1,		/*!< \brief Vector of conservative variables at time n-1. */
	*U_nP1;		/*!< \brief Vector of conservative variables at time n+1. */
	su2double vel2_inf; /*!< \brief value of the square of freestream speed. */
    su2double *WindGust_i,	/*!< \brief Wind gust at point i. */
	*WindGust_j;			/*!< \brief Wind gust at point j. */
    su2double *WindGustDer_i,	/*!< \brief Wind gust derivatives at point i. */
	*WindGustDer_j;			/*!< \brief Wind gust derivatives at point j. */
  su2double *Vorticity_i, *Vorticity_j;  /*!< \brief Vorticity. */
  su2double StrainMag_i, StrainMag_j;   /*!< \brief Strain rate magnitude. */
  
  su2double *l, *m;
  su2double *dPdU_i, *dPdU_j;
  su2double *dTdU_i, *dTdU_j;
  su2double *dTvedU_i, *dTvedU_j;
  su2double *Ys, **dFdYj, **dFdYi, *sumdFdYih, *sumdFdYjh, *sumdFdYieve, *sumdFdYjeve;
  unsigned short RHOS_INDEX, T_INDEX, TVE_INDEX, VEL_INDEX, P_INDEX,
  RHO_INDEX, H_INDEX, A_INDEX, RHOCVTR_INDEX, RHOCVVE_INDEX;
  CVariable *var;
    
	/*!
	 * \brief Constructor of the class.
	 */
	CNumerics(void);
    
	/*!
	 * \overload
	 * \param[in] val_nDim - Number of dimensions of the problem.
	 * \param[in] val_nVar - Number of variables of the problem.
	 * \param[in] config - Definition of the particular problem.
	 */
	CNumerics(unsigned short val_nDim, unsigned short val_nVar, CConfig *config);
    
	/*!
	 * \brief Destructor of the class.
	 */
	virtual ~CNumerics(void);
    
	/*!
	 * \brief Compute the determinant of a 3 by 3 matrix.
	 * \param[in] val_matrix 3 by 3 matrix.
	 * \result Determinant of the matrix
	 */
	su2double Determinant_3x3(su2double A00, su2double A01, su2double A02,
                         su2double A10, su2double A11, su2double A12,
                         su2double A20, su2double A21, su2double A22);
    
	/*!
	 * \brief Set the solution at different times.
	 * \param[in] val_u_nM1 Conservative solution at time n-1.
	 * \param[in] val_u_n Conservative solution at time n.
	 * \param[in] val_u_nP1 Conservative solution at time n+1.
	 */
	void SetPastSol(su2double *val_u_nM1, su2double *val_u_n, su2double *val_u_nP1);
    
	/*!
	 * \brief Set the control volume at different times.
	 * \param[in] val_volume_nM1 - Control volume at time n-1.
	 * \param[in] val_volume_n - Control volume at time n.
	 * \param[in] val_volume_nP1 - Control volume at time n+1.
	 */
	void SetPastVolume(su2double val_volume_nM1, su2double val_volume_n, su2double val_volume_nP1);
    
	/*!
	 * \brief Set the time step.
	 * \param[in] val_timestep - Value of the time step.
	 */
	void SetTimeStep(su2double val_timestep);
    
	/*!
	 * \brief Get the Preconditioning Beta.
	 * \return val_Beta - Value of the low Mach Preconditioner.
	 */
	virtual su2double GetPrecond_Beta();
    
	/*!
	 * \brief Set the freestream velocity square.
	 * \param[in] SetVelocity2_Inf - Value of the square of the freestream velocity.
	 */
	void SetVelocity2_Inf(su2double val_velocity2);
  
  /*!
   * \brief Set the value of the vorticity
   * \param[in] val_vorticity - Value of the vorticity.
   */
  void SetVorticity(su2double *val_vorticity_i, su2double *val_vorticity_j);
  
  /*!
   * \brief Set the value of the rate of strain magnitude.
   * \param[in] val_StrainMag_i - Value of the magnitude of rate of strain at point i.
   * \param[in] val_StrainMag_j - Value of the magnitude of rate of strain at point j.
   */
  void SetStrainMag(su2double val_strainmag_i, su2double val_strainmag_j);
  
	/*!
	 * \brief Set the value of the conservative variables.
	 * \param[in] val_u_i - Value of the conservative variable at point i.
	 * \param[in] val_u_j - Value of the conservative variable at point j.
	 */
	void SetConservative(su2double *val_u_i, su2double *val_u_j);
    
    /*!
	 * \brief Set the value of the conservative variables withour reconstruction.
	 * \param[in] val_u_i - Value of the conservative variable at point i.
	 * \param[in] val_u_j - Value of the conservative variable at point j.
	 */
	void SetConservative_ZeroOrder(su2double *val_u_i, su2double *val_u_j);
    
	/*!
	 * \brief Set the value of the primitive variables.
	 * \param[in] val_v_i - Value of the primitive variable at point i.
	 * \param[in] val_v_j - Value of the primitive variable at point j.
	 */
	void SetPrimitive(su2double *val_v_i, su2double *val_v_j);

	/*!
	 * \brief Set the value of the primitive variables.
	 * \param[in] val_v_i - Value of the primitive variable at point i.
	 * \param[in] val_v_j - Value of the primitive variable at point j.
	 */
	void SetSecondary(su2double *val_s_i, su2double *val_s_j);
    
	/*!
	 * \brief Set the value of the conservative variables.
	 * \param[in] val_u_0 - Value of the conservative variable at point 0.
	 * \param[in] val_u_1 - Value of the conservative variable at point 1.
	 * \param[in] val_u_2 - Value of the conservative variable at point 2.
	 */
	void SetConservative(su2double *val_u_0, su2double *val_u_1, su2double *val_u_2);
    
	/*!
	 * \brief Set the value of the conservative variables.
	 * \param[in] val_u_0 - Value of the conservative variable at point 0.
	 * \param[in] val_u_1 - Value of the conservative variable at point 1.
	 * \param[in] val_u_2 - Value of the conservative variable at point 2.
	 * \param[in] val_u_3 - Value of the conservative variable at point 3.
	 */
	void SetConservative(su2double *val_u_0, su2double *val_u_1, su2double *val_u_2, su2double *val_u_3);
  
	/*!
	 * \brief Set the gradient of the conservative variables.
	 * \param[in] val_consvar_grad_i - Gradient of the conservative variable at point i.
	 * \param[in] val_consvar_grad_j - Gradient of the conservative variable at point j.
	 */
	void SetConsVarGradient(su2double **val_consvar_grad_i, su2double **val_consvar_grad_j);
    
	/*!
	 * \brief Set the gradient of the conservative variables.
	 * \param[in] val_consvar_grad_0 - Gradient of the conservative variable at point 0.
	 * \param[in] val_consvar_grad_1 - Gradient of the conservative variable at point 1.
	 * \param[in] val_consvar_grad_2 - Gradient of the conservative variable at point 2.
	 */
	void SetConsVarGradient(su2double **val_consvar_grad_0,
                          su2double **val_consvar_grad_1,
                          su2double **val_consvar_grad_2);
    
	/*!
	 * \brief Set the gradient of the conservative variables.
	 * \param[in] val_consvar_grad_0 - Gradient of the conservative variable at point 0.
	 * \param[in] val_consvar_grad_1 - Gradient of the conservative variable at point 1.
	 * \param[in] val_consvar_grad_2 - Gradient of the conservative variable at point 2.
	 * \param[in] val_consvar_grad_3 - Gradient of the conservative variable at point 3.
	 */
	void SetConsVarGradient(su2double **val_consvar_grad_0,
                          su2double **val_consvar_grad_1,
                          su2double **val_consvar_grad_2,
                          su2double **val_consvar_grad_3);
    
	/*!
	 * \brief Set the gradient of the conservative variables.
	 * \param[in] val_consvar_grad - Gradient of the conservative variable which is a scalar.
	 */
	void SetConsVarGradient(su2double **val_consvar_grad);
    
	/*!
	 * \brief Set the gradient of the primitive variables.
	 * \param[in] val_primvar_grad_i - Gradient of the primitive variable at point i.
	 * \param[in] val_primvar_grad_j - Gradient of the primitive variable at point j.
	 */
	void SetPrimVarGradient(su2double **val_primvar_grad_i,
                          su2double **val_primvar_grad_j);
  
  /*!
   * \brief Set the Limiter of the primitive variables.
   * \param[in] val_primvar_lim_i - Limiter of the primitive variable at point i.
   * \param[in] val_primvar_lim_j - Limiter of the primitive variable at point j.
   */
  void SetPrimVarLimiter(su2double *val_primvar_lim_i,
                          su2double *val_primvar_lim_j);
  
	/*!
	 * \brief Set the value of the adjoint variable.
	 * \param[in] val_psi_i - Value of the adjoint variable at point i.
	 * \param[in] val_psi_j - Value of the adjoint variable at point j.
	 */
	void SetAdjointVar(su2double *val_psi_i, su2double *val_psi_j);
    
	/*!
	 * \brief Set the value of the linearized conservative variables.
	 * \param[in] val_deltau_i - Value of the linearized conservative variable at point i.
	 * \param[in] val_deltau_j - Value of the linearized conservative variable at point j.
	 */
	void SetLinearizedVar(su2double *val_deltau_i, su2double *val_deltau_j);
    
	/*!
	 * \brief Set the gradient of the adjoint variables.
	 * \param[in] val_psivar_grad_i - Gradient of the adjoint variable at point i.
	 * \param[in] val_psivar_grad_j - Gradient of the adjoint variable at point j.
	 */
	void SetAdjointVarGradient(su2double **val_psivar_grad_i, su2double **val_psivar_grad_j);
  
  /*!
	 * \brief Set the limiter of the adjoint variables.
	 * \param[in] val_psivar_lim_i - Gradient of the adjoint variable at point i.
	 * \param[in] val_psivar_lim_j - Gradient of the adjoint variable at point j.
	 */
	void SetAdjointVarLimiter(su2double *val_psivar_lim_i, su2double *val_psivar_lim_j);
    
	/*!
	 * \brief Set the value of the turbulent variable.
	 * \param[in] val_turbvar_i - Value of the turbulent variable at point i.
	 * \param[in] val_turbvar_j - Value of the turbulent variable at point j.
	 */
	void SetTurbVar(su2double *val_turbvar_i, su2double *val_turbvar_j);
    
	/*!
	 * \brief Set the value of the turbulent variable.
	 * \param[in] val_transvar_i - Value of the turbulent variable at point i.
	 * \param[in] val_transvar_j - Value of the turbulent variable at point j.
	 */
	void SetTransVar(su2double *val_transvar_i, su2double *val_transvar_j);
    
	/*!
	 * \brief Set the gradient of the turbulent variables.
	 * \param[in] val_turbvar_grad_i - Gradient of the turbulent variable at point i.
	 * \param[in] val_turbvar_grad_j - Gradient of the turbulent variable at point j.
	 */
	void SetTurbVarGradient(su2double **val_turbvar_grad_i, su2double **val_turbvar_grad_j);
    
	/*!
	 * \brief Set the gradient of the turbulent variables.
	 * \param[in] val_turbvar_grad_i - Gradient of the turbulent variable at point i.
	 * \param[in] val_turbvar_grad_j - Gradient of the turbulent variable at point j.
	 */
	void SetTransVarGradient(su2double **val_transvar_grad_i, su2double **val_transvar_grad_j);
    
	/*!
	 * \brief Set the value of the level set variable.
	 * \param[in] val_levelsetvar_i - Value of the level set variable at point i.
	 * \param[in] val_levelsetvar_j - Value of the level set variable at point j.
	 */
	void SetLevelSetVar(su2double *val_levelsetvar_i, su2double *val_levelsetvar_j);
    
	/*!
	 * \brief Set the gradient of the level set variables.
	 * \param[in] val_levelsetvar_grad_i - Gradient of the level set variable at point i.
	 * \param[in] val_levelsetvar_grad_j - Gradient of the level set variable at point j.
	 */
	void SetLevelSetVarGradient(su2double **val_levelsetvar_grad_i, su2double **val_levelsetvar_grad_j);
    
	/*!
	 * \brief Set the value of the adjoint turbulent variable.
	 * \param[in] val_turbpsivar_i - Value of the adjoint turbulent variable at point i.
	 * \param[in] val_turbpsivar_j - Value of the adjoint turbulent variable at point j.
	 */
	void SetTurbAdjointVar(su2double *val_turbpsivar_i, su2double *val_turbpsivar_j);
    
	/*!
	 * \brief Set the gradient of the adjoint turbulent variables.
	 * \param[in] val_turbpsivar_grad_i - Gradient of the adjoint turbulent variable at point i.
	 * \param[in] val_turbpsivar_grad_j - Gradient of the adjoint turbulent variable at point j.
	 */
	void SetTurbAdjointGradient (su2double **val_turbpsivar_grad_i, su2double **val_turbpsivar_grad_j);
    
	/*!
	 * \brief Set the value of the first blending function.
	 * \param[in] val_F1_i - Value of the first Menter blending function at point i.
	 * \param[in] val_F1_j - Value of the first Menter blending function at point j.
	 */
	virtual void SetF1blending(su2double val_F1_i, su2double val_F1_j) {/* empty */};
    
	/*!
	 * \brief Set the value of the second blending function.
	 * \param[in] val_F1_i - Value of the second Menter blending function at point i.
	 * \param[in] val_F1_j - Value of the second Menter blending function at point j.
	 */
	virtual void SetF2blending(su2double val_F1_i, su2double val_F1_j) {/* empty */};
  
	/*!
	 * \brief Set the value of the cross diffusion for the SST model.
	 * \param[in] val_CDkw_i - Value of the cross diffusion at point i.
	 * \param[in] val_CDkw_j - Value of the cross diffusion at point j.
	 */
	virtual void SetCrossDiff(su2double val_CDkw_i, su2double val_CDkw_j) {/* empty */};
    
	/*!
	 * \brief Set the gradient of the auxiliary variables.
	 * \param[in] val_auxvargrad_i - Gradient of the auxiliary variable at point i.
	 * \param[in] val_auxvargrad_j - Gradient of the auxiliary variable at point j.
	 */
	void SetAuxVarGrad(su2double *val_auxvargrad_i, su2double *val_auxvargrad_j);
    
    /*!
	 * \brief Set the diffusion coefficient
	 * \param[in] val_diffusioncoeff_i - Value of the diffusion coefficients at i.
	 * \param[in] val_diffusioncoeff_j - Value of the diffusion coefficients at j
	 */
	void SetDiffusionCoeff(su2double* val_diffusioncoeff_i,
                         su2double* val_diffusioncoeff_j);
    
	/*!
	 * \brief Set the laminar viscosity.
	 * \param[in] val_laminar_viscosity_i - Value of the laminar viscosity at point i.
	 * \param[in] val_laminar_viscosity_j - Value of the laminar viscosity at point j.
	 */
	void SetLaminarViscosity(su2double val_laminar_viscosity_i,
                           su2double val_laminar_viscosity_j);
    
    /*!
	 * \brief Set the thermal conductivity (translational/rotational)
	 * \param[in] val_thermal_conductivity_i - Value of the thermal conductivity at point i.
	 * \param[in] val_thermal_conductivity_j - Value of the thermal conductivity at point j.
	 * \param[in] iSpecies - Value of the species.
	 */
	void SetThermalConductivity(su2double val_thermal_conductivity_i,
                              su2double val_thermal_conductivity_j);
    
    /*!
	 * \brief Set the thermal conductivity (translational/rotational)
	 * \param[in] val_thermal_conductivity_i - Value of the thermal conductivity at point i.
	 * \param[in] val_thermal_conductivity_j - Value of the thermal conductivity at point j.
	 * \param[in] iSpecies - Value of the species.
	 */
	void SetThermalConductivity_ve(su2double val_thermal_conductivity_ve_i,
                                 su2double val_thermal_conductivity_ve_j);
    
	/*!
	 * \brief Set the eddy viscosity.
	 * \param[in] val_eddy_viscosity_i - Value of the eddy viscosity at point i.
	 * \param[in] val_eddy_viscosity_j - Value of the eddy viscosity at point j.
	 */
	void SetEddyViscosity(su2double val_eddy_viscosity_i,
                        su2double val_eddy_viscosity_j);
    
	/*!
	 * \brief Set the turbulent kinetic energy.
	 * \param[in] val_turb_ke_i - Value of the turbulent kinetic energy at point i.
	 * \param[in] val_turb_ke_j - Value of the turbulent kinetic energy at point j.
	 */
	void SetTurbKineticEnergy(su2double val_turb_ke_i, su2double val_turb_ke_j);
    
	/*!
	 * \brief Set the value of the distance from the nearest wall.
	 * \param[in] val_dist_i - Value of of the distance from point i to the nearest wall.
	 * \param[in] val_dist_j - Value of of the distance from point j to the nearest wall.
	 */
	void SetDistance(su2double val_dist_i, su2double val_dist_j);
    
	/*!
	 * \brief Set coordinates of the points.
	 * \param[in] val_coord_i - Coordinates of the point i.
	 * \param[in] val_coord_j - Coordinates of the point j.
	 */
	void SetCoord(su2double *val_coord_i, su2double *val_coord_j);
    
	/*!
	 * \overload
	 * \param[in] val_coord_0 - Coordinates of the point 0.
	 * \param[in] val_coord_1 - Coordinates of the point 1.
	 * \param[in] val_coord_2 - Coordinates of the point 2.
	 */
	void SetCoord(su2double *val_coord_0, su2double *val_coord_1, su2double *val_coord_2);
    
	/*!
	 * \overload
	 * \param[in] val_coord_0 - Coordinates of the point 0.
	 * \param[in] val_coord_1 - Coordinates of the point 1.
	 * \param[in] val_coord_2 - Coordinates of the point 2.
	 * \param[in] val_coord_3 - Coordinates of the point 3.
	 */
	void SetCoord(su2double *val_coord_0, su2double *val_coord_1, su2double *val_coord_2,
                  su2double *val_coord_3);
    
	/*!
	 * \brief Set the velocity of the computational grid.
	 * \param[in] val_gridvel_i - Grid velocity of the point i.
	 * \param[in] val_gridvel_j - Grid velocity of the point j.
	 */
	void SetGridVel(su2double *val_gridvel_i, su2double *val_gridvel_j);
    
    /*!
	 * \brief Set the wind gust value.
	 * \param[in] val_windgust_i - Wind gust of the point i.
	 * \param[in] val_windgust_j - Wind gust of the point j.
	 */
	void SetWindGust(su2double *val_windgust_i, su2double *val_windgust_j);
    
    /*!
	 * \brief Set the wind gust derivatives values.
	 * \param[in] val_windgust_i - Wind gust derivatives of the point i.
	 * \param[in] val_windgust_j - Wind gust derivatives of the point j.
	 */
	void SetWindGustDer(su2double *val_windgustder_i, su2double *val_windgustder_j);
    
    /*!
	 * \brief Set the value of the pressure.
	 * \param[in] val_pressure_i - Value of the pressure at point i.
	 * \param[in] val_pressure_j - Value of the pressure at point j.
	 */
	void SetPressure(su2double val_pressure_i, su2double val_pressure_j);
    
	/*!
	 * \brief Set the value of the density for the incompressible solver.
	 * \param[in] val_densityinc_i - Value of the pressure at point i.
	 * \param[in] val_densityinc_j - Value of the pressure at point j.
	 */
	void SetDensityInc(su2double val_densityinc_i, su2double val_densityinc_j);
    
	/*!
	 * \brief Set the value of the beta for incompressible flows.
	 * \param[in] val_betainc2_i - Value of beta for incompressible flows at point i.
	 * \param[in] val_betainc2_j - Value of beta for incompressible flows at point j.
	 */
	void SetBetaInc2(su2double val_betainc2_i, su2double val_betainc2_j);
    
	/*!
	 * \brief Set the value of the sound speed.
	 * \param[in] val_soundspeed_i - Value of the sound speed at point i.
	 * \param[in] val_soundspeed_j - Value of the sound speed at point j.
	 */
	void SetSoundSpeed(su2double val_soundspeed_i, su2double val_soundspeed_j);
    
	/*!
	 * \brief Set the value of the temperature.
	 * \param[in] val_temp_i - Value of the temperature at point i.
	 * \param[in] val_temp_j - Value of the temperature at point j.
	 */
	void SetTemperature(su2double val_temp_i, su2double val_temp_j);
    
	/*!
	 * \brief Set the value of the species pressures.
	 * \param[in] val_pressure_i - Value of the pressure at point i.
	 * \param[in] val_pressure_j - Value of the pressure at point j.
	 */
	void SetPressure(su2double* val_pressure_i, su2double* val_pressure_j);
    
	/*!
	 * \brief Set the value of the enthalpy.
	 * \param[in] val_enthalpy_i - Value of the enthalpy at point i.
	 * \param[in] val_enthalpy_j - Value of the enthalpy at point j.
	 */
	void SetEnthalpy(su2double val_enthalpy_i, su2double val_enthalpy_j);
    
	/*!
	 * \brief Set the value of the spectral radius.
	 * \param[in] val_lambda_i - Value of the spectral radius at point i.
	 * \param[in] val_lambda_j - Value of the spectral radius at point j.
	 */
	void SetLambda(su2double val_lambda_i, su2double val_lambda_j);
    
	/*!
	 * \brief Set the value of undivided laplacian.
	 * \param[in] val_und_lapl_i Undivided laplacian at point i.
	 * \param[in] val_und_lapl_j Undivided laplacian at point j.
	 */
	void SetUndivided_Laplacian(su2double *val_und_lapl_i, su2double *val_und_lapl_j);
    
	/*!
	 * \brief Set the value of the pressure sensor.
	 * \param[in] val_sensor_i Pressure sensor at point i.
	 * \param[in] val_sensor_j Pressure sensor at point j.
	 */
	void SetSensor(su2double val_sensor_i, su2double val_sensor_j);
    
	/*!
	 * \brief Set the number of neighbor to a point.
	 * \param[in] val_neighbor_i - Number of neighbor to point i.
	 * \param[in] val_neighbor_j - Number of neighbor to point j.
	 */
	void SetNeighbor(unsigned short val_neighbor_i, unsigned short val_neighbor_j);
    
	/*!
	 * \brief Set the value of the normal vector to the face between two points.
	 * \param[in] val_normal - Normal vector, the norm of the vector is the area of the face.
	 */
	void SetNormal(su2double *val_normal);
    
	/*!
	 * \brief Set the value of the volume of the control volume.
	 * \param[in] val_volume Volume of the control volume.
	 */
	void SetVolume(su2double val_volume);
    
    /*!
	 * \brief Retrieves the value of the species density in the primitive variable vector.
	 * \param[in] iRho_s
	 */
    void SetRhosIndex(unsigned short val_Index);
    
    /*!
	 * \brief Retrieves the value of the species density in the primitive variable vector.
	 * \param[in] iRho_s
	 */
    void SetRhoIndex(unsigned short val_Index);
    
    /*!
	 * \brief Retrieves the value of the species density in the primitive variable vector.
	 * \param[in] iRho_s
	 */
    void SetPIndex(unsigned short val_Index);
    
    /*!
	 * \brief Retrieves the value of the species density in the primitive variable vector.
	 * \param[in] iRho_s
	 */
    void SetTIndex(unsigned short val_Index);
    
    /*!
	 * \brief Retrieves the value of the species density in the primitive variable vector.
	 * \param[in] iRho_s
	 */
    void SetTveIndex(unsigned short val_Index);
    
    /*!
	 * \brief Retrieves the value of the velocity index in the primitive variable vector.
	 * \param[in] i(rho*u)
	 */
    void SetVelIndex(unsigned short val_Index);
    
    /*!
	 * \brief Retrieves the value of the species density in the primitive variable vector.
	 * \param[in] iRho_s
	 */
    void SetHIndex(unsigned short val_Index);
    
    /*!
	 * \brief Retrieves the value of the species density in the primitive variable vector.
	 * \param[in] iRho_s
	 */
    void SetAIndex(unsigned short val_Index);
    
    /*!
	 * \brief Retrieves the value of the species density in the primitive variable vector.
	 * \param[in] iRho_s
	 */
    void SetRhoCvtrIndex(unsigned short val_Index);
    
    /*!
	 * \brief Retrieves the value of the species density in the primitive variable vector.
	 * \param[in] iRho_s
	 */
    void SetRhoCvveIndex(unsigned short val_Index);
    
    /*!
	 * \brief Sets the value of the derivative of pressure w.r.t. species density.
	 * \param[in] iRho_s
	 */
    void SetdPdU(su2double *val_dPdU_i, su2double *val_dPdU_j);
  
  /*!
	 * \brief Sets the value of the derivative of temperature w.r.t. species density.
	 * \param[in] iRho_s
	 */
  void SetdTdU(su2double *val_dTdU_i, su2double *val_dTdU_j);
  
  /*!
	 * \brief Sets the value of the derivative of vib-el. temperature w.r.t. species density.
	 * \param[in] iRho_s
	 */
  void SetdTvedU(su2double *val_dTvedU_i, su2double *val_dTvedU_j);
  
	/*!
	 * \brief Get the inviscid fluxes.
	 * \param[in] val_density - Value of the density.
	 * \param[in] val_velocity - Value of the velocity.
	 * \param[in] val_pressure - Value of the pressure.
	 * \param[in] val_enthalpy - Value of the enthalpy.
	 */
	void GetInviscidFlux(su2double val_density, su2double *val_velocity, su2double val_pressure, su2double val_enthalpy);
    
	/*!
	 * \brief Get the viscous fluxes.
	 * \param[in] val_primvar - Value of the primitive variables.
	 * \param[in] val_gradprimvar - Gradient of the primitive variables.
	 * \param[in] val_laminar_viscosity - Value of the laminar viscosity.
	 * \param[in] val_eddy_viscosity - Value of the eddy viscosity.
	 * \param[in] val_mach_inf - Value of the Mach number at the infinity.
	 */
	void GetViscousFlux(su2double *val_primvar, su2double **val_gradprimvar,
                      su2double val_laminar_viscosity, su2double val_eddy_viscosity,
                      su2double val_mach_inf);
    
	/*!
	 * \brief Compute the projected inviscid flux vector.
	 * \param[in] val_density - Pointer to the density.
	 * \param[in] val_velocity - Pointer to the velocity.
	 * \param[in] val_pressure - Pointer to the pressure.
	 * \param[in] val_enthalpy - Pointer to the enthalpy.
	 * \param[in] val_normal - Normal vector, the norm of the vector is the area of the face.
	 * \param[out] val_Proj_Flux - Pointer to the projected flux.
	 */
	void GetInviscidProjFlux(su2double *val_density, su2double *val_velocity,
                           su2double *val_pressure, su2double *val_enthalpy,
                           su2double *val_normal, su2double *val_Proj_Flux);
    
    /*!
	 * \brief Compute the projected inviscid flux vector.
	 * \param[in] val_U - Conserved variables
	 * \param[in] val_V - Primitive variables
	 * \param[in] val_normal - Normal vector, the norm of the vector is the area of the face.
	 * \param[out] val_Proj_Flux - Pointer to the projected flux.
	 */
	void GetInviscidProjFlux(su2double *val_U, su2double *val_V, su2double *val_normal,
                           su2double *val_Proj_Flux);
    
	/*!
	 * \brief Compute the projected inviscid flux vector for incompresible simulations
	 * \param[in] val_density - Pointer to the density.
	 * \param[in] val_velocity - Pointer to the velocity.
	 * \param[in] val_pressure - Pointer to the pressure.
	 * \param[in] val_betainc2 - Value of the artificial compresibility factor.
	 * \param[in] val_normal - Normal vector, the norm of the vector is the area of the face.
	 * \param[out] val_Proj_Flux - Pointer to the projected flux.
	 */
	void GetInviscidArtCompProjFlux(su2double *val_density, su2double *val_velocity,
                                  su2double *val_pressure, su2double *val_betainc2,
                                  su2double *val_normal, su2double *val_Proj_Flux);
    
    /*!
	 * \brief Compute the projected inviscid flux vector for incompresible simulations
	 * \param[in] val_density - Pointer to the density.
	 * \param[in] val_velocity - Pointer to the velocity.
	 * \param[in] val_pressure - Pointer to the pressure.
	 * \param[in] val_betainc2 - Value of the artificial compresibility factor.
	 * \param[in] val_normal - Normal vector, the norm of the vector is the area of the face.
	 * \param[out] val_Proj_Flux - Pointer to the projected flux.
	 */
	void GetInviscidArtComp_FreeSurf_ProjFlux(su2double *val_density,
                                            su2double *val_velocity,
                                            su2double *val_pressure,
                                            su2double *val_betainc2,
                                            su2double *val_levelset,
                                            su2double *val_normal,
                                            su2double *val_Proj_Flux);


	/*!
	 * \brief Compute the projection of the viscous fluxes into a direction.
	 * \param[in] val_primvar - Primitive variables.
	 * \param[in] val_gradprimvar - Gradient of the primitive variables.
	 * \param[in] val_turb_ke - Turbulent kinetic energy
	 * \param[in] val_normal - Normal vector, the norm of the vector is the area of the face.
	 * \param[in] val_laminar_viscosity - Laminar viscosity.
	 * \param[in] val_eddy_viscosity - Eddy viscosity.
	 * \param[in] val_thermal_conductivity - Thermal Conductivity.
	 * \param[in] val_eddy_conductivity - Eddy Conductivity.
	 */

	void GetViscousProjFlux(su2double *val_primvar, su2double **val_gradprimvar,
						  su2double val_turb_ke, su2double *val_normal,
						  su2double val_laminar_viscosity,
						  su2double val_eddy_viscosity);
	/*!
	 * \brief Compute the projection of the viscous fluxes into a direction for general fluid model.
	 * \param[in] val_primvar - Primitive variables.
	 * \param[in] val_gradprimvar - Gradient of the primitive variables.
	 * \param[in] val_turb_ke - Turbulent kinetic energy
	 * \param[in] val_normal - Normal vector, the norm of the vector is the area of the face.
	 * \param[in] val_laminar_viscosity - Laminar viscosity.
	 * \param[in] val_eddy_viscosity - Eddy viscosity.
	 * \param[in] val_thermal_conductivity - Thermal Conductivity.
	 * \param[in] val_heat_capacity_cp - Heat Capacity at constant pressure.
	 */
    
void GetViscousProjFlux(su2double *val_primvar, su2double **val_gradprimvar,
							  su2double val_turb_ke, su2double *val_normal,
							  su2double val_laminar_viscosity,
							  su2double val_eddy_viscosity,
							 su2double val_thermal_conductivity,
							 su2double val_heat_capacity_cp);



	/*!
	 * * \brief Compute the projection of the viscous fluxes into a direction.
	 * \brief Overloaded function for multiple species viscous calculations
	 * \param[in] val_primvar - Primitive variables.
	 * \param[in] val_gradprimvar - Gradient of the primitive variables.
	 * \param[in] val_normal - Normal vector, the norm of the vector is the area of the face.
	 * \param[in] val_diffusioncoeff
	 * \param[in] val_therm_conductivity
	 * \param[in] val_therm_conductivity_ve
	 * \param[in] config
	 */
	void GetViscousProjFlux(su2double *val_primvar,
                          su2double **val_gradprimvar,
                          su2double *val_normal,
                          su2double *val_diffusioncoeff,
                          su2double val_viscosity,
                          su2double val_therm_conductivity,
                          su2double val_therm_conductivity_ve,
                          CConfig *config);

  /*
	 * \brief Compute the projection of the viscous fluxes into a direction (artificial compresibility method).
	 * \param[in] val_primvar - Primitive variables.
	 * \param[in] val_gradprimvar - Gradient of the primitive variables.
	 * \param[in] val_normal - Normal vector, the norm of the vector is the area of the face.
	 * \param[in] val_laminar_viscosity - Laminar viscosity.
	 * \param[in] val_eddy_viscosity - Eddy viscosity.
	 */
    
	void GetViscousArtCompProjFlux(su2double **val_gradprimvar,
                                 su2double *val_normal,
                                 su2double val_laminar_viscosity,
                                 su2double val_eddy_viscosity);
    
	/*!
	 * \brief Compute the projection of the inviscid Jacobian matrices.
	 * \param[in] val_velocity Pointer to the velocity.
	 * \param[in] val_energy Value of the energy.
	 * \param[in] val_normal - Normal vector, the norm of the vector is the area of the face.
	 * \param[in] val_scale - Scale of the projection.
	 * \param[out] val_Proj_Jac_tensor - Pointer to the projected inviscid Jacobian.
	 */
	void GetInviscidProjJac(su2double *val_velocity, su2double *val_energy,
                          su2double *val_normal, su2double val_scale,
                          su2double **val_Proj_Jac_tensor);
    
	/*!
	 * \brief Compute the projection of the inviscid Jacobian matrices (artificial compresibility).
	 * \param[in] val_density - Value of the density.
	 * \param[in] val_velocity - Pointer to the velocity.
	 * \param[in] val_betainc2 - Value of the artificial compresibility factor.
	 * \param[in] val_normal - Normal vector, the norm of the vector is the area of the face.
	 * \param[in] val_scale - Scale of the projection.
	 * \param[out] val_Proj_Jac_tensor - Pointer to the projected inviscid Jacobian.
	 */
	void GetInviscidArtCompProjJac(su2double *val_density, su2double *val_velocity,
                                 su2double *val_betainc2, su2double *val_normal,
                                 su2double val_scale,
                                 su2double **val_Proj_Jac_tensor);
    
    /*!
	 * \brief Compute the projection of the inviscid Jacobian matrices (artificial compresibility).
	 * \param[in] val_density - Value of the density.
	 * \param[in] val_velocity - Pointer to the velocity.
	 * \param[in] val_betainc2 - Value of the artificial compresibility factor.
	 * \param[in] val_normal - Normal vector, the norm of the vector is the area of the face.
	 * \param[in] val_scale - Scale of the projection.
	 * \param[out] val_Proj_Jac_tensor - Pointer to the projected inviscid Jacobian.
	 */
	void GetInviscidArtComp_FreeSurf_ProjJac(su2double *val_density,
                                           su2double *val_ddensity,
                                           su2double *val_velocity,
                                           su2double *val_betainc2,
                                           su2double *val_levelset,
                                           su2double *val_normal,
                                           su2double val_scale,
                                           su2double **val_Proj_Jac_tensor);
    
	/*!
	 * \brief Compute the projection of the inviscid Jacobian matrices for general fluid model.
	 * \param[in] val_velocity Pointer to the velocity.
	 * \param[in] val_energy Value of the energy.
	 * \param[in] val_normal - Normal vector, the norm of the vector is the area of the face.
	 * \param[in] val_scale - Scale of the projection.
	 * \param[out] val_Proj_Jac_tensor - Pointer to the projected inviscid Jacobian.
	 */
	void GetInviscidProjJac(su2double *val_velocity, su2double *val_enthalphy,
							su2double *val_chi, su2double *val_kappa,
							su2double *val_normal, su2double val_scale,
							su2double **val_Proj_Jac_tensor);	
	/*!
	 * \overload
	 * \brief Compute the projection of the inviscid Jacobian matrices.
	 * \param[in] val_velocity Pointer to the velocity.
	 * \param[in] val_energy Value of the energy.
	 * \param[in] val_normal - Normal vector, the norm of the vector is the area of the face.
	 * \param[in] val_scale - Scale of the projection.
	 * \param[out] val_Proj_Jac_tensor - Pointer to the projected inviscid Jacobian.
	 */
	void GetInviscidProjJac(su2double **val_velocity, su2double *val_energy,
                          su2double *val_normal, su2double val_scale,
                          su2double **val_Proj_Jac_tensor);
    
	/*!
	 * \overload
	 * \brief Compute the projection of the inviscid Jacobian matrices for the two-temperature model.
   * \param[in] val_U - Vector conserved variables.
	 * \param[in] val_V - Vector of primitive variables.
   * \param[in] val_dPdU - Vector of partial derivatives of pressure w.r.t. conserved vars.
	 * \param[in] val_normal - Normal vector, the norm of the vector is the area of the face.
	 * \param[in] val_scale - Scale of the projection.
	 * \param[out] val_Proj_Jac_tensor - Pointer to the projected inviscid Jacobian.
	 */
    void GetInviscidProjJac(su2double *val_U, su2double *val_V, su2double *val_dPdU,
                            su2double *val_normal, su2double val_scale,
                            su2double **val_Proj_Jac_Tensor);
    
	/*!
	 * \brief TSL-Approximation of Viscous NS Jacobians.
	 * \param[in] val_Mean_PrimVar - Mean value of the primitive variables.
	 * \param[in] val_laminar_viscosity - Value of the laminar viscosity.
	 * \param[in] val_eddy_viscosity - Value of the eddy viscosity.
	 * \param[in] val_dist_ij - Distance between the points.
	 * \param[in] val_normal - Normal vector, the norm of the vector is the area of the face.
	 * \param[in] val_dS - Area of the face between two nodes.
	 * \param[in] val_Proj_Visc_Flux - Pointer to the projected viscous flux.
	 * \param[out] val_Proj_Jac_Tensor_i - Pointer to the projected viscous Jacobian at point i.
	 * \param[out] val_Proj_Jac_Tensor_j - Pointer to the projected viscous Jacobian at point j.
	 */
	void GetViscousProjJacs(su2double *val_Mean_PrimVar,
                          su2double val_laminar_viscosity,
                          su2double val_eddy_viscosity,
                          su2double val_dist_ij,
                          su2double *val_normal, su2double val_dS,
                          su2double *val_Proj_Visc_Flux,
                          su2double **val_Proj_Jac_Tensor_i,
                          su2double **val_Proj_Jac_Tensor_j);

	/*!
	 * \brief TSL-Approximation of Viscous NS Jacobians for arbitrary equations of state.
	 * \param[in] val_Mean_PrimVar - Mean value of the primitive variables.
	 * \param[in] val_gradprimvar - Mean value of the gradient of the primitive variables.
	 * \param[in] val_Mean_SecVar - Mean value of the secondary variables.
	 * \param[in] val_laminar_viscosity - Value of the laminar viscosity.
	 * \param[in] val_eddy_viscosity - Value of the eddy viscosity.
	 * \param[in] val_thermal_conductivity - Value of the thermal conductivity.
	 * \param[in] val_heat_capacity_cp - Value of the specific heat at constant pressure.
	 * \param[in] val_dist_ij - Distance between the points.
	 * \param[in] val_normal - Normal vector, the norm of the vector is the area of the face.
	 * \param[in] val_dS - Area of the face between two nodes.
	 * \param[in] val_Proj_Visc_Flux - Pointer to the projected viscous flux.
	 * \param[out] val_Proj_Jac_Tensor_i - Pointer to the projected viscous Jacobian at point i.
	 * \param[out] val_Proj_Jac_Tensor_j - Pointer to the projected viscous Jacobian at point j.
	 */
	void GetViscousProjJacs(su2double *val_Mean_PrimVar,
						  su2double **val_gradprimvar,
						  su2double *val_Mean_SecVar,
                          su2double val_laminar_viscosity,
                          su2double val_eddy_viscosity,
                          su2double val_thermal_conductivity,
                          su2double val_heat_capacity_cp,
                          su2double val_dist_ij,
                          su2double *val_normal, su2double val_dS,
                          su2double *val_Proj_Visc_Flux,
                          su2double **val_Proj_Jac_Tensor_i,
                          su2double **val_Proj_Jac_Tensor_j);

	/*!
	 * \brief Mapping between primitives variables P and conservatives variables C.
	 * \param[in] val_Mean_PrimVar - Mean value of the primitive variables.
	 * \param[in] val_Mean_PrimVar - Mean Value of the secondary variables.
	 * \param[out] val_Jac_PC - Pointer to the Jacobian dPdC.
	 */
	void GetPrimitive2Conservative (su2double *val_Mean_PrimVar,
										su2double *val_Mean_SecVar,
										su2double **val_Jac_PC);

    /*!
	 * \brief TSL-Approximation of Viscous NS Jacobians.
	 * \param[in] val_Mean_PrimVar - Mean value of the primitive variables.
	 * \param[in] val_laminar_viscosity - Value of the laminar viscosity.
	 * \param[in] val_thermal_conductivity
	 * \param[in] val_dist_ij - Distance between the points.
	 * \param[in] val_normal - Normal vector, the norm of the vector is the area of the face.
	 * \param[in] val_dS - Area of the face between two nodes.
	 * \param[in] val_Proj_Visc_Flux - Pointer to the projected viscous flux.
	 * \param[out] val_Proj_Jac_Tensor_i - Pointer to the projected viscous Jacobian at point i.
	 * \param[out] val_Proj_Jac_Tensor_j - Pointer to the projected viscous Jacobian at point j.
	 */
	void GetViscousProjJacs(su2double *val_Mean_PrimVar,
                          su2double *val_diffusion_coeff,
                          su2double val_laminar_viscosity,
                          su2double val_thermal_conductivity,
                          su2double val_thermal_conductivity_ve,
                          su2double val_dist_ij,
                          su2double *val_normal, su2double val_dS,
                          su2double *val_Proj_Visc_Flux,
                          su2double **val_Proj_Jac_Tensor_i,
                          su2double **val_Proj_Jac_Tensor_j,
                          CConfig *config);
    
	/*!
	 * \brief Compute the projection of the viscous Jacobian matrices.
	 * \param[in] val_laminar_viscosity - Value of the laminar viscosity.
	 * \param[in] val_eddy_viscosity - Value of the eddy viscosity.
	 * \param[in] val_dist_ij - Distance between the points.
	 * \param[in] val_normal - Normal vector, the norm of the vector is the area of the face.
	 * \param[in] val_dS - Area of the face between two nodes.
	 * \param[out] val_Proj_Jac_Tensor_i - Pointer to the projected viscous Jacobian at point i.
	 * \param[out] val_Proj_Jac_Tensor_j - Pointer to the projected viscous Jacobian at point j.
	 */
	void GetViscousArtCompProjJacs(su2double val_laminar_viscosity,
                                 su2double val_eddy_viscosity, su2double val_dist_ij,
                                 su2double *val_normal, su2double val_dS,
                                 su2double **val_Proj_Jac_Tensor_i,
                                 su2double **val_Proj_Jac_Tensor_j);
	
	/*!
	  * \overload
	  * \brief Computation of the matrix P for a generic fluid model
	  * \param[in] val_density - Value of the density.
	  * \param[in] val_velocity - Value of the velocity.
	  * \param[in] val_soundspeed - Value of the sound speed.
	  * \param[in] val_enthalpy - Value of the Enthalpy
	  * \param[in] val_chi - Value of the derivative of Pressure with respect to the Density.
	  * \param[in] val_kappa - Value of the derivative of Pressure with respect to the volume specific Static Energy.
	  * \param[in] val_normal - Normal vector, the norm of the vector is the area of the face.
	  * \param[out] val_p_tensor - Pointer to the P matrix.
	  */
	  void GetPMatrix(su2double *val_density, su2double *val_velocity,
			  	  	  su2double *val_soundspeed, su2double *val_enthalpy, su2double *val_chi, su2double *val_kappa,
			  	  	  su2double *val_normal, su2double **val_p_tensor);    

	/*!
	 * \brief Computation of the matrix P, this matrix diagonalize the conservative Jacobians in
	 *        the form $P^{-1}(A.Normal)P=Lambda$.
	 * \param[in] val_density - Value of the density.
	 * \param[in] val_velocity - Value of the velocity.
	 * \param[in] val_soundspeed - Value of the sound speed.
	 * \param[in] val_normal - Normal vector, the norm of the vector is the area of the face.
	 * \param[out] val_p_tensor - Pointer to the P matrix.
	 */
	void GetPMatrix(su2double *val_density, su2double *val_velocity,
                  su2double *val_soundspeed, su2double *val_normal,
                  su2double **val_p_tensor);
    
	/*!
	 * \overload
	 * \brief Computation of the matrix P, this matrix diagonalize the conservative Jacobians in
	 *        the form $P^{-1}(A.Normal)P=Lambda$.
	 * \param[in] val_density - Value of the density.
	 * \param[in] val_velocity - Value of the velocity.
	 * \param[in] val_soundspeed - Value of the sound speed.
	 * \param[in] val_normal - Normal vector, the norm of the vector is the area of the face.
	 * \param[out] val_p_tensor - Pointer to the P matrix.
	 */
	void GetPMatrix(su2double *val_density, su2double **val_velocity,
                  su2double *val_soundspeed, su2double *val_normal,
                  su2double **val_p_tensor);
    
  /*!
	 * \overload
	 * \brief Computation of the matrix P, this matrix diagonalizes the conservative Jacobians
	 *        in the form $P^{-1}(A.Normal)P=Lambda$.
	 * \param[in] U - Vector of conserved variables (really only need rhoEve)
	 * \param[in] V - Vector of primitive variables
   * \param[in] val_dPdU - Vector of derivatives of pressure w.r.t. conserved vars.
	 * \param[in] val_normal - Normal vector, the norm of the vector is the area of the face.
   * \param[in] l - Tangential vector to face.
   * \param[in] m - Tangential vector to face (mutually orthogonal to val_normal & l).
	 * \param[out] val_invp_tensor - Pointer to inverse of the P matrix.
	 */
  void GetPMatrix(su2double *U, su2double *V, su2double *val_dPdU,
                  su2double *val_normal, su2double *l, su2double *m,
                  su2double **val_p_tensor) ;
    
	/*!
	 * \brief Computation of the matrix Rinv*Pe.
	 * \param[in] Beta2 - A variable in used to define Pe matrix.
	 * \param[in] val_enthalpy - value of the enthalpy.
	 * \param[in] val_soundspeed - value of the sound speed.
	 * \param[in] val_density - value of the density.
	 * \param[in] val_velocity - value of the velocity.
	 * \param[out] val_invR_invPe - Pointer to the matrix of conversion from entropic to conserved variables.
	 */
	void GetinvRinvPe(su2double Beta2, su2double val_enthalpy, su2double val_soundspeed,
                    su2double val_density, su2double* val_velocity,
                    su2double** val_invR_invPe);
    
	/*!
	 * \brief Computation of the matrix R.
	 * \param[in] val_pressure - value of the pressure.
	 * \param[in] val_soundspeed - value of the sound speed.
	 * \param[in] val_density - value of the density.
	 * \param[in] val_velocity - value of the velocity.
	 * \param[out] val_invR_invPe - Pointer to the matrix of conversion from entropic to conserved variables.
	 */
	void GetRMatrix(su2double val_pressure, su2double val_soundspeed,
                  su2double val_density, su2double* val_velocity,
                  su2double** val_invR_invPe);
    
	/*!
	 * \brief Computation of the matrix Td, this matrix diagonalize the preconditioned conservative Jacobians
	 *        in the form $Tg |Lambda| Td = Pc{-1}|Pc (A.Normal)|$.
	 * \param[in] Beta2 - A variable in used to define absPeJacobian matrix.
	 * \param[in] r_hat - A variable in used to define absPeJacobian matrix.
	 * \param[in] s_hat - A variable in used to define absPeJacobian matrix.
	 * \param[in] t_hat - A variable in used to define absPeJacobian matrix.
	 * \param[in] rB2a2 - A variable in used to define absPeJacobian matrix.
	 * \param[in] val_Lambda - Eigenvalues of the Preconditioned Jacobian.
	 * \param[in] val_normal - Normal vector, the norm of the vector is the area of the face.
	 * \param[out] val_absPeJac - Pointer to the Preconditioned Jacobian matrix.
	 */
	void GetPrecondJacobian(su2double Beta2, su2double r_hat, su2double s_hat, su2double t_hat, su2double rB2a2, su2double* val_Lambda, su2double* val_normal, su2double** val_absPeJac);
    
	/*!
	 * \brief Computation of the matrix P (artificial compresibility), this matrix diagonalize the conservative Jacobians in
	 *        the form $P^{-1}(A.Normal)P=Lambda$.
	 * \param[in] val_density - Value of the density.
	 * \param[in] val_velocity - Value of the velocity.
	 * \param[in] val_betainv2 - Value of the compresibility factor.
	 * \param[in] val_normal - Normal vector, the norm of the vector is the area of the face.
	 * \param[out] val_p_tensor - Pointer to the P matrix.
	 */
	void GetPArtCompMatrix(su2double *val_density, su2double *val_velocity,
                         su2double *val_betainv2, su2double *val_normal,
                         su2double **val_p_tensor);
    
    /*!
	 * \brief Computation of the matrix P (artificial compresibility), this matrix diagonalize the conservative Jacobians in
	 *        the form $P^{-1}(A.Normal)P=Lambda$.
	 * \param[in] val_density - Value of the density.
	 * \param[in] val_velocity - Value of the velocity.
	 * \param[in] val_betainv2 - Value of the compresibility factor.
	 * \param[in] val_normal - Normal vector, the norm of the vector is the area of the face.
	 * \param[out] val_p_tensor - Pointer to the P matrix.
	 */
	void GetPArtComp_FreeSurf_Matrix(su2double *val_density, su2double *val_ddensity,
                                   su2double *val_velocity, su2double *val_betainv2,
                                   su2double *val_levelset, su2double *val_normal,
                                   su2double **val_p_tensor);

	/*!
	   * \brief Computation of the matrix P^{-1}, this matrix diagonalize the conservative Jacobians
	   * in the form $P^{-1}(A.Normal)P=Lambda$.
	   * \param[in] val_density - Value of the density.
	   * \param[in] val_velocity - Value of the velocity.
	   * \param[in] val_soundspeed - Value of the sound speed.
	   * \param[in] val_normal - Normal vector, the norm of the vector is the area of the face.
	   * \param[out] val_invp_tensor - Pointer to inverse of the P matrix.
	   */
	  void GetPMatrix_inv(su2double **val_invp_tensor, su2double *val_density,
			  	  	  	  su2double *val_velocity, su2double *val_soundspeed,
			  	  	  	  su2double *val_chi, su2double *val_kappa,
			  	  	  	  su2double *val_normal);    
	
	/*!
	 * \brief Computation of the matrix P^{-1}, this matrix diagonalize the conservative Jacobians
	 *        in the form $P^{-1}(A.Normal)P=Lambda$.
	 * \param[in] val_density - Value of the density.
	 * \param[in] val_velocity - Value of the velocity.
	 * \param[in] val_soundspeed - Value of the sound speed.
	 * \param[in] val_normal - Normal vector, the norm of the vector is the area of the face.
	 * \param[out] val_invp_tensor - Pointer to inverse of the P matrix.
	 */
	void GetPMatrix_inv(su2double *val_density, su2double *val_velocity,
                      su2double *val_soundspeed, su2double *val_normal,
                      su2double **val_invp_tensor);
    
	/*!
	 * \overload
	 * \brief Computation of the matrix P^{-1}, this matrix diagonalize the conservative Jacobians
	 *        in the form $P^{-1}(A.Normal)P=Lambda$.
	 * \param[in] val_density - Value of the density.
	 * \param[in] val_velocity - Value of the velocity.
	 * \param[in] val_soundspeed - Value of the sound speed.
	 * \param[in] val_normal - Normal vector, the norm of the vector is the area of the face.
	 * \param[out] val_invp_tensor - Pointer to inverse of the P matrix.
	 */
	void GetPMatrix_inv(su2double *val_density, su2double **val_velocity,
                      su2double *val_soundspeed, su2double *val_normal,
                      su2double **val_invp_tensor);
    
  /*!
	 * \overload
	 * \brief Computation of the matrix P^{-1}, this matrix diagonalizes the conservative Jacobians
   *        in the form $P^{-1}(A.Normal)P=Lambda$.
   * \param[in] U - Vector of conserved variables.
   * \param[in] V - Vector of primitive variables.
   * \param[in] val_dPdU - Vector of derivatives of pressure w.r.t. conserved variables
   * \param[in] val_normal - Normal vector, the norm of the vector is the area of the face.
   * \param[in] l - Tangential vector to face.
   * \param[in] m - Tangential vector to face (mutually orthogonal to val_normal & l).
   * \param[out] val_invp_tensor - Pointer to inverse of the P matrix.
	 */
  void GetPMatrix_inv(su2double *U, su2double *V, su2double *val_dPdU,
                      su2double *val_normal, su2double *l, su2double *m,
                      su2double **val_invp_tensor) ;
    
	/*!
	 * \brief Computation of the matrix P^{-1} (artificial compresibility), this matrix diagonalize the conservative Jacobians
	 *        in the form $P^{-1}(A.Normal)P=Lambda$.
	 * \param[in] val_density - Value of the density.
	 * \param[in] val_velocity - Value of the velocity.
	 * \param[in] val_betainv2 - Value of the compresibility factor.
	 * \param[in] val_normal - Normal vector, the norm of the vector is the area of the face.
	 * \param[out] val_invp_tensor - Pointer to inverse of the P matrix.
	 */
	void GetPArtCompMatrix_inv(su2double *val_density, su2double *val_velocity,
                             su2double *val_betainv2, su2double *val_normal,
                             su2double **val_invp_tensor);
    
  /*!
   * \brief Computation of the matrix P^{-1} (artificial compresibility), this matrix diagonalize the conservative Jacobians
   *        in the form $P^{-1}(A.Normal)P=Lambda$.
   * \param[in] val_density - Value of the density.
   * \param[in] val_velocity - Value of the velocity.
   * \param[in] val_betainv2 - Value of the compresibility factor.
   * \param[in] val_normal - Normal vector, the norm of the vector is the area of the face.
   * \param[out] val_invp_tensor - Pointer to inverse of the P matrix.
   */
	void GetPArtComp_FreeSurf_Matrix_inv(su2double *val_density,
                                       su2double *val_ddensity,
                                       su2double *val_velocity,
                                       su2double *val_betainv2,
                                       su2double *val_levelset,
                                       su2double *val_normal,
                                       su2double **val_invp_tensor);
  
  /*!
   * \brief Compute viscous residual and jacobian.
   */
  void GetAdjViscousFlux_Jac(su2double Pressure_i, su2double Pressure_j, su2double Density_i, su2double Density_j,
                             su2double ViscDens_i, su2double ViscDens_j, su2double *Velocity_i, su2double *Velocity_j,
                             su2double sq_vel_i, su2double sq_vel_j,
                             su2double XiDens_i, su2double XiDens_j, su2double **Mean_GradPhi, su2double *Mean_GradPsiE,
                             su2double dPhiE_dn, su2double *Normal, su2double *Edge_Vector, su2double dist_ij_2, su2double *val_residual_i,
                             su2double *val_residual_j,
                             su2double **val_Jacobian_ii, su2double **val_Jacobian_ij, su2double **val_Jacobian_ji,
                             su2double **val_Jacobian_jj, bool implicit);
  
	/*!
	 * \brief Computation of the projected inviscid lambda (eingenvalues).
	 * \param[in] val_velocity - Value of the velocity.
	 * \param[in] val_soundspeed - Value of the sound speed.
	 * \param[in] val_normal - Normal vector, the norm of the vector is the area of the face.
	 * \param[in] val_Lambda_Vector - Pointer to Lambda matrix.
	 */
	void GetJacInviscidLambda_fabs(su2double *val_velocity, su2double val_soundspeed,
                                 su2double *val_normal, su2double *val_Lambda_Vector);
    
	/*!
	 * \brief Compute the numerical residual.
	 * \param[out] val_residual - Pointer to the total residual.
	 * \param[in] config - Definition of the particular problem.
	 */
	virtual void ComputeResidual(su2double *val_residual, CConfig *config);
    
	/*!
	 * \overload
	 * \param[out] val_residual_i - Pointer to the total residual at point i.
	 * \param[out] val_residual_j - Pointer to the total residual at point j.
	 */
	virtual void ComputeResidual(su2double *val_residual_i, su2double *val_residual_j);
    
  virtual void ComputeResidual_TransLM(su2double *val_residual,
                                       su2double **val_Jacobian_i,
                                       su2double **val_Jacobian_j, CConfig *config,
                                       su2double &gamma_sep) ;
    
	/*!
	 * \overload
	 * \param[out] val_residual_i - Pointer to the total residual at point i.
	 * \param[out] val_residual_j - Pointer to the total residual at point j.
	 * \param[in] config - Definition of the particular problem.
	 */
	virtual void ComputeResidual(su2double *val_residual_i,
                               su2double *val_residual_j, CConfig *config);
    
	/*!
	 * \overload
	 * \param[out] val_residual - Pointer to the total residual.
	 * \param[out] val_Jacobian_i - Jacobian of the numerical method at node i (implicit computation).
	 * \param[out] val_Jacobian_j - Jacobian of the numerical method at node j (implicit computation).
	 * \param[in] config - Definition of the particular problem.
	 */
	virtual void ComputeResidual(su2double *val_residual, su2double **val_Jacobian_i,
                               su2double **val_Jacobian_j, CConfig *config);
    
    /*!
	 * \overload
	 * \param[out] val_residual - Pointer to the total residual.
	 * \param[out] val_Jacobian_i - Jacobian of the numerical method at node i (implicit computation).
	 * \param[out] val_Jacobian_j - Jacobian of the numerical method at node j (implicit computation).
     * \param[out] val_JacobianMeanFlow_i - Jacobian of the numerical method at node i (implicit computation).
	 * \param[out] val_JacobianMeanFlow_j - Jacobian of the numerical method at node j (implicit computation).
	 * \param[in] config - Definition of the particular problem.
	 */
    virtual void ComputeResidual(su2double *val_residual, su2double **val_Jacobian_i,
                                 su2double **val_Jacobian_j,
                                 su2double **val_JacobianMeanFlow_i,
                                 su2double **val_JacobianMeanFlow_j,
                                 CConfig *config);
    
	/*!
	 * \overload
	 * \param[out] val_Jacobian_i - Jacobian of the numerical method at node i (implicit computation).
	 * \param[out] val_Jacobian_j - Jacobian of the numerical method at node j (implicit computation).
	 * \param[in] config - Definition of the particular problem.
	 */
	virtual void ComputeResidual(su2double **val_Jacobian_i, su2double **val_Jacobian_j,
                               CConfig *config);
    
	/*!
	 * \overload
	 * \param[out] val_resconv - Pointer to the convective residual.
	 * \param[out] val_resvisc - Pointer to the artificial viscosity residual.
	 * \param[out] val_Jacobian_i - Jacobian of the numerical method at node i (implicit computation).
	 * \param[out] val_Jacobian_j - Jacobian of the numerical method at node j (implicit computation).
	 * \param[in] config - Definition of the particular problem.
	 */
	virtual void ComputeResidual(su2double *val_resconv, su2double *val_resvisc,
                               su2double **val_Jacobian_i, su2double **val_Jacobian_j,
                               CConfig *config);
    
	/*!
	 * \overload
	 * \param[out] val_residual_i - Pointer to the total residual at point i.
	 * \param[out] val_residual_j - Pointer to the total viscosity residual at point j.
	 * \param[out] val_Jacobian_ii - Jacobian of the numerical method at node i (implicit computation) from node i.
	 * \param[out] val_Jacobian_ij - Jacobian of the numerical method at node i (implicit computation) from node j.
	 * \param[out] val_Jacobian_ji - Jacobian of the numerical method at node j (implicit computation) from node i.
	 * \param[out] val_Jacobian_jj - Jacobian of the numerical method at node j (implicit computation) from node j.
	 * \param[in] config - Definition of the particular problem.
	 */
	virtual void ComputeResidual(su2double *val_residual_i, su2double *val_residual_j,
                               su2double **val_Jacobian_ii,
                               su2double **val_Jacobian_ij,
                               su2double **val_Jacobian_ji,
                               su2double **val_Jacobian_jj, CConfig *config);
    
	/*!
	 * \overload
	 * \param[out] val_resconv_i - Pointer to the convective residual at point i.
	 * \param[out] val_resvisc_i - Pointer to the artificial viscosity residual at point i.
	 * \param[out] val_resconv_j - Pointer to the convective residual at point j.
	 * \param[out] val_resvisc_j - Pointer to the artificial viscosity residual at point j.
	 * \param[out] val_Jacobian_ii - Jacobian of the numerical method at node i (implicit computation) from node i.
	 * \param[out] val_Jacobian_ij - Jacobian of the numerical method at node i (implicit computation) from node j.
	 * \param[out] val_Jacobian_ji - Jacobian of the numerical method at node j (implicit computation) from node i.
	 * \param[out] val_Jacobian_jj - Jacobian of the numerical method at node j (implicit computation) from node j.
	 * \param[in] config - Definition of the particular problem.
	 */
	virtual void ComputeResidual(su2double *val_resconv_i, su2double *val_resvisc_i,
                               su2double *val_resconv_j, su2double *val_resvisc_j,
                               su2double **val_Jacobian_ii,
                               su2double **val_Jacobian_ij,
                               su2double **val_Jacobian_ji,
                               su2double **val_Jacobian_jj, CConfig *config);
    
	/*!
	 * \overload
	 * \param[out] val_stiffmatrix_elem - Stiffness matrix for Galerkin computation.
	 * \param[in] config - Definition of the particular problem.
	 */
	virtual void ComputeResidual(su2double **val_stiffmatrix_elem, CConfig *config);
    
	/*!
	 * \overload
	 * \param[in] config - Definition of the particular problem.
	 * \param[out] val_residual - residual of the source terms
	 * \param[out] val_Jacobian_i - Jacobian of the source terms
	 */
	virtual void ComputeResidual(su2double *val_residual, su2double **val_Jacobian_i,
                               CConfig *config);
    
	/*!
	 * \overload
	 * \param[out] - Matrix for storing the constants to be used in the calculation of the equilibrium extent of reaction Keq.
	 * \param[in] config - Definition of the particular problem.
	 */
	virtual void GetEq_Rxn_Coefficients(su2double **EqnRxnConstants, CConfig *config);
    
	/*!
	 * \brief Residual for source term integration.
	 * \param[out] val_residual - Pointer to the source residual containing chemistry terms.
	 * \param[in] config - Definition of the particular problem.
	 */
	virtual void ComputeResidual_Axisymmetric(su2double *val_residual, CConfig *config);
    
	/*!
	 * \brief Residual for source term integration.
	 * \param[out] val_residual - Pointer to the source residual containing chemistry terms.
	 * \param[in] config - Definition of the particular problem.
	 */
	virtual void ComputeResidual_Axisymmetric_ad(su2double *val_residual, su2double *val_residuald, CConfig *config);
    
	/*!
	 * \brief Calculation of axisymmetric source term Jacobian
	 * \param[out] val_Jacobian_i - Jacobian of the numerical method at node i (implicit computation).
	 * \param[in] config - Definition of the particular problem.
	 */
	virtual void SetJacobian_Axisymmetric(su2double **val_Jacobian_i, CConfig *config);
    
    /*!
	 * \brief Calculation of the translational-vibrational energy exchange source term
	 * \param[in] config - Definition of the particular problem.
	 * \param[out] val_residual - residual of the source terms
	 * \param[out] val_Jacobian_i - Jacobian of the source terms
	 */
	virtual void ComputeVibRelaxation(su2double *val_residual, su2double **val_Jacobian_i, CConfig *config);
    
    /*!
	 * \brief Calculation of the chemistry source term
	 * \param[in] config - Definition of the particular problem.
	 * \param[out] val_residual - residual of the source terms
	 * \param[out] val_Jacobian_i - Jacobian of the source terms
	 */
	virtual void ComputeChemistry(su2double *val_residual, su2double **val_Jacobian_i, CConfig *config);
    
  /*!
	 * \brief Calculates constants used for Keq correlation.
	 * \param[out] A - Pointer to coefficient array.
   * \param[in] val_reaction - Reaction number indicator.
	 * \param[in] config - Definition of the particular problem.
	 */
  virtual void GetKeqConstants(su2double *A, unsigned short val_reaction, CConfig *config);
  
	/*!
	 * \brief Set intermittency for numerics (used in SA with LM transition model)
	 */
	virtual void SetIntermittency(su2double intermittency_in);
  
  /*!
	 * \brief Computes the viscous source term for the TNE2 adjoint problem
	 * \param[in] config - Definition of the particular problem.
	 * \param[out] val_residual - residual of the source terms
	 */
  virtual void ComputeSourceViscous(su2double *val_residual, CConfig *config);
  
    /*!
	 * \brief Residual for source term integration.
	 * \param[in] val_production - Value of the Production.
	 */
    virtual void SetProduction(su2double val_production);
    
    /*!
	 * \brief Residual for source term integration.
	 * \param[in] val_destruction - Value of the Destruction.
	 */
    virtual void SetDestruction(su2double val_destruction);
    
    /*!
	 * \brief Residual for source term integration.
	 * \param[in] val_crossproduction - Value of the CrossProduction.
	 */
    virtual void SetCrossProduction(su2double val_crossproduction);
    
    /*!
	 * \brief Residual for source term integration.
	 * \param[in] val_production - Value of the Production.
	 */
    virtual su2double GetProduction(void);
    
    /*!
	 * \brief Residual for source term integration.
	 * \param[in] val_destruction - Value of the Destruction.
	 */
    virtual su2double GetDestruction(void);
    
    /*!
	 * \brief Residual for source term integration.
	 * \param[in] val_crossproduction - Value of the CrossProduction.
	 */
    virtual su2double GetCrossProduction(void);
    
	/*!
	 * \overload
	 * \param[out] val_Jacobian_i - Jacobian of the numerical method at node i
	 * \param[in] config - Definition of the particular problem.
	 */
	virtual void ComputeResidual(su2double **val_Jacobian_i,
                               su2double *val_Jacobian_mui,
                               su2double ***val_Jacobian_gradi, CConfig *config);
    
	/*!
	 * \overload
	 * \param[out] val_Jacobian_i - Jacobian of the numerical method at node i
	 * \param[in] config - Definition of the particular problem.
	 */
	virtual void ComputeResidual(su2double **val_Jacobian_i,
                               su2double *val_Jacobian_mui,
                               su2double ***val_Jacobian_gradi,
                               su2double **val_Jacobian_j,
                               su2double *val_Jacobian_muj,
                               su2double ***val_Jacobian_gradj, CConfig *config);
  
  /*!
	 * \brief Computing stiffness matrix of the Galerkin method.
	 * \param[out] val_stiffmatrix_elem - Stiffness matrix for Galerkin computation.
	 * \param[in] config - Definition of the particular problem.
	 */
<<<<<<< HEAD
	virtual void SetFEA_StiffMatrix2D(su2double **StiffMatrix_Elem, su2double CoordCorners[8][3], unsigned short nNodes);
=======
	virtual void SetFEA_StiffMatrix2D(double **StiffMatrix_Elem, double CoordCorners[8][3], unsigned short nNodes, unsigned short form2d);
>>>>>>> cca5334c
  
  /*!
	 * \brief Computing stiffness matrix of the Galerkin method.
	 * \param[out] val_stiffmatrix_elem - Stiffness matrix for Galerkin computation.
	 * \param[in] config - Definition of the particular problem.
	 */
	virtual void SetFEA_StiffMatrix3D(su2double **StiffMatrix_Elem, su2double CoordCorners[8][3], unsigned short nNodes);

  /*!
	 * \brief Computing mass matrix of the Galerkin method.
	 * \param[out] val_stiffmatrix_elem - Stiffness matrix for Galerkin computation.
	 * \param[in] config - Definition of the particular problem.
	 */
	virtual void SetFEA_StiffMassMatrix2D(double **StiffMatrix_Elem, double **MassMatrix_Elem, double CoordCorners[8][3], unsigned short nNodes, unsigned short form2d);

  /*!
	 * \brief Computing mass matrix of the Galerkin method.
	 * \param[out] val_stiffmatrix_elem - Stiffness matrix for Galerkin computation.
	 * \param[in] config - Definition of the particular problem.
	 */
	virtual void SetFEA_StiffMassMatrix3D(double **StiffMatrix_Elem, double **MassMatrix_Elem, double CoordCorners[8][3], unsigned short nNodes);

  /*!
	 * \brief Computing dead load vector of the Galerkin method.
	 * \param[out] val_deadloadvector_elem - Dead load at the nodes for Galerkin computation.
	 * \param[in] config - Definition of the particular problem.
	 */
	virtual void SetFEA_DeadLoad2D(double *DeadLoadVector_Elem, double CoordCorners[8][3], unsigned short nNodes, double matDensity);

  /*!
	 * \brief Computing stiffness matrix of the Galerkin method.
	 * \param[out] val_deadloadvector_elem - Dead load at the nodes for Galerkin computation.
	 * \param[in] config - Definition of the particular problem.
	 */
	virtual void SetFEA_DeadLoad3D(double *DeadLoadVector_Elem, double CoordCorners[8][3], unsigned short nNodes, double matDensity);


  /*!
	 * \brief Computing stresses in FEA method.
	 * \param[in] config - Definition of the particular problem.
	 */
	virtual void GetFEA_StressNodal2D(double StressVector[8][3], double DispElement[8], double CoordCorners[8][3], unsigned short nNodes, unsigned short form2d);


  /*!
	 * \brief Computing stresses in FEA method.
	 * \param[in] config - Definition of the particular problem.
	 */
	virtual void GetFEA_StressNodal3D(double StressVector[8][6], double DispElement[24], double CoordCorners[8][3], unsigned short nNodes);

	/*!
	 * \brief A virtual member to linearly interpolate pressures
	 * \param[in] config - Definition of the particular problem.
	 */
	virtual void PressInt_Linear(double CoordCorners[4][3], double *tn_e, double Fnodal[12]);

	/*!
	 * \brief A virtual member to linearly interpolate viscous stresses
	 * \param[in] config - Definition of the particular problem.
	 */
	virtual void ViscTermInt_Linear(double CoordCorners[2][2], double Tau_0[3][3], double Tau_1[3][3],  double FviscNodal[4]);

  /*!
	 * \brief Computes a basis of orthogonal vectors from a suppled vector
	 * \param[in] config - Normal vector
	 */
  void CreateBasis(su2double *val_Normal);
    
};

/*!
 * \class CUpwCUSP_Flow
 * \brief Class for centered scheme - CUSP.
 * \ingroup ConvDiscr
 * \author F. Palacios
 * \version 3.2.9 "eagle"
 */
class CUpwCUSP_Flow : public CNumerics {
  
private:
	unsigned short iDim, iVar, jVar; /*!< \brief Iteration on dimension and variables. */
	su2double *Diff_U, *Diff_Flux, /*!< \brief Diference of conservative variables and undivided laplacians. */
	*Velocity_i, *Velocity_j, /*!< \brief Velocity at node 0 and 1. */
	*MeanVelocity, ProjVelocity, ProjVelocity_i, ProjVelocity_j,  /*!< \brief Mean and projected velocities. */
	Density_i, Density_j, Energy_i, Energy_j,  /*!< \brief Mean Density and energies. */
	sq_vel_i, sq_vel_j,   /*!< \brief Modulus of the velocity and the normal vector. */
	MeanDensity, MeanPressure, MeanEnthalpy, MeanEnergy, /*!< \brief Mean values of primitive variables. */
	Param_p, Param_Kappa_2, Param_Kappa_4, /*!< \brief Artificial dissipation parameters. */
	Local_Lambda_i, Local_Lambda_j, MeanLambda, /*!< \brief Local eingenvalues. */
	Phi_i, Phi_j, sc2, sc4, StretchingFactor, /*!< \brief Streching parameters. */
	*ProjFlux, *ProjFlux_i, *ProjFlux_j,  /*!< \brief Projected inviscid flux tensor. */
	Epsilon_2, Epsilon_4, cte_0, cte_1, /*!< \brief Artificial dissipation values. */
  LamdaNeg, LamdaPos, ModVelocity, Beta, Nu_c, U_i[5], U_j[5], MeanSoundSpeed, Mach,
  ProjGridVel_i, ProjGridVel_j, ProjGridVel, **Jacobian;  /*!< \brief Projected grid velocity. */
	bool implicit, /*!< \brief Implicit calculation. */
	grid_movement, /*!< \brief Modification for grid movement. */
	stretching; /*!< \brief Stretching factor. */
  
  
public:
  
	/*!
	 * \brief Constructor of the class.
	 * \param[in] val_nDim - Number of dimension of the problem.
	 * \param[in] val_nVar - Number of variables of the problem.
	 * \param[in] config - Definition of the particular problem.
	 */
	CUpwCUSP_Flow(unsigned short val_nDim, unsigned short val_nVar, CConfig *config);
  
	/*!
	 * \brief Destructor of the class.
	 */
	~CUpwCUSP_Flow(void);
  
	/*!
	 * \brief Compute the flow residual using a JST method.
	 * \param[out] val_residual - Pointer to the residual.
	 * \param[out] val_Jacobian_i - Jacobian of the numerical method at node i (implicit computation).
	 * \param[out] val_Jacobian_j - Jacobian of the numerical method at node j (implicit computation).
	 * \param[in] config - Definition of the particular problem.
	 */
	void ComputeResidual(su2double *val_residual, su2double **val_Jacobian_i, su2double **val_Jacobian_j,
                       CConfig *config);
};

/*!
 * \class CUpwRoe_Flow
 * \brief Class for solving an approximate Riemann solver of Roe for the flow equations.
 * \ingroup ConvDiscr
 * \author A. Bueno, F. Palacios
 * \version 3.2.9 "eagle"
 */
class CUpwRoe_Flow : public CNumerics {
private:
	bool implicit, grid_movement;
	su2double *Diff_U;
	su2double *Velocity_i, *Velocity_j, *RoeVelocity;
	su2double *ProjFlux_i, *ProjFlux_j;
	su2double *delta_wave, *delta_vel;
	su2double *Lambda, *Epsilon, MaxLambda, Delta, sign;
	su2double **P_Tensor, **invP_Tensor;
	su2double sq_vel, Proj_ModJac_Tensor_ij, Density_i, Energy_i, SoundSpeed_i, Pressure_i, Enthalpy_i,
	Density_j, Energy_j, SoundSpeed_j, Pressure_j, Enthalpy_j, R, RoeDensity, RoeEnthalpy, RoeSoundSpeed,
	ProjVelocity, ProjVelocity_i, ProjVelocity_j, proj_delta_vel, delta_p, delta_rho, RoeSoundSpeed2, kappa;
	unsigned short iDim, iVar, jVar, kVar;
    
public:
    
	/*!
	 * \brief Constructor of the class.
	 * \param[in] val_nDim - Number of dimensions of the problem.
	 * \param[in] val_nVar - Number of variables of the problem.
	 * \param[in] config - Definition of the particular problem.
	 */
	CUpwRoe_Flow(unsigned short val_nDim, unsigned short val_nVar, CConfig *config);
    
	/*!
	 * \brief Destructor of the class.
	 */
	~CUpwRoe_Flow(void);
    
	/*!
	 * \brief Compute the Roe's flux between two nodes i and j.
	 * \param[out] val_residual - Pointer to the total residual.
	 * \param[out] val_Jacobian_i - Jacobian of the numerical method at node i (implicit computation).
	 * \param[out] val_Jacobian_j - Jacobian of the numerical method at node j (implicit computation).
	 * \param[in] config - Definition of the particular problem.
	 */
	void ComputeResidual(su2double *val_residual, su2double **val_Jacobian_i, su2double **val_Jacobian_j, CConfig *config);
};


/*!
 * \class CUpwGeneralRoe_Flow
 * \brief Class for solving an approximate Riemann solver of Roe for the flow equations for a general fluid model.
 * \ingroup ConvDiscr
 * \author S.Vitale, G.Gori, M.Pini
 * \version 3.2.9 "eagle"
 */
class CUpwGeneralRoe_Flow : public CNumerics {
private:
	bool implicit, grid_movement;
	su2double *Diff_U;
	su2double *Velocity_i, *Velocity_j, *RoeVelocity;
	su2double *ProjFlux_i, *ProjFlux_j;
	su2double *delta_wave, *delta_vel;
	su2double *Lambda, *Epsilon;
	su2double **P_Tensor, **invP_Tensor;
	su2double sq_vel, Proj_ModJac_Tensor_ij, Density_i, Energy_i, SoundSpeed_i, Pressure_i, Enthalpy_i,
	Density_j, Energy_j, SoundSpeed_j, Pressure_j, Enthalpy_j, R, RoeDensity, RoeEnthalpy, RoeSoundSpeed,
	ProjVelocity, ProjVelocity_i, ProjVelocity_j, proj_delta_vel, delta_p, delta_rho;
	unsigned short iDim, iVar, jVar, kVar;


	su2double StaticEnthalpy_i, StaticEnergy_i, StaticEnthalpy_j, StaticEnergy_j, Kappa_i, Kappa_j, Chi_i, Chi_j, Velocity2_i, Velocity2_j;
	su2double RoeKappa, RoeChi, RoeKappaStaticEnthalpy;

public:

	/*!
	 * \brief Constructor of the class.
	 * \param[in] val_nDim - Number of dimensions of the problem.
	 * \param[in] val_nVar - Number of variables of the problem.
	 * \param[in] config - Definition of the particular problem.
	 */
	CUpwGeneralRoe_Flow(unsigned short val_nDim, unsigned short val_nVar, CConfig *config);

	/*!
	 * \brief Destructor of the class.
	 */
	~CUpwGeneralRoe_Flow(void);

	/*!
	 * \brief Compute the Roe's flux between two nodes i and j.
	 * \param[out] val_residual - Pointer to the total residual.
	 * \param[out] val_Jacobian_i - Jacobian of the numerical method at node i (implicit computation).
	 * \param[out] val_Jacobian_j - Jacobian of the numerical method at node j (implicit computation).
	 * \param[in] config - Definition of the particular problem.
	 */
	void ComputeResidual(su2double *val_residual, su2double **val_Jacobian_i, su2double **val_Jacobian_j, CConfig *config);

	/*!
	 * \brief Compute the Average for a general fluid flux between two nodes i and j.
	 * Using the approach of Vinokur and Montagne'
	 */

	void ComputeRoeAverage();
};


/*!
 * \class CUpwMSW_Flow
 * \brief Class for solving a flux-vector splitting method by Steger & Warming, modified version.
 * \ingroup ConvDiscr
 * \author S. Copeland
 * \version 3.2.9 "eagle"
 */
class CUpwMSW_Flow : public CNumerics {
private:
	bool implicit;
	su2double *Diff_U;
	su2double *u_i, *u_j, *ust_i, *ust_j;
	su2double *Fc_i, *Fc_j;
	su2double *Lambda_i, *Lambda_j;
  su2double rhos_i, rhos_j, rhosst_i, rhosst_j;
  su2double *Ust_i, *Ust_j, *Vst_i, *Vst_j, *Velst_i, *Velst_j;
	su2double **P_Tensor, **invP_Tensor;
  unsigned short nPrimVar, nPrimVarGrad, nVar, nDim;

public:
  
	/*!
	 * \brief Constructor of the class.
	 * \param[in] val_nDim - Number of dimensions of the problem.
	 * \param[in] val_nVar - Number of variables of the problem.
	 * \param[in] config - Definition of the particular problem.
	 */
	CUpwMSW_Flow(unsigned short val_nDim, unsigned short val_nVar, CConfig *config);
  
	/*!
	 * \brief Destructor of the class.
	 */
	~CUpwMSW_Flow(void);
  
	/*!
	 * \brief Compute the Roe's flux between two nodes i and j.
	 * \param[out] val_residual - Pointer to the total residual.
	 * \param[out] val_Jacobian_i - Jacobian of the numerical method at node i (implicit computation).
	 * \param[out] val_Jacobian_j - Jacobian of the numerical method at node j (implicit computation).
	 * \param[in] config - Definition of the particular problem.
	 */
	void ComputeResidual(su2double *val_residual, su2double **val_Jacobian_i, su2double **val_Jacobian_j, CConfig *config);
  
};

/*!
 * \class CUpwTurkel_Flow
 * \brief Class for solving an approximate Riemann solver of Roe with Turkel Preconditioning for the flow equations.
 * \ingroup ConvDiscr
 * \author A. K. Lonkar
 * \version 3.2.9 "eagle"
 */
class CUpwTurkel_Flow : public CNumerics {
private:
	bool implicit, grid_movement;
	su2double *Diff_U;
	su2double *Velocity_i, *Velocity_j, *RoeVelocity;
	su2double *ProjFlux_i, *ProjFlux_j;
	su2double *Lambda, *Epsilon;
	su2double **absPeJac, **invRinvPe, **R_Tensor, **Matrix, **Art_Visc;
	su2double sq_vel, Proj_ModJac_Tensor_ij, Density_i, Energy_i, SoundSpeed_i, Pressure_i, Enthalpy_i,
	Density_j, Energy_j, SoundSpeed_j, Pressure_j, Enthalpy_j, R, RoePressure, RoeDensity, RoeEnthalpy, RoeSoundSpeed,
	ProjVelocity, ProjVelocity_i, ProjVelocity_j;
	unsigned short iDim, iVar, jVar, kVar;
	su2double Beta, Beta_min, Beta_max;
  su2double r_hat, s_hat, t_hat, rhoB2a2, sqr_one_m_Betasqr_Lam1;
	su2double Beta2, one_m_Betasqr, one_p_Betasqr, sqr_two_Beta_c_Area;
	su2double local_Mach;
  
public:
    
	/*!
	 * \brief Constructor of the class.
	 * \param[in] val_nDim - Number of dimensions of the problem.
	 * \param[in] val_nVar - Number of variables of the problem.
	 * \param[in] config - Definition of the particular problem.
	 */
	CUpwTurkel_Flow(unsigned short val_nDim, unsigned short val_nVar, CConfig *config);
    
	/*!
	 * \brief Destructor of the class.
	 */
	~CUpwTurkel_Flow(void);
    
	/*!
	 * \brief Compute the Roe's flux between two nodes i and j.
	 * \param[out] val_residual - Pointer to the total residual.
	 * \param[out] val_Jacobian_i - Jacobian of the numerical method at node i (implicit computation).
	 * \param[out] val_Jacobian_j - Jacobian of the numerical method at node j (implicit computation).
	 * \param[in] config - Definition of the particular problem.
	 */
	void ComputeResidual(su2double *val_residual, su2double **val_Jacobian_i, su2double **val_Jacobian_j, CConfig *config);
    
	/*!
	 * \brief Get the Preconditioning Beta.
	 * \return Beta - Value of the low Mach Preconditioner.
	 */
	su2double GetPrecond_Beta();
};

/*!
 * \class CUpwArtComp_Flow
 * \brief Class for solving an approximate Riemann solver of Roe for the incompressible flow equations.
 * \ingroup ConvDiscr
 * \author F. Palacios
 * \version 3.2.9 "eagle"
 */
class CUpwArtComp_Flow : public CNumerics {
private:
	bool implicit;
	bool gravity;
	su2double Froude;
	su2double *Diff_U;
	su2double *Velocity_i, *Velocity_j, *MeanVelocity;
	su2double *ProjFlux_i, *ProjFlux_j;
	su2double *Lambda, *Epsilon;
	su2double **P_Tensor, **invP_Tensor;
	su2double sq_vel, Proj_ModJac_Tensor_ij, Density_i, Energy_i, SoundSpeed_i, Pressure_i, Enthalpy_i,
	Density_j, Energy_j, SoundSpeed_j, Pressure_j, Enthalpy_j, R, MeanDensity, MeanEnthalpy, MeanSoundSpeed, MeanPressure, MeanBetaInc2,
	ProjVelocity, ProjVelocity_i, ProjVelocity_j, proj_delta_vel, delta_p, delta_rho, vn;
	unsigned short iDim, iVar, jVar, kVar;
    
public:
    
	/*!
	 * \brief Constructor of the class.
	 * \param[in] val_nDim - Number of dimensions of the problem.
	 * \param[in] val_nVar - Number of variables of the problem.
	 * \param[in] config - Definition of the particular problem.
	 */
	CUpwArtComp_Flow(unsigned short val_nDim, unsigned short val_nVar, CConfig *config);
    
	/*!
	 * \brief Destructor of the class.
	 */
	~CUpwArtComp_Flow(void);
    
	/*!
	 * \brief Compute the Roe's flux between two nodes i and j.
	 * \param[out] val_residual - Pointer to the total residual.
	 * \param[out] val_Jacobian_i - Jacobian of the numerical method at node i (implicit computation).
	 * \param[out] val_Jacobian_j - Jacobian of the numerical method at node j (implicit computation).
	 * \param[in] config - Definition of the particular problem.
	 */
	void ComputeResidual(su2double *val_residual, su2double **val_Jacobian_i, su2double **val_Jacobian_j, CConfig *config);
};

/*!
 * \class CUpwArtComp_FreeSurf_Flow
 * \brief Class for solving an approximate Riemann solver of Roe for the incompressible flow equations.
 * \ingroup ConvDiscr
 * \author F. Palacios
 * \version 3.2.9 "eagle"
 */
class CUpwArtComp_FreeSurf_Flow : public CNumerics {
private:
	bool implicit;
	bool gravity;
	su2double Froude;
	su2double *Diff_U;
	su2double *Velocity_i, *Velocity_j, *MeanVelocity;
	su2double *ProjFlux_i, *ProjFlux_j;
	su2double *Lambda, *Epsilon;
	su2double **P_Tensor, **invP_Tensor;
	su2double sq_vel, Proj_ModJac_Tensor_ij, Density_i, Pressure_i, LevelSet_i, dDensityInc_i, dDensityInc_j,
	Density_j, Pressure_j, LevelSet_j, MeanDensityInc, dMeanDensityInc, MeanPressure, MeanLevelSet, MeanBetaInc2,
	ProjVelocity, ProjVelocity_i, ProjVelocity_j, proj_delta_vel, Distance_i, Distance_j;
	unsigned short iDim, jDim, iVar, jVar, kVar;
    
public:
    
	/*!
	 * \brief Constructor of the class.
	 * \param[in] val_nDim - Number of dimensions of the problem.
	 * \param[in] val_nVar - Number of variables of the problem.
	 * \param[in] config - Definition of the particular problem.
	 */
	CUpwArtComp_FreeSurf_Flow(unsigned short val_nDim, unsigned short val_nVar, CConfig *config);
    
	/*!
	 * \brief Destructor of the class.
	 */
	~CUpwArtComp_FreeSurf_Flow(void);
    
	/*!
	 * \brief Compute the Roe's flux between two nodes i and j.
	 * \param[out] val_residual - Pointer to the total residual.
	 * \param[out] val_Jacobian_i - Jacobian of the numerical method at node i (implicit computation).
	 * \param[out] val_Jacobian_j - Jacobian of the numerical method at node j (implicit computation).
	 * \param[in] config - Definition of the particular problem.
	 */
	void ComputeResidual(su2double *val_residual, su2double **val_Jacobian_i, su2double **val_Jacobian_j, CConfig *config);
};

/*!
 * \class CUpwRoe_AdjFlow
 * \brief Class for solving an approximate Riemann solver of Roe
 *        for the adjoint flow equations.
 * \ingroup ConvDiscr
 * \author F. Palacios
 * \version 3.2.9 "eagle"
 */
class CUpwRoe_AdjFlow : public CNumerics {
private:
	su2double *Residual_Roe;
	su2double area, Sx, Sy, Sz, rarea, nx, ny, nz, rho_l, u_l, v_l, w_l, h_l, rho_r,
	u_r, v_r, w_r, h_r, psi1, psi2, psi3, psi4, psi5;
	su2double h, u, v, w, c, psi1_l, psi2_l, psi3_l, psi4_l, psi5_l,
	psi1_r, psi2_r, psi3_r, psi4_r, psi5_r, q_l, q_r, Q_l, Q_r, vn,
	rrho_l, weight, rweight1, cc;
	su2double l1psi, l2psi, absQ, absQp, absQm, q2, alpha, beta_u, beta_v, beta_w, Q, l1l2p, l1l2m, eta;
	su2double RoeDensity, RoeSoundSpeed, *RoeVelocity, *Lambda, *Velocity_i, *Velocity_j, **ProjFlux_i, **ProjFlux_j,
	Proj_ModJac_Tensor_ij, **Proj_ModJac_Tensor, Energy_i, Energy_j, **P_Tensor, **invP_Tensor;
	unsigned short iDim, iVar, jVar, kVar;
	bool implicit, grid_movement;
    
public:
    
	/*!
	 * \brief Constructor of the class.
	 * \param[in] val_nDim - Number of dimensions of the problem.
	 * \param[in] val_nVar - Number of variables of the problem.
	 * \param[in] config - Definition of the particular problem.
	 */
	CUpwRoe_AdjFlow(unsigned short val_nDim, unsigned short val_nVar, CConfig *config);
    
	/*!
	 * \brief Destructor of the class.
	 */
	~CUpwRoe_AdjFlow(void);
    
	/*!
	 * \brief Compute the adjoint Roe's flux between two nodes i and j.
	 * \param[out] val_residual_i - Pointer to the total residual at point i.
	 * \param[out] val_residual_j - Pointer to the total residual at point j.
	 * \param[out] val_Jacobian_ii - Jacobian of the numerical method at node i (implicit computation) from node i.
	 * \param[out] val_Jacobian_ij - Jacobian of the numerical method at node i (implicit computation) from node j.
	 * \param[out] val_Jacobian_ji - Jacobian of the numerical method at node j (implicit computation) from node i.
	 * \param[out] val_Jacobian_jj - Jacobian of the numerical method at node j (implicit computation) from node j.
	 * \param[in] config - Definition of the particular problem.
	 */
	void ComputeResidual(su2double *val_residual_i, su2double *val_residual_j, su2double **val_Jacobian_ii,
                         su2double **val_Jacobian_ij, su2double **val_Jacobian_ji, su2double **val_Jacobian_jj, CConfig *config);
};

/*!
 * \class CUpwRoeArtComp_AdjFlow
 * \brief Class for solving an approximate Riemann solver of Roe
 *        for the adjoint flow equations.
 * \ingroup ConvDiscr
 * \author F. Palacios
 * \version 3.2.9 "eagle"
 */
class CUpwRoeArtComp_AdjFlow : public CNumerics {
private:
	su2double Area, *Lambda, *Velocity_i, *Velocity_j, **Proj_Jac_Tensor_i, **Proj_Jac_Tensor_j,
	Proj_ModJac_Tensor_ij, **Proj_ModJac_Tensor, **P_Tensor, **invP_Tensor, MeanDensity,
	MeanPressure, MeanBetaInc2, ProjVelocity, *MeanVelocity, MeanSoundSpeed;
	unsigned short iDim, iVar, jVar, kVar;
	bool implicit;
    
public:
    
	/*!
	 * \brief Constructor of the class.
	 * \param[in] val_nDim - Number of dimensions of the problem.
	 * \param[in] val_nVar - Number of variables of the problem.
	 * \param[in] config - Definition of the particular problem.
	 */
	CUpwRoeArtComp_AdjFlow(unsigned short val_nDim, unsigned short val_nVar, CConfig *config);
    
	/*!
	 * \brief Destructor of the class.
	 */
	~CUpwRoeArtComp_AdjFlow(void);
    
	/*!
	 * \brief Compute the adjoint Roe's flux between two nodes i and j.
	 * \param[out] val_residual_i - Pointer to the total residual at point i.
	 * \param[out] val_residual_j - Pointer to the total residual at point j.
	 * \param[out] val_Jacobian_ii - Jacobian of the numerical method at node i (implicit computation) from node i.
	 * \param[out] val_Jacobian_ij - Jacobian of the numerical method at node i (implicit computation) from node j.
	 * \param[out] val_Jacobian_ji - Jacobian of the numerical method at node j (implicit computation) from node i.
	 * \param[out] val_Jacobian_jj - Jacobian of the numerical method at node j (implicit computation) from node j.
	 * \param[in] config - Definition of the particular problem.
	 */
	void ComputeResidual(su2double *val_residual_i, su2double *val_residual_j, su2double **val_Jacobian_ii,
                         su2double **val_Jacobian_ij, su2double **val_Jacobian_ji, su2double **val_Jacobian_jj, CConfig *config);
};

/*!
 * \class CUpwAUSM_Flow
 * \brief Class for solving an approximate Riemann AUSM.
 * \ingroup ConvDiscr
 * \author F. Palacios
 * \version 3.2.9 "eagle"
 */
class CUpwAUSM_Flow : public CNumerics {
private:
	bool implicit;
	su2double *Diff_U;
	su2double *Velocity_i, *Velocity_j, *RoeVelocity;
	su2double *ProjFlux_i, *ProjFlux_j;
	su2double *delta_wave, *delta_vel;
	su2double *Lambda, *Epsilon;
	su2double **P_Tensor, **invP_Tensor;
	su2double sq_vel, Proj_ModJac_Tensor_ij, Density_i, Energy_i, SoundSpeed_i, Pressure_i, Enthalpy_i,
	Density_j, Energy_j, SoundSpeed_j, Pressure_j, Enthalpy_j, R, RoeDensity, RoeEnthalpy, RoeSoundSpeed,
	ProjVelocity, ProjVelocity_i, ProjVelocity_j, proj_delta_vel, delta_p, delta_rho;
	unsigned short iDim, iVar, jVar, kVar;
  su2double mL, mR, mLP, mRM, mF, pLP, pRM, pF, Phi;

public:
    
	/*!
	 * \brief Constructor of the class.
	 * \param[in] val_nDim - Number of dimensions of the problem.
	 * \param[in] val_nVar - Number of variables of the problem.
	 * \param[in] config - Definition of the particular problem.
	 */
	CUpwAUSM_Flow(unsigned short val_nDim, unsigned short val_nVar, CConfig *config);
    
	/*!
	 * \brief Destructor of the class.
	 */
	~CUpwAUSM_Flow(void);
    
	/*!
	 * \brief Compute the Roe's flux between two nodes i and j.
	 * \param[out] val_residual - Pointer to the total residual.
	 * \param[out] val_Jacobian_i - Jacobian of the numerical method at node i (implicit computation).
	 * \param[out] val_Jacobian_j - Jacobian of the numerical method at node j (implicit computation).
	 * \param[in] config - Definition of the particular problem.
	 */
	void ComputeResidual(su2double *val_residual, su2double **val_Jacobian_i, su2double **val_Jacobian_j, CConfig *config);
};

/*!
 * \class CUpwHLLC_Flow
 * \brief Class for solving an approximate Riemann AUSM.
 * \ingroup ConvDiscr
 * \author F. Palacios, based on the Joe code implementation
 * \version 3.2.9 "eagle"
 */
class CUpwHLLC_Flow : public CNumerics {
private:
	bool implicit;
	su2double *Diff_U;
	su2double *Velocity_i, *Velocity_j, *RoeVelocity;
	su2double *ProjFlux_i, *ProjFlux_j;
	su2double *delta_wave, *delta_vel;
	su2double *Lambda, *Epsilon;
	su2double **P_Tensor, **invP_Tensor;
	su2double sq_vel, sq_vel_i, sq_vel_j, Proj_ModJac_Tensor_ij, Density_i, Energy_i, SoundSpeed_i, Pressure_i, Enthalpy_i,
	Density_j, Energy_j, SoundSpeed_j, Pressure_j, Enthalpy_j, R, RoeDensity, RoeEnthalpy, RoeSoundSpeed,
	ProjVelocity, ProjVelocity_i, ProjVelocity_j, proj_delta_vel, delta_p, delta_rho;
	unsigned short iDim, iVar, jVar, kVar;
  su2double Rrho, tmp, velRoe[3], uRoe, gamPdivRho, sq_velRoe, cRoe, sL, sR, sM, pStar, invSLmSs, sLmuL, rhoSL, rhouSL[3],
  eSL, invSRmSs, sRmuR, rhoSR, rhouSR[3], eSR;
  
public:
    
	/*!
	 * \brief Constructor of the class.
	 * \param[in] val_nDim - Number of dimensions of the problem.
	 * \param[in] val_nVar - Number of variables of the problem.
	 * \param[in] config - Definition of the particular problem.
	 */
	CUpwHLLC_Flow(unsigned short val_nDim, unsigned short val_nVar, CConfig *config);
    
	/*!
	 * \brief Destructor of the class.
	 */
	~CUpwHLLC_Flow(void);
    
	/*!
	 * \brief Compute the Roe's flux between two nodes i and j.
	 * \param[out] val_residual - Pointer to the total residual.
	 * \param[out] val_Jacobian_i - Jacobian of the numerical method at node i (implicit computation).
	 * \param[out] val_Jacobian_j - Jacobian of the numerical method at node j (implicit computation).
	 * \param[in] config - Definition of the particular problem.
	 */
	void ComputeResidual(su2double *val_residual, su2double **val_Jacobian_i, su2double **val_Jacobian_j, CConfig *config);
};

/*!
 * \class CUpwLin_TransLM
 * \brief Class for performing a linear upwind solver for the Spalart-Allmaras turbulence model equations with transition
 * \ingroup ConvDiscr
 * \author A. Aranake
 * \version 3.2.9 "eagle"
 */
class CUpwLin_TransLM : public CNumerics {
private:
	su2double *Velocity_i;
	su2double *Velocity_j;
	bool implicit, grid_movement, incompressible;
	su2double Density_i, Density_j, q_ij, a0, a1;
	unsigned short iDim;
    
public:
    
	/*!
	 * \brief Constructor of the class.
	 * \param[in] val_nDim - Number of dimensions of the problem.
	 * \param[in] val_nVar - Number of variables of the problem.
	 * \param[in] config - Definition of the particular problem.
	 */
	CUpwLin_TransLM(unsigned short val_nDim, unsigned short val_nVar, CConfig *config);
    
	/*!
	 * \brief Destructor of the class.
	 */
	~CUpwLin_TransLM(void);
    
	/*!
	 * \brief Compute the upwind flux between two nodes i and j.
	 * \param[out] val_residual - Pointer to the total residual.
	 * \param[out] val_Jacobian_i - Jacobian of the numerical method at node i (implicit computation).
	 * \param[out] val_Jacobian_j - Jacobian of the numerical method at node j (implicit computation).
	 * \param[in] config - Definition of the particular problem.
	 */
	void ComputeResidual (su2double *val_residual, su2double **val_Jacobian_i, su2double **val_Jacobian_j, CConfig *config);
};

/*!
 * \class CUpwLin_LevelSet
 * \brief Class for performing a linear upwind solver for the Level Set equations.
 * \ingroup ConvDiscr
 * \author F. Palacios
 * \version 3.2.9 "eagle"
 */
class CUpwLin_LevelSet : public CNumerics {
private:
	bool implicit;
	su2double *Velocity_i;
	su2double *Velocity_j;
    
public:
    
	/*!
	 * \brief Constructor of the class.
	 * \param[in] val_nDim - Number of dimensions of the problem.
	 * \param[in] val_nVar - Number of variables of the problem.
	 * \param[in] config - Definition of the particular problem.
	 */
	CUpwLin_LevelSet(unsigned short val_nDim, unsigned short val_nVar, CConfig *config);
    
	/*!
	 * \brief Destructor of the class.
	 */
	~CUpwLin_LevelSet(void);
    
	/*!
	 * \brief Compute the upwind flux between two nodes i and j.
	 * \param[out] val_residual - Pointer to the total residual.
	 * \param[out] val_Jacobian_i - Jacobian of the numerical method at node i (implicit computation).
	 * \param[out] val_Jacobian_j - Jacobian of the numerical method at node j (implicit computation).
	 * \param[in] config - Definition of the particular problem.
	 */
	void ComputeResidual(su2double *val_residual, su2double **val_Jacobian_i, su2double **val_Jacobian_j,
                         su2double **val_JacobianMeanFlow_i, su2double **val_JacobianMeanFlow_j, CConfig *config);
    
};

/*!
 * \class CUpwLin_AdjLevelSet
 * \brief Class for performing a linear upwind solver for the adjoint Level Set equations.
 * \ingroup ConvDiscr
 * \author F. Palacios
 * \version 3.2.9 "eagle"
 */
class CUpwLin_AdjLevelSet : public CNumerics {
private:
	bool implicit;
	su2double *Velocity_i;
	su2double *Velocity_j;
    
public:
    
	/*!
	 * \brief Constructor of the class.
	 * \param[in] val_nDim - Number of dimensions of the problem.
	 * \param[in] val_nVar - Number of variables of the problem.
	 * \param[in] config - Definition of the particular problem.
	 */
	CUpwLin_AdjLevelSet(unsigned short val_nDim, unsigned short val_nVar, CConfig *config);
    
	/*!
	 * \brief Destructor of the class.
	 */
	~CUpwLin_AdjLevelSet(void);
    
	/*!
	 * \brief Compute the upwind flux between two nodes i and j.
	 * \param[out] val_residual_i - Pointer to the total residual at node i.
	 * \param[out] val_residual_j - Pointer to the total residual at node j.
	 * \param[out] val_Jacobian_ii - Jacobian of the numerical method at node i (implicit computation).
	 * \param[out] val_Jacobian_ij - Jacobian of the numerical method from node i to node j (implicit computation).
	 * \param[out] val_Jacobian_ji - Jacobian of the numerical method from node j to node i (implicit computation).
	 * \param[out] val_Jacobian_jj - Jacobian of the numerical method at node j (implicit computation).
	 * \param[in] config - Definition of the particular problem.
	 */
	void ComputeResidual(su2double *val_residual_i, su2double *val_residual_j, su2double **val_Jacobian_ii,
                         su2double **val_Jacobian_ij, su2double **val_Jacobian_ji, su2double **val_Jacobian_jj, CConfig *config);
};

/*!
 * \class CUpwLin_AdjTurb
 * \brief Class for performing a linear upwind solver for the adjoint turbulence equations.
 * \ingroup ConvDiscr
 * \author A. Bueno.
 * \version 3.2.9 "eagle"
 */
class CUpwLin_AdjTurb : public CNumerics {
private:
	su2double *Velocity_i;
    
public:
    
	/*!
	 * \brief Constructor of the class.
	 * \param[in] val_nDim - Number of dimensions of the problem.
	 * \param[in] val_nVar - Number of variables of the problem.
	 * \param[in] config - Definition of the particular problem.
	 */
	CUpwLin_AdjTurb(unsigned short val_nDim, unsigned short val_nVar, CConfig *config);
    
	/*!
	 * \brief Destructor of the class.
	 */
	~CUpwLin_AdjTurb(void);
    
	/*!
	 * \brief Compute the adjoint upwind flux between two nodes i and j.
	 * \param[out] val_residual - Pointer to the total residual.
	 * \param[out] val_Jacobian_i - Jacobian of the numerical method at node i (implicit computation).
	 * \param[out] val_Jacobian_j - Jacobian of the numerical method at node j (implicit computation).
	 * \param[in] config - Definition of the particular problem.
	 */
	void ComputeResidual (su2double *val_residual, su2double **val_Jacobian_i, su2double **val_Jacobian_j, CConfig *config);
};

/*!
 * \class CUpwSca_TurbSA
 * \brief Class for doing a scalar upwind solver for the Spalar-Allmaral turbulence model equations.
 * \ingroup ConvDiscr
 * \author A. Bueno.
 * \version 3.2.9 "eagle"
 */
class CUpwSca_TurbSA : public CNumerics {
private:
	su2double *Velocity_i, *Velocity_j;
	bool implicit, grid_movement, incompressible;
	su2double Density_i, Density_j, q_ij, a0, a1;
	unsigned short iDim;
    
public:
    
	/*!
	 * \brief Constructor of the class.
	 * \param[in] val_nDim - Number of dimensions of the problem.
	 * \param[in] val_nVar - Number of variables of the problem.
	 * \param[in] config - Definition of the particular problem.
	 */
	CUpwSca_TurbSA(unsigned short val_nDim, unsigned short val_nVar, CConfig *config);
    
	/*!
	 * \brief Destructor of the class.
	 */
	~CUpwSca_TurbSA(void);
    
	/*!
	 * \brief Compute the scalar upwind flux between two nodes i and j.
	 * \param[out] val_residual - Pointer to the total residual.
	 * \param[out] val_Jacobian_i - Jacobian of the numerical method at node i (implicit computation).
	 * \param[out] val_Jacobian_j - Jacobian of the numerical method at node j (implicit computation).
	 * \param[in] config - Definition of the particular problem.
	 */
	void ComputeResidual(su2double *val_residual, su2double **val_Jacobian_i, su2double **val_Jacobian_j, CConfig *config);
};

/*!
 * \class CUpwSca_TurbML
 * \brief Class for doing a scalar upwind solver for the Spalar-Allmaral turbulence model equations.
 * \ingroup ConvDiscr
 * \author A. Bueno.
 * \version 3.2.9 "eagle"
 */
class CUpwSca_TurbML : public CNumerics {
private:
	su2double *Velocity_i, *Velocity_j;
	bool implicit, grid_movement, incompressible;
	su2double Density_i, Density_j, q_ij, a0, a1;
	unsigned short iDim;
  
public:
  
	/*!
	 * \brief Constructor of the class.
	 * \param[in] val_nDim - Number of dimensions of the problem.
	 * \param[in] val_nVar - Number of variables of the problem.
	 * \param[in] config - Definition of the particular problem.
	 */
	CUpwSca_TurbML(unsigned short val_nDim, unsigned short val_nVar, CConfig *config);
  
	/*!
	 * \brief Destructor of the class.
	 */
	~CUpwSca_TurbML(void);
  
	/*!
	 * \brief Compute the scalar upwind flux between two nodes i and j.
	 * \param[out] val_residual - Pointer to the total residual.
	 * \param[out] val_Jacobian_i - Jacobian of the numerical method at node i (implicit computation).
	 * \param[out] val_Jacobian_j - Jacobian of the numerical method at node j (implicit computation).
	 * \param[in] config - Definition of the particular problem.
	 */
	void ComputeResidual(su2double *val_residual, su2double **val_Jacobian_i, su2double **val_Jacobian_j, CConfig *config);
};

/*!
 * \class CUpwSca_TurbSST
 * \brief Class for doing a scalar upwind solver for the Menter SST turbulence model equations.
 * \ingroup ConvDiscr
 * \author A. Campos.
 * \version 3.2.9 "eagle"
 */
class CUpwSca_TurbSST : public CNumerics {
private:
	su2double *Velocity_i, *Velocity_j;
	bool implicit, grid_movement, incompressible;
	su2double Density_i, Density_j,
	q_ij,
	a0, a1;
	unsigned short iDim;
    
public:
    
	/*!
	 * \brief Constructor of the class.
	 * \param[in] val_nDim - Number of dimensions of the problem.
	 * \param[in] val_nVar - Number of variables of the problem.
	 * \param[in] config - Definition of the particular problem.
	 */
	CUpwSca_TurbSST(unsigned short val_nDim, unsigned short val_nVar, CConfig *config);
    
	/*!
	 * \brief Destructor of the class.
	 */
	~CUpwSca_TurbSST(void);
    
	/*!
	 * \brief Compute the scalar upwind flux between two nodes i and j.
	 * \param[out] val_residual - Pointer to the total residual.
	 * \param[out] val_Jacobian_i - Jacobian of the numerical method at node i (implicit computation).
	 * \param[out] val_Jacobian_j - Jacobian of the numerical method at node j (implicit computation).
	 * \param[in] config - Definition of the particular problem.
	 */
	void ComputeResidual(su2double *val_residual, su2double **val_Jacobian_i, su2double **val_Jacobian_j, CConfig *config);
};

/*!
 * \class CUpwSca_TransLM
 * \brief Class for doing a scalar upwind solver for the Spalart-Allmaras turbulence model equations with transition.
 * \ingroup ConvDiscr
 * \author A. Aranake.
 * \version 3.2.9 "eagle"
 */
class CUpwSca_TransLM : public CNumerics {
private:
	su2double *Velocity_i, *Velocity_j;
	bool implicit, grid_movement;
	su2double Density_i, Density_j,
	q_ij,
	a0, a1;
	unsigned short iDim;
    
public:
    
	/*!
	 * \brief Constructor of the class.
	 * \param[in] val_nDim - Number of dimensions of the problem.
	 * \param[in] val_nVar - Number of variables of the problem.
	 * \param[in] config - Definition of the particular problem.
	 */
	CUpwSca_TransLM(unsigned short val_nDim, unsigned short val_nVar, CConfig *config);
    
	/*!
	 * \brief Destructor of the class.
	 */
	~CUpwSca_TransLM(void);
    
	/*!
	 * \brief Compute the scalar upwind flux between two nodes i and j.
	 * \param[out] val_residual - Pointer to the total residual.
	 * \param[out] val_Jacobian_i - Jacobian of the numerical method at node i (implicit computation).
	 * \param[out] val_Jacobian_j - Jacobian of the numerical method at node j (implicit computation).
	 * \param[in] config - Definition of the particular problem.
	 */
	void ComputeResidual(su2double *val_residual, su2double **val_Jacobian_i, su2double **val_Jacobian_j, CConfig *config);
};

/*!
 * \class CUpwSca_AdjTurb
 * \brief Class for doing a scalar upwind solver for the adjoint turbulence equations.
 * \ingroup ConvDiscr
 * \author A. Bueno.
 * \version 3.2.9 "eagle"
 */
class CUpwSca_AdjTurb : public CNumerics {
private:
	su2double *Velocity_i, *Velocity_j;
    
public:
    
	/*!
	 * \brief Constructor of the class.
	 * \param[in] val_nDim - Number of dimensions of the problem.
	 * \param[in] val_nVar - Number of variables of the problem.
	 * \param[in] config - Definition of the particular problem.
	 */
	CUpwSca_AdjTurb(unsigned short val_nDim, unsigned short val_nVar, CConfig *config);
    
	/*!
	 * \brief Destructor of the class.
	 */
	~CUpwSca_AdjTurb(void);
    
	/*!
	 * \param[out] val_residual_i - Pointer to the total residual at point i.
	 * \param[out] val_residual_j - Pointer to the total viscosity residual at point j.
	 * \param[out] val_Jacobian_ii - Jacobian of the numerical method at node i (implicit computation) from node i.
	 * \param[out] val_Jacobian_ij - Jacobian of the numerical method at node i (implicit computation) from node j.
	 * \param[out] val_Jacobian_ji - Jacobian of the numerical method at node j (implicit computation) from node i.
	 * \param[out] val_Jacobian_jj - Jacobian of the numerical method at node j (implicit computation) from node j.
	 * \param[in] config - Definition of the particular problem.
	 */
	void ComputeResidual(su2double *val_residual_i, su2double *val_residual_j, su2double **val_Jacobian_ii, su2double **val_Jacobian_ij,
                         su2double **val_Jacobian_ji, su2double **val_Jacobian_jj, CConfig *config);
};


/*!
 * \class CCentJST_Flow
 * \brief Class for centered shceme - JST.
 * \ingroup ConvDiscr
 * \author F. Palacios
 * \version 3.2.9 "eagle"
 */
class CCentJST_KE_Flow : public CNumerics {

private:
        unsigned short iDim, iVar, jVar; /*!< \brief Iteration on dimension and variables. */
        su2double *Diff_U, *Diff_Lapl, /*!< \brief Diference of conservative variables and undivided laplacians. */
        *Velocity_i, *Velocity_j, /*!< \brief Velocity at node 0 and 1. */
        *MeanVelocity, ProjVelocity, ProjVelocity_i, ProjVelocity_j,  /*!< \brief Mean and projected velocities. */
        Density_i, Density_j, Energy_i, Energy_j,  /*!< \brief Mean Density and energies. */
        sq_vel_i, sq_vel_j,   /*!< \brief Modulus of the velocity and the normal vector. */
        MeanDensity, MeanPressure, MeanEnthalpy, MeanEnergy, /*!< \brief Mean values of primitive variables. */
        Param_p, Param_Kappa_2, Param_Kappa_4, /*!< \brief Artificial dissipation parameters. */
        Local_Lambda_i, Local_Lambda_j, MeanLambda, /*!< \brief Local eingenvalues. */
        Phi_i, Phi_j, sc2, sc4, StretchingFactor, /*!< \brief Streching parameters. */
        *ProjFlux,  /*!< \brief Projected inviscid flux tensor. */
        Epsilon_2, Epsilon_4, cte_0, cte_1, /*!< \brief Artificial dissipation values. */
    ProjGridVel_i, ProjGridVel_j, ProjGridVel;  /*!< \brief Projected grid velocity. */
        bool implicit, /*!< \brief Implicit calculation. */
        grid_movement, /*!< \brief Modification for grid movement. */
        stretching; /*!< \brief Stretching factor. */


public:

        /*!
         * \brief Constructor of the class.
         * \param[in] val_nDim - Number of dimension of the problem.
         * \param[in] val_nVar - Number of variables of the problem.
         * \param[in] config - Definition of the particular problem.
         */
        CCentJST_KE_Flow(unsigned short val_nDim, unsigned short val_nVar, CConfig *config);

        /*!
         * \brief Destructor of the class.
         */
        ~CCentJST_KE_Flow(void);

       /*!
         * \brief Compute the flow residual using a JST method.
         * \param[out] val_resconv - Pointer to the convective residual.
         * \param[out] val_resvisc - Pointer to the artificial viscosity residual.
         * \param[out] val_Jacobian_i - Jacobian of the numerical method at node i (implicit computation).
         * \param[out] val_Jacobian_j - Jacobian of the numerical method at node j (implicit computation).
         * \param[in] config - Definition of the particular problem.
         */
        void ComputeResidual(su2double *val_residual, su2double **val_Jacobian_i, su2double **val_Jacobian_j,
                         CConfig *config);
};

/*!
 * \class CCentJST_Flow
 * \brief Class for centered scheme - JST.
 * \ingroup ConvDiscr
 * \author F. Palacios
 * \version 3.2.9 "eagle"
 */
class CCentJST_Flow : public CNumerics {
    
private:
	unsigned short iDim, iVar, jVar; /*!< \brief Iteration on dimension and variables. */
	su2double *Diff_U, *Diff_Lapl, /*!< \brief Diference of conservative variables and undivided laplacians. */
	*Velocity_i, *Velocity_j, /*!< \brief Velocity at node 0 and 1. */
	*MeanVelocity, ProjVelocity, ProjVelocity_i, ProjVelocity_j,  /*!< \brief Mean and projected velocities. */
	Density_i, Density_j, Energy_i, Energy_j,  /*!< \brief Mean Density and energies. */
	sq_vel_i, sq_vel_j,   /*!< \brief Modulus of the velocity and the normal vector. */
	MeanDensity, MeanPressure, MeanEnthalpy, MeanEnergy, /*!< \brief Mean values of primitive variables. */
	Param_p, Param_Kappa_2, Param_Kappa_4, /*!< \brief Artificial dissipation parameters. */
	Local_Lambda_i, Local_Lambda_j, MeanLambda, /*!< \brief Local eingenvalues. */
	Phi_i, Phi_j, sc2, sc4, StretchingFactor, /*!< \brief Streching parameters. */
	*ProjFlux,  /*!< \brief Projected inviscid flux tensor. */
	Epsilon_2, Epsilon_4, cte_0, cte_1, /*!< \brief Artificial dissipation values. */
    ProjGridVel_i, ProjGridVel_j, ProjGridVel;  /*!< \brief Projected grid velocity. */
	bool implicit, /*!< \brief Implicit calculation. */
	grid_movement, /*!< \brief Modification for grid movement. */
	stretching; /*!< \brief Stretching factor. */
    
    
public:
    
	/*!
	 * \brief Constructor of the class.
	 * \param[in] val_nDim - Number of dimension of the problem.
	 * \param[in] val_nVar - Number of variables of the problem.
	 * \param[in] config - Definition of the particular problem.
	 */
	CCentJST_Flow(unsigned short val_nDim, unsigned short val_nVar, CConfig *config);
    
	/*!
	 * \brief Destructor of the class.
	 */
	~CCentJST_Flow(void);
    
	/*!
	 * \brief Compute the flow residual using a JST method.
	 * \param[out] val_resconv - Pointer to the convective residual.
	 * \param[out] val_resvisc - Pointer to the artificial viscosity residual.
	 * \param[out] val_Jacobian_i - Jacobian of the numerical method at node i (implicit computation).
	 * \param[out] val_Jacobian_j - Jacobian of the numerical method at node j (implicit computation).
	 * \param[in] config - Definition of the particular problem.
	 */
	void ComputeResidual(su2double *val_residual, su2double **val_Jacobian_i, su2double **val_Jacobian_j,
                         CConfig *config);
};

/*!
 * \class CCentJSTArtComp_Flow
 * \brief Class for centered scheme - JST (artificial compressibility).
 * \ingroup ConvDiscr
 * \author F. Palacios
 * \version 3.2.9 "eagle"
 */
class CCentJSTArtComp_Flow : public CNumerics {
    
private:
	unsigned short iDim, iVar, jVar; /*!< \brief Iteration on dimension and variables. */
	su2double *Diff_U, *Diff_Lapl, /*!< \brief Diference of conservative variables and undivided laplacians. */
	*Velocity_i, *Velocity_j, /*!< \brief Velocity at node 0 and 1. */
	*MeanVelocity, ProjVelocity, ProjVelocity_i, ProjVelocity_j,  /*!< \brief Mean and projected velocities. */
	sq_vel_i, sq_vel_j,   /*!< \brief Modulus of the velocity and the normal vector. */
	MeanGravityForce, MeanDensity, MeanPressure, MeanEnthalpy, MeanEnergy, MeanBetaInc2, /*!< \brief Mean values of primitive variables. */
	Param_p, Param_Kappa_2, Param_Kappa_4, /*!< \brief Artificial dissipation parameters. */
	Local_Lambda_i, Local_Lambda_j, MeanLambda, /*!< \brief Local eingenvalues. */
	Phi_i, Phi_j, sc2, sc4, StretchingFactor, /*!< \brief Streching parameters. */
	*ProjFlux,  /*!< \brief Projected inviscid flux tensor. */
	Epsilon_2, Epsilon_4, cte_0, cte_1; /*!< \brief Artificial dissipation values. */
	bool implicit, /*!< \brief Implicit calculation. */
	grid_movement, /*!< \brief Modification for grid movement. */
	stretching, /*!< \brief Stretching factor. */
	gravity; /*!< \brief computation with gravity force. */
	su2double Froude; /*!< \brief Froude number. */
    
public:
    
	/*!
	 * \brief Constructor of the class.
	 * \param[in] val_nDim - Number of dimension of the problem.
	 * \param[in] val_nVar - Number of variables of the problem.
	 * \param[in] config - Definition of the particular problem.
	 */
	CCentJSTArtComp_Flow(unsigned short val_nDim, unsigned short val_nVar, CConfig *config);
    
	/*!
	 * \brief Destructor of the class.
	 */
	~CCentJSTArtComp_Flow(void);
    
	/*!
	 * \brief Compute the flow residual using a JST method.
	 * \param[out] val_resconv - Pointer to the convective residual.
	 * \param[out] val_resvisc - Pointer to the artificial viscosity residual.
	 * \param[out] val_Jacobian_i - Jacobian of the numerical method at node i (implicit computation).
	 * \param[out] val_Jacobian_j - Jacobian of the numerical method at node j (implicit computation).
	 * \param[in] config - Definition of the particular problem.
	 */
	void ComputeResidual(su2double *val_residual, su2double **val_Jacobian_i, su2double **val_Jacobian_j,
                         CConfig *config);
};

/*!
 * \class CCentJST_AdjFlow
 * \brief Class for and adjoint centered scheme - JST.
 * \ingroup ConvDiscr
 * \author F. Palacios
 * \version 3.2.9 "eagle"
 */
class CCentJST_AdjFlow : public CNumerics {
private:
	su2double *Diff_Psi, *Diff_Lapl;
	su2double *Velocity_i, *Velocity_j;
	su2double *MeanPhi;
	unsigned short iDim, jDim, iVar, jVar;
	su2double Residual, ProjVelocity_i, ProjVelocity_j, ProjPhi, ProjPhi_Vel, sq_vel, phis1, phis2;
	su2double MeanPsiRho, MeanPsiE, Param_p, Param_Kappa_4, Param_Kappa_2, Local_Lambda_i, Local_Lambda_j, MeanLambda;
	su2double Phi_i, Phi_j, sc4, StretchingFactor, Epsilon_4, Epsilon_2;
	bool implicit, stretching, grid_movement;
    
public:
    
	/*!
	 * \brief Constructor of the class.
	 * \param[in] val_nDim - Number of dimensions of the problem.
	 * \param[in] val_nVar - Number of variables of the problem.
	 * \param[in] config - Definition of the particular problem.
	 */
	CCentJST_AdjFlow(unsigned short val_nDim, unsigned short val_nVar, CConfig *config);
    
	/*!
	 * \brief Destructor of the class.
	 */
	~CCentJST_AdjFlow(void);
    
	/*!
	 * \brief Compute the adjoint flow residual using a JST method.
	 * \param[out] val_resconv_i - Pointer to the convective residual at point i.
	 * \param[out] val_resvisc_i - Pointer to the artificial viscosity residual at point i.
	 * \param[out] val_resconv_j - Pointer to the convective residual at point j.
	 * \param[out] val_resvisc_j - Pointer to the artificial viscosity residual at point j.
	 * \param[out] val_Jacobian_ii - Jacobian of the numerical method at node i (implicit computation) from node i.
	 * \param[out] val_Jacobian_ij - Jacobian of the numerical method at node i (implicit computation) from node j.
	 * \param[out] val_Jacobian_ji - Jacobian of the numerical method at node j (implicit computation) from node i.
	 * \param[out] val_Jacobian_jj - Jacobian of the numerical method at node j (implicit computation) from node j.
	 * \param[in] config - Definition of the particular problem.
	 */
	void ComputeResidual (su2double *val_resconv_i, su2double *val_resvisc_i, su2double *val_resconv_j, su2double *val_resvisc_j,
                          su2double **val_Jacobian_ii, su2double **val_Jacobian_ij, su2double **val_Jacobian_ji, su2double **val_Jacobian_jj,
                          CConfig *config);
};

/*!
 * \class CCentJSTArtComp_AdjFlow
 * \brief Class for and adjoint centered scheme - JST.
 * \ingroup ConvDiscr
 * \author F. Palacios
 * \version 3.2.9 "eagle"
 */
class CCentJSTArtComp_AdjFlow : public CNumerics {
private:
	su2double sc2, *Diff_Psi, *Diff_Lapl;
	su2double *Velocity_i, *Velocity_j;
	su2double *MeanPhi, **Proj_Jac_Tensor_i, **Proj_Jac_Tensor_j;
	unsigned short iDim, jDim, iVar, jVar;
	su2double Residual, ProjVelocity_i, ProjVelocity_j, ProjPhi, ProjPhi_Vel, sq_vel, phis1, phis2;
	su2double MeanPsiRho, MeanPsiE, Param_p, Param_Kappa_4, Param_Kappa_2, Local_Lambda_i, Local_Lambda_j, MeanLambda;
	su2double Phi_i, Phi_j, sc4, StretchingFactor, Epsilon_4, Epsilon_2;
	bool implicit, stretching, grid_movement;
    
public:
    
	/*!
	 * \brief Constructor of the class.
	 * \param[in] val_nDim - Number of dimensions of the problem.
	 * \param[in] val_nVar - Number of variables of the problem.
	 * \param[in] config - Definition of the particular problem.
	 */
	CCentJSTArtComp_AdjFlow(unsigned short val_nDim, unsigned short val_nVar, CConfig *config);
    
	/*!
	 * \brief Destructor of the class.
	 */
	~CCentJSTArtComp_AdjFlow(void);
    
	/*!
	 * \brief Compute the adjoint flow residual using a JST method.
	 * \param[out] val_resconv_i - Pointer to the convective residual at point i.
	 * \param[out] val_resvisc_i - Pointer to the artificial viscosity residual at point i.
	 * \param[out] val_resconv_j - Pointer to the convective residual at point j.
	 * \param[out] val_resvisc_j - Pointer to the artificial viscosity residual at point j.
	 * \param[out] val_Jacobian_ii - Jacobian of the numerical method at node i (implicit computation) from node i.
	 * \param[out] val_Jacobian_ij - Jacobian of the numerical method at node i (implicit computation) from node j.
	 * \param[out] val_Jacobian_ji - Jacobian of the numerical method at node j (implicit computation) from node i.
	 * \param[out] val_Jacobian_jj - Jacobian of the numerical method at node j (implicit computation) from node j.
	 * \param[in] config - Definition of the particular problem.
	 */
	void ComputeResidual (su2double *val_resconv_i, su2double *val_resvisc_i, su2double *val_resconv_j, su2double *val_resvisc_j,
                          su2double **val_Jacobian_ii, su2double **val_Jacobian_ij, su2double **val_Jacobian_ji, su2double **val_Jacobian_jj,
                          CConfig *config);
};

/*!
 * \class CCentJST_LinFlow
 * \brief Class for linearized centered scheme - JST.
 * \ingroup ConvDiscr
 * \author F. Palacios
 * \version 3.2.9 "eagle"
 */
class CCentJST_LinFlow : public CNumerics {
private:
	su2double *Diff_DeltaU, *Diff_Lapl;
	su2double *Velocity_i, *Velocity_j;
	su2double *MeanDeltaVel, *MeanVelocity;
	su2double **MeanJacobian;
	su2double **Jacobian_i, **Jacobian_j;
	unsigned short iDim, iVar, jVar;
	su2double sq_vel, Density_i, DensityEnergy_i, Energy_i, Pressure_i, Density_j, DensityEnergy_j, Energy_j,
	Pressure_j, Param_p, Param_Kappa_4, Local_Lambda_i, Local_Lambda_j, MeanLambda, sc4, StretchingFactor,
	Epsilon_4, MeanDeltaRho, MeanDeltaE, ProjVelocity_i, ProjVelocity_j, MeanDensity, MeanPressure,
	MeanEnthalpy, MeanEnergy, Phi_i, Phi_j;
	bool stretching;
    
    
public:
    
	/*!
	 * \brief Constructor of the class.
	 * \param[in] val_nDim - Number of dimensions of the problem.
	 * \param[in] val_nVar - Number of variables of the problem.
	 * \param[in] config - Definition of the particular problem.
	 */
	CCentJST_LinFlow(unsigned short val_nDim, unsigned short val_nVar, CConfig *config);
    
	/*!
	 * \brief Destructor of the class.
	 */
	~CCentJST_LinFlow(void);
    
	/*!
	 * \brief Compute the linearized flow residual using a JST method.
	 * \param[out] val_resconv - Pointer to the convective residual.
	 * \param[out] val_resvisc - Pointer to the artificial viscosity residual.
	 * \param[out] val_Jacobian_i - Jacobian of the numerical method at node i (implicit computation).
	 * \param[out] val_Jacobian_j - Jacobian of the numerical method at node j (implicit computation).
	 * \param[in] config - Definition of the particular problem.
	 */
	void ComputeResidual (su2double *val_resconv, su2double *val_resvisc, su2double **val_Jacobian_i, su2double **val_Jacobian_j,
                          CConfig *config);
};

/*!
 * \class CCentLax_Flow
 * \brief Class for computing the Lax-Friedrich centered scheme.
 * \ingroup ConvDiscr
 * \author F. Palacios
 * \version 3.2.9 "eagle"
 */
class CCentLax_Flow : public CNumerics {
private:
	unsigned short iDim, iVar, jVar; /*!< \brief Iteration on dimension and variables. */
	su2double *Diff_U, /*!< \brief Difference of conservative variables. */
	*Velocity_i, *Velocity_j, /*!< \brief Velocity at node 0 and 1. */
	*MeanVelocity, ProjVelocity, ProjVelocity_i, ProjVelocity_j,  /*!< \brief Mean and projected velocities. */
	*ProjFlux,  /*!< \brief Projected inviscid flux tensor. */
	Density_i, Density_j, Energy_i, Energy_j,  /*!< \brief Mean Density and energies. */
	sq_vel_i, sq_vel_j,   /*!< \brief Modulus of the velocity and the normal vector. */
	MeanDensity, MeanPressure, MeanEnthalpy, MeanEnergy, /*!< \brief Mean values of primitive variables. */
	Param_p, Param_Kappa_0, /*!< \brief Artificial dissipation parameters. */
	Local_Lambda_i, Local_Lambda_j, MeanLambda, /*!< \brief Local eingenvalues. */
	Phi_i, Phi_j, sc0, StretchingFactor, /*!< \brief Streching parameters. */
	Epsilon_0, cte; /*!< \brief Artificial dissipation values. */
	bool implicit, /*!< \brief Implicit calculation. */
	grid_movement, /*!< \brief Modification for grid movement. */
	stretching;
	su2double ProjGridVel;
    
public:
    
	/*!
	 * \brief Constructor of the class.
	 * \param[in] val_nDim - Number of dimension of the problem.
	 * \param[in] val_nVar - Number of variables of the problem.
	 * \param[in] config - Definition of the particular problem.
	 */
	CCentLax_Flow(unsigned short val_nDim, unsigned short val_nVar, CConfig *config);
    
	/*!
	 * \brief Destructor of the class.
	 */
	~CCentLax_Flow(void);
    
	/*!
	 * \brief Compute the flow residual using a Lax method.
	 * \param[out] val_resconv - Pointer to the convective residual.
	 * \param[out] val_resvisc - Pointer to the artificial viscosity residual.
	 * \param[out] val_Jacobian_i - Jacobian of the numerical method at node i (implicit computation).
	 * \param[out] val_Jacobian_j - Jacobian of the numerical method at node j (implicit computation).
	 * \param[in] config - Definition of the particular problem.
	 */
	void ComputeResidual(su2double *val_residual, su2double **val_Jacobian_i, su2double **val_Jacobian_j,
                         CConfig *config);
};

/*!
 * \class CCentLaxArtComp_Flow
 * \brief Class for computing the Lax-Friedrich centered scheme (artificial compressibility).
 * \ingroup ConvDiscr
 * \author F. Palacios
 * \version 3.2.9 "eagle"
 */
class CCentLaxArtComp_Flow : public CNumerics {
private:
	unsigned short iDim, iVar, jVar; /*!< \brief Iteration on dimension and variables. */
	su2double *Diff_U, /*!< \brief Difference of conservative variables. */
	*Velocity_i, *Velocity_j, /*!< \brief Velocity at node 0 and 1. */
	*MeanVelocity, ProjVelocity, ProjVelocity_i, ProjVelocity_j,  /*!< \brief Mean and projected velocities. */
	*ProjFlux,  /*!< \brief Projected inviscid flux tensor. */
	sq_vel_i, sq_vel_j,   /*!< \brief Modulus of the velocity and the normal vector. */
	MeanGravityForce, MeanDensity, MeanPressure, MeanEnthalpy, MeanEnergy, MeanBetaInc2, /*!< \brief Mean values of primitive variables. */
	Param_p, Param_Kappa_0, /*!< \brief Artificial dissipation parameters. */
	Local_Lambda_i, Local_Lambda_j, MeanLambda, /*!< \brief Local eingenvalues. */
	Phi_i, Phi_j, sc0, StretchingFactor, /*!< \brief Streching parameters. */
	Epsilon_0, cte; /*!< \brief Artificial dissipation values. */
	bool implicit, /*!< \brief Implicit calculation. */
	grid_movement, /*!< \brief Modification for grid movement. */
	gravity; /*!< \brief Modification for for gravity force. */
	bool stretching;
	su2double Froude;
    
public:
    
	/*!
	 * \brief Constructor of the class.
	 * \param[in] val_nDim - Number of dimension of the problem.
	 * \param[in] val_nVar - Number of variables of the problem.
	 * \param[in] config - Definition of the particular problem.
	 */
	CCentLaxArtComp_Flow(unsigned short val_nDim, unsigned short val_nVar, CConfig *config);
    
	/*!
	 * \brief Destructor of the class.
	 */
	~CCentLaxArtComp_Flow(void);
    
	/*!
	 * \brief Compute the flow residual using a Lax method.
	 * \param[out] val_resconv - Pointer to the convective residual.
	 * \param[out] val_resvisc - Pointer to the artificial viscosity residual.
	 * \param[out] val_Jacobian_i - Jacobian of the numerical method at node i (implicit computation).
	 * \param[out] val_Jacobian_j - Jacobian of the numerical method at node j (implicit computation).
	 * \param[in] config - Definition of the particular problem.
	 */
	void ComputeResidual(su2double *val_residual, su2double **val_Jacobian_i, su2double **val_Jacobian_j,
                         CConfig *config);
};

/*!
 * \class CCentLax_AdjFlow
 * \brief Class for computing the Lax-Friedrich adjoint centered scheme.
 * \ingroup ConvDiscr
 * \author F. Palacios
 * \version 3.2.9 "eagle"
 */
class CCentLax_AdjFlow : public CNumerics {
private:
	su2double *Diff_Psi;
	su2double *Velocity_i, *Velocity_j;
	su2double *MeanPhi;
	unsigned short iDim, jDim, iVar, jVar;
	su2double Residual, ProjVelocity_i, ProjVelocity_j, ProjPhi, ProjPhi_Vel, sq_vel, phis1, phis2,
	MeanPsiRho, MeanPsiE, Param_p, Param_Kappa_0, Local_Lambda_i, Local_Lambda_j, MeanLambda,
	Phi_i, Phi_j, sc2, StretchingFactor, Epsilon_0, cte_0;
	bool implicit, stretching, grid_movement;
    
public:
    
	/*!
	 * \brief Constructor of the class.
	 * \param[in] val_nDim - Number of dimensions of the problem.
	 * \param[in] val_nVar - Number of variables of the problem.
	 * \param[in] config - Definition of the particular problem.
	 */
	CCentLax_AdjFlow(unsigned short val_nDim, unsigned short val_nVar, CConfig *config);
    
	/*!
	 * \brief Destructor of the class.
	 */
	~CCentLax_AdjFlow(void);
    
	/*!
	 * \brief Compute the adjoint flow residual using a Lax method.
	 * \param[out] val_resconv_i - Pointer to the convective residual at point i.
	 * \param[out] val_resvisc_i - Pointer to the artificial viscosity residual at point i.
	 * \param[out] val_resconv_j - Pointer to the convective residual at point j.
	 * \param[out] val_resvisc_j - Pointer to the artificial viscosity residual at point j.
	 * \param[out] val_Jacobian_ii - Jacobian of the numerical method at node i (implicit computation) from node i.
	 * \param[out] val_Jacobian_ij - Jacobian of the numerical method at node i (implicit computation) from node j.
	 * \param[out] val_Jacobian_ji - Jacobian of the numerical method at node j (implicit computation) from node i.
	 * \param[out] val_Jacobian_jj - Jacobian of the numerical method at node j (implicit computation) from node j.
	 * \param[in] config - Definition of the particular problem.
	 */
	void ComputeResidual (su2double *val_resconv_i, su2double *val_resvisc_i, su2double *val_resconv_j, su2double *val_resvisc_j,
                          su2double **val_Jacobian_ii, su2double **val_Jacobian_ij, su2double **val_Jacobian_ji, su2double **val_Jacobian_jj,
                          CConfig *config);
};

/*!
 * \class CCentLaxArtComp_AdjFlow
 * \brief Class for computing the Lax-Friedrich adjoint centered scheme.
 * \ingroup ConvDiscr
 * \author F. Palacios
 * \version 3.2.9 "eagle"
 */
class CCentLaxArtComp_AdjFlow : public CNumerics {
private:
	su2double *Diff_Psi;
	su2double *Velocity_i, *Velocity_j;
	su2double *MeanPhi, **Proj_Jac_Tensor_i, **Proj_Jac_Tensor_j;
	unsigned short iDim, jDim, iVar, jVar;
	su2double Residual, ProjVelocity_i, ProjVelocity_j, ProjPhi, ProjPhi_Vel, sq_vel, phis1, phis2,
	MeanPsiRho, MeanPsiE, Param_p, Param_Kappa_0, Local_Lambda_i, Local_Lambda_j, MeanLambda,
	Phi_i, Phi_j, sc2, StretchingFactor, Epsilon_0, cte_0;
	bool implicit, stretching;
    
public:
    
	/*!
	 * \brief Constructor of the class.
	 * \param[in] val_nDim - Number of dimensions of the problem.
	 * \param[in] val_nVar - Number of variables of the problem.
	 * \param[in] config - Definition of the particular problem.
	 */
	CCentLaxArtComp_AdjFlow(unsigned short val_nDim, unsigned short val_nVar, CConfig *config);
    
	/*!
	 * \brief Destructor of the class.
	 */
	~CCentLaxArtComp_AdjFlow(void);
    
	/*!
	 * \brief Compute the adjoint flow residual using a Lax method.
	 * \param[out] val_resconv_i - Pointer to the convective residual at point i.
	 * \param[out] val_resvisc_i - Pointer to the artificial viscosity residual at point i.
	 * \param[out] val_resconv_j - Pointer to the convective residual at point j.
	 * \param[out] val_resvisc_j - Pointer to the artificial viscosity residual at point j.
	 * \param[out] val_Jacobian_ii - Jacobian of the numerical method at node i (implicit computation) from node i.
	 * \param[out] val_Jacobian_ij - Jacobian of the numerical method at node i (implicit computation) from node j.
	 * \param[out] val_Jacobian_ji - Jacobian of the numerical method at node j (implicit computation) from node i.
	 * \param[out] val_Jacobian_jj - Jacobian of the numerical method at node j (implicit computation) from node j.
	 * \param[in] config - Definition of the particular problem.
	 */
	void ComputeResidual (su2double *val_resconv_i, su2double *val_resvisc_i, su2double *val_resconv_j, su2double *val_resvisc_j,
                          su2double **val_Jacobian_ii, su2double **val_Jacobian_ij, su2double **val_Jacobian_ji, su2double **val_Jacobian_jj,
                          CConfig *config);
};

/*!
 * \class CCentLax_LinFlow
 * \brief Class for computing the Lax-Friedrich linearized centered scheme.
 * \ingroup ConvDiscr
 * \author F. Palacios
 * \version 3.2.9 "eagle"
 */
class CCentLax_LinFlow : public CNumerics {
private:
	su2double *Diff_DeltaU;
	su2double *Velocity_i, *Velocity_j;
	su2double *MeanDeltaVel, *MeanVelocity;
	su2double **MeanJacobian;
	su2double **Jacobian_i;
	su2double **Jacobian_j;
	unsigned short iDim, iVar, jVar;
	su2double sq_vel, Density_i, DensityEnergy_i, Energy_i, Pressure_i, Density_j,
	DensityEnergy_j, Energy_j, Pressure_j, Param_p, Param_Kappa_0,
	Local_Lambda_i, Local_Lambda_j, MeanLambda, cte_0, StretchingFactor,
	Epsilon_i, MeanDeltaRho, MeanDeltaE, ProjVelocity_i, ProjVelocity_j,
	dS, MeanDensity, MeanPressure,
	MeanEnthalpy, MeanEnergy, Phi_i, Phi_j,
	sc2;
	bool stretching;
    
public:
    
	/*!
	 * \brief Constructor of the class.
	 * \param[in] val_nDim - Number of dimensions of the problem.
	 * \param[in] val_nVar - Number of variables of the problem.
	 * \param[in] config - Definition of the particular problem.
	 */
	CCentLax_LinFlow(unsigned short val_nDim, unsigned short val_nVar, CConfig *config);
    
	/*!
	 * \brief Destructor of the class.
	 */
	~CCentLax_LinFlow(void);
    
	/*!
	 * \brief Compute the linearized flow residual using a Lax method.
	 * \param[out] val_resconv - Pointer to the convective residual.
	 * \param[out] val_resvisc - Pointer to the artificial viscosity residual.
	 * \param[out] val_Jacobian_i - Jacobian of the numerical method at node i (implicit computation).
	 * \param[out] val_Jacobian_j - Jacobian of the numerical method at node j (implicit computation).
	 * \param[in] config - Definition of the particular problem.
	 */
	void ComputeResidual(su2double *val_resconv, su2double *val_resvisc, su2double **val_Jacobian_i, su2double **val_Jacobian_j, CConfig *config);
};

/*!
 * \class CAvgGrad_Flow
 * \brief Class for computing viscous term using the average of gradients.
 * \ingroup ViscDiscr
 * \author A. Bueno, and F. Palacios
 * \version 3.2.9 "eagle"
 */
class CAvgGrad_Flow : public CNumerics {
private:
	unsigned short iDim, iVar, jVar;	   /*!< \brief Iterators in dimension an variable. */
	su2double *Mean_PrimVar,				   /*!< \brief Mean primitive variables. */
	*PrimVar_i, *PrimVar_j,				   /*!< \brief Primitives variables at point i and 1. */
	**Mean_GradPrimVar,					   /*!< \brief Mean value of the gradient. */
	Mean_Laminar_Viscosity,                /*!< \brief Mean value of the viscosity. */
	Mean_Eddy_Viscosity,                   /*!< \brief Mean value of the eddy viscosity. */
	Mean_Thermal_Conductivity,             /*!< \brief Mean value of the thermal conductivity. */
	Mean_Cp,                               /*!< \brief Mean value of the Cp. */
	Mean_turb_ke,				/*!< \brief Mean value of the turbulent kinetic energy. */
	*ProjFlux,	/*!< \brief Projection of the viscous fluxes. */
	dist_ij;						/*!< \brief Length of the edge and face. */
	bool implicit; /*!< \brief Implicit calculus. */

public:
    
	/*!
	 * \brief Constructor of the class.
	 * \param[in] val_nDim - Number of dimension of the problem.
	 * \param[in] val_nVar - Number of variables of the problem.
	 * \param[in] config - Definition of the particular problem.
	 */
	CAvgGrad_Flow(unsigned short val_nDim, unsigned short val_nVar, CConfig *config);
    
	/*!
	 * \brief Destructor of the class.
	 */
	~CAvgGrad_Flow(void);
    
	/*!
	 * \brief Compute the viscous flow residual using an average of gradients.
	 * \param[out] val_residual - Pointer to the total residual.
	 * \param[out] val_Jacobian_i - Jacobian of the numerical method at node i (implicit computation).
	 * \param[out] val_Jacobian_j - Jacobian of the numerical method at node j (implicit computation).
	 * \param[in] config - Definition of the particular problem.
	 */
	void ComputeResidual(su2double *val_residual, su2double **val_Jacobian_i, su2double **val_Jacobian_j, CConfig *config);
};

/*!
 * \class CGeneralAvgGrad_Flow
 * \brief Class for computing viscous term using the average of gradients.
 * \ingroup ViscDiscr
 * \author M.Pini, S. Vitale
 * \version 3.2.1 "eagle"
 */

class CGeneralAvgGrad_Flow : public CNumerics {
private:
	unsigned short iDim, iVar, jVar;	   /*!< \brief Iterators in dimension an variable. */
	su2double *Mean_PrimVar,				   /*!< \brief Mean primitive variables. */
	*Mean_SecVar,        				   /*!< \brief Mean secondary variables. */
	*PrimVar_i, *PrimVar_j,				   /*!< \brief Primitives variables at point i and 1. */
	**Mean_GradPrimVar,					   /*!< \brief Mean value of the gradient. */
	Mean_Laminar_Viscosity,                /*!< \brief Mean value of the viscosity. */
	Mean_Eddy_Viscosity,                   /*!< \brief Mean value of the eddy viscosity. */
	Mean_Thermal_Conductivity,             /*!< \brief Mean value of the thermal conductivity. */
	Mean_Cp,                               /*!< \brief Mean value of the Cp. */
	Mean_turb_ke,				/*!< \brief Mean value of the turbulent kinetic energy. */
	*ProjFlux,	/*!< \brief Projection of the viscous fluxes. */
	dist_ij;						/*!< \brief Length of the edge and face. */
	bool implicit; /*!< \brief Implicit calculus. */

public:

	/*!
	 * \brief Constructor of the class.
	 * \param[in] val_nDim - Number of dimension of the problem.
	 * \param[in] val_nVar - Number of variables of the problem.
	 * \param[in] config - Definition of the particular problem.
	 */
	CGeneralAvgGrad_Flow(unsigned short val_nDim, unsigned short val_nVar, CConfig *config);

	/*!
	 * \brief Destructor of the class.
	 */
	~CGeneralAvgGrad_Flow(void);

	/*!
	 * \brief Compute the viscous flow residual using an average of gradients.
	 * \param[out] val_residual - Pointer to the total residual.
	 * \param[out] val_Jacobian_i - Jacobian of the numerical method at node i (implicit computation).
	 * \param[out] val_Jacobian_j - Jacobian of the numerical method at node j (implicit computation).
	 * \param[in] config - Definition of the particular problem.
	 */
	void ComputeResidual(su2double *val_residual, su2double **val_Jacobian_i, su2double **val_Jacobian_j, CConfig *config);
};

/*!
 * \class CAvgGradArtComp_Flow
 * \brief Class for computing viscous term using an average of gradients.
 * \ingroup ViscDiscr
 * \author A. Bueno, and F. Palacios
 * \version 3.2.9 "eagle"
 */
class CAvgGradArtComp_Flow : public CNumerics {
private:
	unsigned short iDim, iVar, jVar;	/*!< \brief Iterators in dimension an variable. */
	su2double **Mean_GradPrimVar,					/*!< \brief Mean value of the gradient. */
	Mean_Laminar_Viscosity, Mean_Eddy_Viscosity, /*!< \brief Mean value of the viscosity. */
	*ProjFlux,		/*!< \brief Projection of the viscous fluxes. */
	dist_ij;							/*!< \brief Length of the edge and face. */
	bool implicit;				/*!< \brief Implicit calculus. */
    
public:
    
	/*!
	 * \brief Constructor of the class.
	 * \param[in] val_nDim - Number of dimension of the problem.
	 * \param[in] val_nVar - Number of variables of the problem.
	 * \param[in] config - Definition of the particular problem.
	 */
	CAvgGradArtComp_Flow(unsigned short val_nDim, unsigned short val_nVar, CConfig *config);
    
	/*!
	 * \brief Destructor of the class.
	 */
	~CAvgGradArtComp_Flow(void);
	/*!
	 * \brief Compute the viscous flow residual using an average of gradients.
	 * \param[out] val_residual - Pointer to the total residual.
	 * \param[out] val_Jacobian_i - Jacobian of the numerical method at node i (implicit computation).
	 * \param[out] val_Jacobian_j - Jacobian of the numerical method at node j (implicit computation).
	 * \param[in] config - Definition of the particular problem.
	 */
	void ComputeResidual(su2double *val_residual, su2double **val_Jacobian_i, su2double **val_Jacobian_j, CConfig *config);
};

/*!
 * \class CAvgGrad_TurbSA
 * \brief Class for computing viscous term using average of gradients (Spalart-Allmaras Turbulence model).
 * \ingroup ViscDiscr
 * \author A. Bueno.
 * \version 3.2.9 "eagle"
 */
class CAvgGrad_TurbSA : public CNumerics {
private:
  
	su2double **Mean_GradTurbVar;
	su2double *Proj_Mean_GradTurbVar_Kappa, *Proj_Mean_GradTurbVar_Edge;
	su2double *Edge_Vector;
	bool implicit, incompressible;
	su2double sigma;
	su2double nu_i, nu_j, nu_e;
	su2double dist_ij_2;
	su2double proj_vector_ij;
	unsigned short iVar, iDim;
	su2double nu_hat_i;
	su2double nu_hat_j;
    
public:
    
	/*!
	 * \brief Constructor of the class.
	 * \param[in] val_nDim - Number of dimensions of the problem.
	 * \param[in] val_nVar - Number of variables of the problem.
	 * \param[in] config - Definition of the particular problem.
	 */
	CAvgGrad_TurbSA(unsigned short val_nDim, unsigned short val_nVar, CConfig *config);
    
	/*!
	 * \brief Destructor of the class.
	 */
	~CAvgGrad_TurbSA(void);
    
	/*!
	 * \brief Compute the viscous turbulence terms residual using an average of gradients.
	 * \param[out] val_residual - Pointer to the total residual.
	 * \param[out] Jacobian_i - Jacobian of the numerical method at node i (implicit computation).
	 * \param[out] Jacobian_j - Jacobian of the numerical method at node j (implicit computation).
	 * \param[in] config - Definition of the particular problem.
	 */
	void ComputeResidual(su2double *val_residual, su2double **Jacobian_i, su2double **Jacobian_j, CConfig *config);
};

/*!
 * \class CAvgGrad_TurbSA_Neg
 * \brief Class for computing viscous term using average of gradients (Spalart-Allmaras Turbulence model).
 * \ingroup ViscDiscr
 * \author F. Palacios
 * \version 3.2.9 "eagle"
 */
class CAvgGrad_TurbSA_Neg : public CNumerics {
private:
  
  su2double **Mean_GradTurbVar;
  su2double *Proj_Mean_GradTurbVar_Kappa, *Proj_Mean_GradTurbVar_Edge;
  su2double *Edge_Vector;
  bool implicit, incompressible;
  su2double sigma;
  su2double cn1, fn, Xi;
  su2double nu_i, nu_j, nu_ij, nu_tilde_ij, nu_e;
  su2double dist_ij_2;
  su2double proj_vector_ij;
  unsigned short iVar, iDim;
  su2double nu_hat_i;
  su2double nu_hat_j;
  
public:
  
  /*!
   * \brief Constructor of the class.
   * \param[in] val_nDim - Number of dimensions of the problem.
   * \param[in] val_nVar - Number of variables of the problem.
   * \param[in] config - Definition of the particular problem.
   */
  CAvgGrad_TurbSA_Neg(unsigned short val_nDim, unsigned short val_nVar, CConfig *config);
  
  /*!
   * \brief Destructor of the class.
   */
  ~CAvgGrad_TurbSA_Neg(void);
  
  /*!
   * \brief Compute the viscous turbulence terms residual using an average of gradients.
   * \param[out] val_residual - Pointer to the total residual.
   * \param[out] Jacobian_i - Jacobian of the numerical method at node i (implicit computation).
   * \param[out] Jacobian_j - Jacobian of the numerical method at node j (implicit computation).
   * \param[in] config - Definition of the particular problem.
   */
  void ComputeResidual(su2double *val_residual, su2double **Jacobian_i, su2double **Jacobian_j, CConfig *config);
};

/*!
 * \class CAvgGrad_TurbML
 * \brief Class for computing viscous term using average of gradients (Spalart-Allmaras Turbulence model).
 * \ingroup ViscDiscr
 * \author A. Bueno.
 * \version 3.2.9 "eagle"
 */
class CAvgGrad_TurbML : public CNumerics {
private:
	su2double **Mean_GradTurbVar;
	su2double *Proj_Mean_GradTurbVar_Kappa, *Proj_Mean_GradTurbVar_Edge;
	su2double *Edge_Vector;
	bool implicit, incompressible;
	su2double sigma;
	su2double nu_i, nu_j, nu_e;
	su2double dist_ij_2;
	su2double proj_vector_ij;
	unsigned short iVar, iDim;
	su2double nu_hat_i;
	su2double nu_hat_j;
  
public:
  
	/*!
	 * \brief Constructor of the class.
	 * \param[in] val_nDim - Number of dimensions of the problem.
	 * \param[in] val_nVar - Number of variables of the problem.
	 * \param[in] config - Definition of the particular problem.
	 */
	CAvgGrad_TurbML(unsigned short val_nDim, unsigned short val_nVar, CConfig *config);
  
	/*!
	 * \brief Destructor of the class.
	 */
	~CAvgGrad_TurbML(void);
  
	/*!
	 * \brief Compute the viscous turbulence terms residual using an average of gradients.
	 * \param[out] val_residual - Pointer to the total residual.
	 * \param[out] Jacobian_i - Jacobian of the numerical method at node i (implicit computation).
	 * \param[out] Jacobian_j - Jacobian of the numerical method at node j (implicit computation).
	 * \param[in] config - Definition of the particular problem.
	 */
	void ComputeResidual(su2double *val_residual, su2double **Jacobian_i, su2double **Jacobian_j, CConfig *config);
};

/*!
 * \class CAvgGrad_TransLM
 * \brief Class for computing viscous term using average of gradients (Spalart-Allmaras Turbulence model).
 * \ingroup ViscDiscr
 * \author A. Bueno.
 * \version 3.2.9 "eagle"
 */
class CAvgGrad_TransLM : public CNumerics {
private:
	su2double **Mean_GradTransVar;
	su2double *Proj_Mean_GradTransVar_Kappa, *Proj_Mean_GradTransVar_Edge;
	su2double *Edge_Vector;
	bool implicit, incompressible;
	su2double sigma;
	su2double nu_i, nu_j, nu_e;
	su2double dist_ij_2;
	su2double proj_vector_ij;
	unsigned short iVar, iDim;
	su2double nu_hat_i;
	su2double nu_hat_j;
    
public:
    
	/*!
	 * \brief Constructor of the class.
	 * \param[in] val_nDim - Number of dimensions of the problem.
	 * \param[in] val_nVar - Number of variables of the problem.
	 * \param[in] config - Definition of the particular problem.
	 */
	CAvgGrad_TransLM(unsigned short val_nDim, unsigned short val_nVar, CConfig *config);
    
	/*!
	 * \brief Destructor of the class.
	 */
	~CAvgGrad_TransLM(void);
    
	/*!
	 * \brief Compute the viscous turbulence terms residual using an average of gradients.
	 * \param[out] val_residual - Pointer to the total residual.
	 * \param[out] Jacobian_i - Jacobian of the numerical method at node i (implicit computation).
	 * \param[out] Jacobian_j - Jacobian of the numerical method at node j (implicit computation).
	 * \param[in] config - Definition of the particular problem.
	 */
	void ComputeResidual(su2double *val_residual, su2double **Jacobian_i, su2double **Jacobian_j, CConfig *config);
};

/*!
 * \class CAvgGrad_AdjFlow
 * \brief Class for computing the adjoint viscous terms.
 * \ingroup ViscDiscr
 * \author F. Palacios
 * \version 3.2.9 "eagle"
 */
class CAvgGrad_AdjFlow : public CNumerics {
private:
	su2double *Velocity_i;	/*!< \brief Auxiliary vector for storing the velocity of point i. */
	su2double *Velocity_j;	/*!< \brief Auxiliary vector for storing the velocity of point j. */
	su2double *Mean_Velocity;
	su2double *Mean_GradPsiE;	/*!< \brief Counter for dimensions of the problem. */
	su2double **Mean_GradPhi;	/*!< \brief Counter for dimensions of the problem. */
	su2double *Edge_Vector;	/*!< \brief Vector going from node i to node j. */
    bool implicit;			/*!< \brief Implicit calculus. */
    
public:
    
	/*!
	 * \brief Constructor of the class.
	 * \param[in] val_nDim - Number of dimensions of the problem.
	 * \param[in] val_nVar - Number of variables of the problem.
	 * \param[in] config - Definition of the particular problem.
	 */
	CAvgGrad_AdjFlow(unsigned short val_nDim, unsigned short val_nVar, CConfig *config);
    
	/*!
	 * \brief Destructor of the class.
	 */
	~CAvgGrad_AdjFlow(void);
    
	/*!
	 * \brief Residual computation.
	 * \param[out] val_residual_i - Pointer to the total residual at point i.
	 * \param[out] val_residual_j - Pointer to the total residual at point j.
	 */
	void ComputeResidual(su2double *val_residual_i, su2double *val_residual_j,
                         su2double **val_Jacobian_ii, su2double **val_Jacobian_ij,
                         su2double **val_Jacobian_ji, su2double **val_Jacobian_jj, CConfig *config);
};

/*!
 * \class CAvgGradArtComp_AdjFlow
 * \brief Class for computing the adjoint viscous terms.
 * \ingroup ViscDiscr
 * \author F. Palacios
 * \version 3.2.9 "eagle"
 */
class CAvgGradArtComp_AdjFlow : public CNumerics {
private:
	unsigned short iDim, iVar, jVar;	/*!< \brief Iterators in dimension an variable. */
	su2double **Mean_GradPsiVar,					/*!< \brief Mean value of the gradient. */
	Mean_Laminar_Viscosity, Mean_Eddy_Viscosity, /*!< \brief Mean value of the viscosity. */
	*ProjFlux,		/*!< \brief Projection of the viscous fluxes. */
	dist_ij;							/*!< \brief Length of the edge and face. */
	bool implicit;				/*!< \brief Implicit calculus. */
  
public:
    
	/*!
	 * \brief Constructor of the class.
	 * \param[in] val_nDim - Number of dimensions of the problem.
	 * \param[in] val_nVar - Number of variables of the problem.
	 * \param[in] config - Definition of the particular problem.
	 */
	CAvgGradArtComp_AdjFlow(unsigned short val_nDim, unsigned short val_nVar, CConfig *config);
    
	/*!
	 * \brief Destructor of the class.
	 */
	~CAvgGradArtComp_AdjFlow(void);
    
	/*!
	 * \brief Residual computation.
	 * \param[out] val_residual_i - Pointer to the total residual at point i.
	 * \param[out] val_residual_j - Pointer to the total residual at point j.
	 */
	void ComputeResidual(su2double *val_residual_i, su2double *val_residual_j,
                         su2double **val_Jacobian_ii, su2double **val_Jacobian_ij,
                         su2double **val_Jacobian_ji, su2double **val_Jacobian_jj, CConfig *config);
};

/*!
 * \class CAvgGradCorrected_Flow
 * \brief Class for computing viscous term using the average of gradients with a correction.
 * \ingroup ViscDiscr
 * \author A. Bueno, and F. Palacios
 * \version 3.2.9 "eagle"
 */
class CAvgGradCorrected_Flow : public CNumerics {
private:
	unsigned short iDim, iVar, jVar;		/*!< \brief Iterators in dimension an variable. */
	su2double *Mean_PrimVar,					/*!< \brief Mean primitive variables. */
	*PrimVar_i, *PrimVar_j,				/*!< \brief Primitives variables at point i and 1. */
	*Edge_Vector,									/*!< \brief Vector form point i to point j. */
	**Mean_GradPrimVar, *Proj_Mean_GradPrimVar_Edge,	/*!< \brief Mean value of the gradient. */
	Mean_Laminar_Viscosity,      /*!< \brief Mean value of the laminar viscosity. */
	Mean_Eddy_Viscosity,         /*!< \brief Mean value of the eddy viscosity. */
	Mean_Thermal_Conductivity,   /*!< \brief Mean value of the thermal conductivity. */
	Mean_Cp,                     /*!< \brief Mean value of the specific heat. */
	Mean_turb_ke,				 /*!< \brief Mean value of the turbulent kinetic energy. */
	dist_ij_2,					 /*!< \brief Length of the edge and face. */
	*ProjFlux;	/*!< \brief Projection of the viscous fluxes. */
	bool implicit;			/*!< \brief Implicit calculus. */
  bool limiter;			/*!< \brief Viscous limiter. */

public:
    
	/*!
	 * \brief Constructor of the class.
	 * \param[in] val_nDim - Number of dimension of the problem.
	 * \param[in] val_nVar - Number of variables of the problem.
	 * \param[in] config - Definition of the particular problem.
	 */
	CAvgGradCorrected_Flow(unsigned short val_nDim, unsigned short val_nVar, CConfig *config);
    
	/*!
	 * \brief Destructor of the class.
	 */
	~CAvgGradCorrected_Flow(void);
    
	/*!
	 * \brief Compute the viscous flow residual using an average of gradients with correction.
	 * \param[out] val_residual - Pointer to the total residual.
	 * \param[out] val_Jacobian_i - Jacobian of the numerical method at node i (implicit computation).
	 * \param[out] val_Jacobian_j - Jacobian of the numerical method at node j (implicit computation).
	 * \param[in] config - Definition of the particular problem.
	 */
	void ComputeResidual(su2double *val_residual, su2double **val_Jacobian_i, su2double **val_Jacobian_j, CConfig *config);
};


/*!
 * \class CGeneralAvgGradCorrected_Flow
 * \brief Class for computing viscous term using the average of gradients with a correction.
 * \ingroup ViscDiscr
 * \author M. Pini, S. Vitale
 * \version 3.2.1 "eagle"
 */
class CGeneralAvgGradCorrected_Flow : public CNumerics {
private:
	unsigned short iDim, iVar, jVar;		/*!< \brief Iterators in dimension an variable. */
	su2double *Mean_PrimVar,					/*!< \brief Mean primitive variables. */
	*Mean_SecVar,			        		/*!< \brief Mean primitive variables. */
	*PrimVar_i, *PrimVar_j,			    	/*!< \brief Primitives variables at point i and 1. */
	*Edge_Vector,									/*!< \brief Vector form point i to point j. */
	**Mean_GradPrimVar, *Proj_Mean_GradPrimVar_Edge,	/*!< \brief Mean value of the gradient. */
	Mean_Laminar_Viscosity,      /*!< \brief Mean value of the laminar viscosity. */
	Mean_Eddy_Viscosity,         /*!< \brief Mean value of the eddy viscosity. */
	Mean_Thermal_Conductivity,   /*!< \brief Mean value of the thermal conductivity. */
	Mean_Cp,                     /*!< \brief Mean value of the specific heat. */
	Mean_turb_ke,				 /*!< \brief Mean value of the turbulent kinetic energy. */
	dist_ij_2,					 /*!< \brief Length of the edge and face. */
	*ProjFlux;	/*!< \brief Projection of the viscous fluxes. */
	bool implicit;			/*!< \brief Implicit calculus. */

public:

	/*!
	 * \brief Constructor of the class.
	 * \param[in] val_nDim - Number of dimension of the problem.
	 * \param[in] val_nVar - Number of variables of the problem.
	 * \param[in] config - Definition of the particular problem.
	 */
	CGeneralAvgGradCorrected_Flow(unsigned short val_nDim, unsigned short val_nVar, CConfig *config);

	/*!
	 * \brief Destructor of the class.
	 */
	~CGeneralAvgGradCorrected_Flow(void);

	/*!
	 * \brief Compute the viscous flow residual using an average of gradients with correction.
	 * \param[out] val_residual - Pointer to the total residual.
	 * \param[out] val_Jacobian_i - Jacobian of the numerical method at node i (implicit computation).
	 * \param[out] val_Jacobian_j - Jacobian of the numerical method at node j (implicit computation).
	 * \param[in] config - Definition of the particular problem.
	 */
	void ComputeResidual(su2double *val_residual, su2double **val_Jacobian_i, su2double **val_Jacobian_j, CConfig *config);
};

/*!
 * \class CAvgGradCorrectedArtComp_Flow
 * \brief Class for computing viscous term using an average of gradients with correction (artificial compresibility).
 * \ingroup ViscDiscr
 * \author F. Palacios
 * \version 3.2.9 "eagle"
 */
class CAvgGradCorrectedArtComp_Flow : public CNumerics {
private:
	unsigned short iDim, iVar, jVar;	/*!< \brief Iterators in dimension an variable. */
	su2double *PrimVar_i, *PrimVar_j,			/*!< \brief Primitives variables at point i and 1. */
	*Edge_Vector,								/*!< \brief Vector form point i to point j. */
	**Mean_GradPrimVar, *Proj_Mean_GradPrimVar_Edge,	/*!< \brief Mean value of the gradient. */
	Mean_Laminar_Viscosity, Mean_Eddy_Viscosity,			/*!< \brief Mean value of the viscosity. */
	dist_ij_2,					/*!< \brief Length of the edge and face. */
	*ProjFlux;	/*!< \brief Projection of the viscous fluxes. */
	bool implicit;			/*!< \brief Implicit calculus. */
    
public:
    
	/*!
	 * \brief Constructor of the class.
	 * \param[in] val_nDim - Number of dimension of the problem.
	 * \param[in] val_nVar - Number of variables of the problem.
	 * \param[in] config - Definition of the particular problem.
	 */
	CAvgGradCorrectedArtComp_Flow(unsigned short val_nDim, unsigned short val_nVar, CConfig *config);
    
	/*!
	 * \brief Destructor of the class.
	 */
	~CAvgGradCorrectedArtComp_Flow(void);
    
	/*!
	 * \brief Compute the viscous flow residual using an average of gradients with correction.
	 * \param[out] val_residual - Pointer to the total residual.
	 * \param[out] val_Jacobian_i - Jacobian of the numerical method at node i (implicit computation).
	 * \param[out] val_Jacobian_j - Jacobian of the numerical method at node j (implicit computation).
	 * \param[in] config - Definition of the particular problem.
	 */
	void ComputeResidual(su2double *val_residual, su2double **val_Jacobian_i, su2double **val_Jacobian_j, CConfig *config);
};

/*!
 * \class CAvgGradCorrected_TurbSA
 * \brief Class for computing viscous term using average of gradients with correction (Spalart-Allmaras turbulence model).
 * \ingroup ViscDiscr
 * \author A. Bueno.
 * \version 3.2.9 "eagle"
 */
class CAvgGradCorrected_TurbSA : public CNumerics {
private:
	su2double **Mean_GradTurbVar;
	su2double *Proj_Mean_GradTurbVar_Kappa, *Proj_Mean_GradTurbVar_Edge, *Proj_Mean_GradTurbVar_Corrected;
	su2double *Edge_Vector;
	bool implicit, incompressible;
	su2double sigma, nu_i, nu_j, nu_e, dist_ij_2, proj_vector_ij, nu_hat_i, nu_hat_j;
	unsigned short iVar, iDim;
    
public:
    
	/*!
	 * \brief Constructor of the class.
	 * \param[in] val_nDim - Number of dimensions of the problem.
	 * \param[in] val_nVar - Number of variables of the problem.
	 * \param[in] config - Definition of the particular problem.
	 */
	CAvgGradCorrected_TurbSA(unsigned short val_nDim, unsigned short val_nVar, CConfig *config);
    
	/*!
	 * \brief Destructor of the class.
	 */
	~CAvgGradCorrected_TurbSA(void);
    
	/*!
	 * \brief Compute the viscous turbulent residual using an average of gradients with correction.
	 * \param[out] val_residual - Pointer to the total residual.
	 * \param[out] Jacobian_i - Jacobian of the numerical method at node i (implicit computation).
	 * \param[out] Jacobian_j - Jacobian of the numerical method at node j (implicit computation).
	 * \param[in] config - Definition of the particular problem.
	 */
	void ComputeResidual(su2double *val_residual, su2double **Jacobian_i, su2double **Jacobian_j, CConfig *config);
};

/*!
 * \class CAvgGradCorrected_TurbSA_Neg
 * \brief Class for computing viscous term using average of gradients with correction (Spalart-Allmaras turbulence model).
 * \ingroup ViscDiscr
 * \author F. Palacios
 * \version 3.2.9 "eagle"
 */
class CAvgGradCorrected_TurbSA_Neg : public CNumerics {
private:
  
  su2double **Mean_GradTurbVar;
  su2double *Proj_Mean_GradTurbVar_Kappa, *Proj_Mean_GradTurbVar_Edge, *Proj_Mean_GradTurbVar_Corrected;
  su2double *Edge_Vector;
  su2double sigma;
  su2double cn1, fn, Xi;
  su2double nu_ij, nu_tilde_ij;
  bool implicit, incompressible;
  su2double nu_i, nu_j, nu_e, dist_ij_2, proj_vector_ij, nu_hat_i, nu_hat_j;
  unsigned short iVar, iDim;
  
public:
  
  /*!
   * \brief Constructor of the class.
   * \param[in] val_nDim - Number of dimensions of the problem.
   * \param[in] val_nVar - Number of variables of the problem.
   * \param[in] config - Definition of the particular problem.
   */
  CAvgGradCorrected_TurbSA_Neg(unsigned short val_nDim, unsigned short val_nVar, CConfig *config);
  
  /*!
   * \brief Destructor of the class.
   */
  ~CAvgGradCorrected_TurbSA_Neg(void);
  
  /*!
   * \brief Compute the viscous turbulent residual using an average of gradients with correction.
   * \param[out] val_residual - Pointer to the total residual.
   * \param[out] Jacobian_i - Jacobian of the numerical method at node i (implicit computation).
   * \param[out] Jacobian_j - Jacobian of the numerical method at node j (implicit computation).
   * \param[in] config - Definition of the particular problem.
   */
  void ComputeResidual(su2double *val_residual, su2double **Jacobian_i, su2double **Jacobian_j, CConfig *config);
};

/*!
 * \class CAvgGradCorrected_TurbML
 * \brief Class for computing viscous term using average of gradients with correction (Spalart-Allmaras turbulence model).
 * \ingroup ViscDiscr
 * \author A. Bueno.
 * \version 3.2.9 "eagle"
 */
class CAvgGradCorrected_TurbML : public CNumerics {
private:
	su2double **Mean_GradTurbVar;
	su2double *Proj_Mean_GradTurbVar_Kappa, *Proj_Mean_GradTurbVar_Edge, *Proj_Mean_GradTurbVar_Corrected;
	su2double *Edge_Vector;
	bool implicit, incompressible;
	su2double sigma, nu_i, nu_j, nu_e, dist_ij_2, proj_vector_ij, nu_hat_i, nu_hat_j;
	unsigned short iVar, iDim;
  
public:
  
	/*!
	 * \brief Constructor of the class.
	 * \param[in] val_nDim - Number of dimensions of the problem.
	 * \param[in] val_nVar - Number of variables of the problem.
	 * \param[in] config - Definition of the particular problem.
	 */
	CAvgGradCorrected_TurbML(unsigned short val_nDim, unsigned short val_nVar, CConfig *config);
  
	/*!
	 * \brief Destructor of the class.
	 */
	~CAvgGradCorrected_TurbML(void);
  
	/*!
	 * \brief Compute the viscous turbulent residual using an average of gradients with correction.
	 * \param[out] val_residual - Pointer to the total residual.
	 * \param[out] Jacobian_i - Jacobian of the numerical method at node i (implicit computation).
	 * \param[out] Jacobian_j - Jacobian of the numerical method at node j (implicit computation).
	 * \param[in] config - Definition of the particular problem.
	 */
	void ComputeResidual(su2double *val_residual, su2double **Jacobian_i, su2double **Jacobian_j, CConfig *config);
};

/*!
 * \class CAvgGradCorrected_TransLM
 * \brief Class for computing viscous term using average of gradients with correction (Spalart-Allmaras turbulence model).
 * \ingroup ViscDiscr
 * \author A. Bueno.
 * \version 3.2.9 "eagle"
 */
class CAvgGradCorrected_TransLM : public CNumerics {
private:
	su2double **Mean_GradTurbVar;
	su2double *Proj_Mean_GradTurbVar_Kappa, *Proj_Mean_GradTurbVar_Edge, *Proj_Mean_GradTurbVar_Corrected;
	su2double *Edge_Vector;
	bool implicit, incompressible;
	su2double sigma, nu_i, nu_j, nu_e, dist_ij_2, proj_vector_ij, nu_hat_i, nu_hat_j;
	unsigned short iVar, iDim;
    
public:
    
	/*!
	 * \brief Constructor of the class.
	 * \param[in] val_nDim - Number of dimensions of the problem.
	 * \param[in] val_nVar - Number of variables of the problem.
	 * \param[in] config - Definition of the particular problem.
	 */
	CAvgGradCorrected_TransLM(unsigned short val_nDim, unsigned short val_nVar, CConfig *config);
    
	/*!
	 * \brief Destructor of the class.
	 */
	~CAvgGradCorrected_TransLM(void);
    
	/*!
	 * \brief Compute the viscous turbulent residual using an average of gradients with correction.
	 * \param[out] val_residual - Pointer to the total residual.
	 * \param[out] Jacobian_i - Jacobian of the numerical method at node i (implicit computation).
	 * \param[out] Jacobian_j - Jacobian of the numerical method at node j (implicit computation).
	 * \param[in] config - Definition of the particular problem.
	 */
	void ComputeResidual(su2double *val_residual, su2double **Jacobian_i, su2double **Jacobian_j, CConfig *config);
};

/*!
 * \class CAvgGrad_TurbSST
 * \brief Class for computing viscous term using average of gradient with correction (Menter SST turbulence model).
 * \ingroup ViscDiscr
 * \author A. Bueno.
 * \version 3.2.9 "eagle"
 */
class CAvgGrad_TurbSST : public CNumerics {
private:
	su2double sigma_k1,                     /*!< \brief Constants for the viscous terms, k-w (1), k-eps (2)*/
	sigma_k2,
	sigma_om1,
	sigma_om2;
    
	su2double diff_kine,                     /*!< \brief Diffusivity for viscous terms of tke eq */
	diff_omega;                           /*!< \brief Diffusivity for viscous terms of omega eq */
    
	su2double *Edge_Vector,                  /*!< \brief Vector from node i to node j. */
	dist_ij_2,                            /*!< \brief |Edge_Vector|^2 */
	proj_vector_ij;                       /*!< \brief (Edge_Vector DOT normal)/|Edge_Vector|^2 */
    
	su2double **Mean_GradTurbVar,            /*!< \brief Average of gradients at cell face */
	*Proj_Mean_GradTurbVar_Normal,        /*!< \brief Mean_gradTurbVar DOT normal */
	*Proj_Mean_GradTurbVar_Edge,          /*!< \brief Mean_gradTurbVar DOT Edge_Vector */
	*Proj_Mean_GradTurbVar_Corrected;
    
	su2double F1_i, F1_j;                    /*!< \brief Menter's first blending function */
    
	bool implicit, incompressible;
	unsigned short iVar, iDim;
    
public:
    
	/*!
	 * \brief Constructor of the class.
	 * \param[in] val_nDim - Number of dimensions of the problem.
	 * \param[in] val_nVar - Number of variables of the problem.
	 * \param[in] config - Definition of the particular problem.
	 */
	CAvgGrad_TurbSST(unsigned short val_nDim, unsigned short val_nVar, su2double* constants, CConfig *config);
    
	/*!
	 * \brief Destructor of the class.
	 */
	~CAvgGrad_TurbSST(void);
    
	/*!
	 * \brief Sets value of first blending function.
	 */
	void SetF1blending(su2double val_F1_i, su2double val_F1_j) { F1_i = val_F1_i; F1_j = val_F1_j;}
    
	/*!
	 * \brief Compute the viscous turbulent residual using an average of gradients wtih correction.
	 * \param[out] val_residual - Pointer to the total residual.
	 * \param[out] Jacobian_i - Jacobian of the numerical method at node i (implicit computation).
	 * \param[out] Jacobian_j - Jacobian of the numerical method at node j (implicit computation).
	 * \param[in] config - Definition of the particular problem.
	 */
	void ComputeResidual(su2double *val_residual, su2double **Jacobian_i, su2double **Jacobian_j, CConfig *config);
    
};

/*!
 * \class CAvgGradCorrected_TurbSST
 * \brief Class for computing viscous term using average of gradient with correction (Menter SST turbulence model).
 * \ingroup ViscDiscr
 * \author A. Bueno.
 * \version 3.2.9 "eagle"
 */
class CAvgGradCorrected_TurbSST : public CNumerics {
private:
	su2double sigma_k1,                     /*!< \brief Constants for the viscous terms, k-w (1), k-eps (2)*/
	sigma_k2,
	sigma_om1,
	sigma_om2;
    
	su2double diff_kine,                     /*!< \brief Diffusivity for viscous terms of tke eq */
	diff_omega;                           /*!< \brief Diffusivity for viscous terms of omega eq */
    
	su2double *Edge_Vector,                  /*!< \brief Vector from node i to node j. */
	dist_ij_2,                            /*!< \brief |Edge_Vector|^2 */
	proj_vector_ij;                       /*!< \brief (Edge_Vector DOT normal)/|Edge_Vector|^2 */
    
	su2double **Mean_GradTurbVar,            /*!< \brief Average of gradients at cell face */
	*Proj_Mean_GradTurbVar_Normal,        /*!< \brief Mean_gradTurbVar DOT normal */
	*Proj_Mean_GradTurbVar_Edge,          /*!< \brief Mean_gradTurbVar DOT Edge_Vector */
	*Proj_Mean_GradTurbVar_Corrected;
    
	su2double F1_i, F1_j;                    /*!< \brief Menter's first blending function */
    
	bool implicit, incompressible;
	unsigned short iVar, iDim;
    
public:
    
	/*!
	 * \brief Constructor of the class.
	 * \param[in] val_nDim - Number of dimensions of the problem.
	 * \param[in] val_nVar - Number of variables of the problem.
	 * \param[in] config - Definition of the particular problem.
	 */
	CAvgGradCorrected_TurbSST(unsigned short val_nDim, unsigned short val_nVar, su2double* constants, CConfig *config);
    
	/*!
	 * \brief Destructor of the class.
	 */
	~CAvgGradCorrected_TurbSST(void);
    
	/*!
	 * \brief Sets value of first blending function.
	 */
	void SetF1blending(su2double val_F1_i, su2double val_F1_j) { F1_i = val_F1_i; F1_j = val_F1_j;}
    
	/*!
	 * \brief Compute the viscous turbulent residual using an average of gradients wtih correction.
	 * \param[out] val_residual - Pointer to the total residual.
	 * \param[out] Jacobian_i - Jacobian of the numerical method at node i (implicit computation).
	 * \param[out] Jacobian_j - Jacobian of the numerical method at node j (implicit computation).
	 * \param[in] config - Definition of the particular problem.
	 */
	void ComputeResidual(su2double *val_residual, su2double **Jacobian_i, su2double **Jacobian_j, CConfig *config);
    
};

/*!
 * \class CAvgGradCorrected_AdjFlow
 * \brief Class for computing the adjoint viscous terms, including correction.
 * \ingroup ViscDiscr
 * \author A. Bueno.
 * \version 3.2.9 "eagle"
 */
class CAvgGradCorrected_AdjFlow : public CNumerics {
private:
	su2double *Velocity_i;	/*!< \brief Auxiliary vector for storing the velocity of point i. */
	su2double *Velocity_j;	/*!< \brief Auxiliary vector for storing the velocity of point j. */
	su2double *Mean_Velocity;
	su2double **Mean_GradPsiVar;	/*!< \brief Counter for dimensions of the problem. */
	su2double *Edge_Vector;	/*!< \brief Vector going from node i to node j. */
	su2double *Proj_Mean_GradPsiVar_Edge;	/*!< \brief Projection of Mean_GradPsiVar onto Edge_Vector. */
	su2double *Mean_GradPsiE;	/*!< \brief Counter for dimensions of the problem. */
	su2double **Mean_GradPhi;	/*!< \brief Counter for dimensions of the problem. */
    bool implicit;          /*!< \brief Boolean controlling Jacobian calculations. */
    
public:
    
	/*!
	 * \brief Constructor of the class.
	 * \param[in] val_nDim - Number of dimensions of the problem.
	 * \param[in] val_nVar - Number of variables of the problem.
	 * \param[in] config - Definition of the particular problem.
	 */
	CAvgGradCorrected_AdjFlow(unsigned short val_nDim, unsigned short val_nVar, CConfig *config);
    
	/*!
	 * \brief Destructor of the class.
	 */
	~CAvgGradCorrected_AdjFlow(void);
    
	/*!
	 * \brief Compute the adjoint flow viscous residual in a non-conservative way using an average of gradients and derivative correction.
	 * \param[out] val_residual_i - Pointer to the viscous residual at point i.
	 * \param[out] val_residual_j - Pointer to the viscous residual at point j.
	 * \param[out] val_Jacobian_ii - Jacobian of the numerical method at node i (implicit computation) from node i.
	 * \param[out] val_Jacobian_ij - Jacobian of the numerical method at node i (implicit computation) from node j.
	 * \param[out] val_Jacobian_ji - Jacobian of the numerical method at node j (implicit computation) from node i.
	 * \param[out] val_Jacobian_jj - Jacobian of the numerical method at node j (implicit computation) from node j.
	 * \param[in] config - Definition of the particular problem.
	 */
	void ComputeResidual(su2double *val_residual_i, su2double *val_residual_j, su2double **val_Jacobian_ii, su2double **val_Jacobian_ij,
                         su2double **val_Jacobian_ji, su2double **val_Jacobian_jj, CConfig *config);
};

/*!
 * \class CAvgGradCorrectedArtComp_AdjFlow
 * \brief Class for computing the adjoint viscous terms, including correction.
 * \ingroup ViscDiscr
 * \author F.Palacios
 * \version 3.2.9 "eagle"
 */
class CAvgGradCorrectedArtComp_AdjFlow : public CNumerics {
private:
	unsigned short iDim, iVar, jVar;	/*!< \brief Iterators in dimension an variable. */
	su2double *PsiVar_i, *PsiVar_j,			/*!< \brief Primitives variables at point i and 1. */
	*Edge_Vector,								/*!< \brief Vector form point i to point j. */
	**Mean_GradPsiVar, *Proj_Mean_GradPsiVar_Edge,	/*!< \brief Mean value of the gradient. */
	Mean_Laminar_Viscosity, Mean_Eddy_Viscosity,			/*!< \brief Mean value of the viscosity. */
	dist_ij_2,					/*!< \brief Length of the edge and face. */
	*ProjFlux;	/*!< \brief Projection of the viscous fluxes. */
	bool implicit;			/*!< \brief Implicit calculus. */

public:
    
	/*!
	 * \brief Constructor of the class.
	 * \param[in] val_nDim - Number of dimensions of the problem.
	 * \param[in] val_nVar - Number of variables of the problem.
	 * \param[in] config - Definition of the particular problem.
	 */
	CAvgGradCorrectedArtComp_AdjFlow(unsigned short val_nDim, unsigned short val_nVar, CConfig *config);
    
	/*!
	 * \brief Destructor of the class.
	 */
	~CAvgGradCorrectedArtComp_AdjFlow(void);
    
	/*!
	 * \brief Compute the adjoint flow viscous residual in a non-conservative way using an average of gradients and derivative correction.
	 * \param[out] val_residual_i - Pointer to the viscous residual at point i.
	 * \param[out] val_residual_j - Pointer to the viscous residual at point j.
	 * \param[out] val_Jacobian_ii - Jacobian of the numerical method at node i (implicit computation) from node i.
	 * \param[out] val_Jacobian_ij - Jacobian of the numerical method at node i (implicit computation) from node j.
	 * \param[out] val_Jacobian_ji - Jacobian of the numerical method at node j (implicit computation) from node i.
	 * \param[out] val_Jacobian_jj - Jacobian of the numerical method at node j (implicit computation) from node j.
	 * \param[in] config - Definition of the particular problem.
	 */
	void ComputeResidual (su2double *val_residual_i, su2double *val_residual_j, su2double **val_Jacobian_ii, su2double **val_Jacobian_ij,
                          su2double **val_Jacobian_ji, su2double **val_Jacobian_jj, CConfig *config);
};

/*!
 * \class CAvgGradCorrected_AdjTurb
 * \brief Class for adjoint turbulent using average of gradients with a correction.
 * \ingroup ViscDiscr
 * \author A. Bueno.
 * \version 3.2.9 "eagle"
 */
class CAvgGradCorrected_AdjTurb : public CNumerics {
private:
	su2double **Mean_GradTurbPsi;
	su2double *Proj_Mean_GradTurbPsi_Kappa, *Proj_Mean_GradTurbPsi_Edge, *Proj_Mean_GradTurbPsi_Corrected;
	su2double *Edge_Vector;
    
public:
    
	/*!
	 * \brief Constructor of the class.
	 * \param[in] val_nDim - Number of dimensions of the problem.
	 * \param[in] val_nVar - Number of variables of the problem.
	 * \param[in] config - Definition of the particular problem.
	 */
	CAvgGradCorrected_AdjTurb(unsigned short val_nDim, unsigned short val_nVar, CConfig *config);
    
	/*!
	 * \brief Destructor of the class.
	 */
	~CAvgGradCorrected_AdjTurb(void);
    
	/*!
	 * \brief Compute the adjoint turbulent residual using average of gradients and a derivative correction.
	 * \param[out] val_residual - Pointer to the total residual.
	 * \param[out] val_Jacobian_i - Jacobian of the numerical method at node i (implicit computation).
	 * \param[out] val_Jacobian_j - Jacobian of the numerical method at node j (implicit computation).
	 * \param[in] config - Definition of the particular problem.
	 */
    
	void ComputeResidual(su2double *val_residual, su2double **val_Jacobian_i, su2double **val_Jacobian_j, CConfig *config);
    
	/*!
	 * \overload
	 * \param[out] val_residual_i - Pointer to the total residual at point i.
	 * \param[out] val_residual_j - Pointer to the total viscosity residual at point j.
	 * \param[out] val_Jacobian_ii - Jacobian of the numerical method at node i (implicit computation) from node i.
	 * \param[out] val_Jacobian_ij - Jacobian of the numerical method at node i (implicit computation) from node j.
	 * \param[out] val_Jacobian_ji - Jacobian of the numerical method at node j (implicit computation) from node i.
	 * \param[out] val_Jacobian_jj - Jacobian of the numerical method at node j (implicit computation) from node j.
	 * \param[in] config - Definition of the particular problem.
	 */
	void ComputeResidual(su2double *val_residual_i, su2double *val_residual_j, su2double **val_Jacobian_ii, su2double **val_Jacobian_ij,
                         su2double **val_Jacobian_ji, su2double **val_Jacobian_jj, CConfig *config);
};

/*!
 * \class CAvgGrad_AdjTurb
 * \brief Class for adjoint turbulent using average of gradients with a correction.
 * \ingroup ViscDiscr
 * \author F. Palacios
 * \version 3.2.9 "eagle"
 */
class CAvgGrad_AdjTurb : public CNumerics {
private:
	su2double **Mean_GradTurbPsi;
	su2double *Proj_Mean_GradTurbPsi_Kappa, *Proj_Mean_GradTurbPsi_Edge, *Proj_Mean_GradTurbPsi_Corrected;
	su2double *Edge_Vector;
    
public:
    
	/*!
	 * \brief Constructor of the class.
	 * \param[in] val_nDim - Number of dimensions of the problem.
	 * \param[in] val_nVar - Number of variables of the problem.
	 * \param[in] config - Definition of the particular problem.
	 */
	CAvgGrad_AdjTurb(unsigned short val_nDim, unsigned short val_nVar, CConfig *config);
    
	/*!
	 * \brief Destructor of the class.
	 */
	~CAvgGrad_AdjTurb(void);
    
	/*!
	 * \brief Compute the adjoint turbulent residual using average of gradients and a derivative correction.
	 * \param[out] val_residual - Pointer to the total residual.
	 * \param[out] val_Jacobian_i - Jacobian of the numerical method at node i (implicit computation).
	 * \param[out] val_Jacobian_j - Jacobian of the numerical method at node j (implicit computation).
	 * \param[in] config - Definition of the particular problem.
	 */
    
	void ComputeResidual(su2double *val_residual, su2double **val_Jacobian_i, su2double **val_Jacobian_j, CConfig *config);
    
	/*!
	 * \overload
	 * \param[out] val_residual_i - Pointer to the total residual at point i.
	 * \param[out] val_residual_j - Pointer to the total viscosity residual at point j.
	 * \param[out] val_Jacobian_ii - Jacobian of the numerical method at node i (implicit computation) from node i.
	 * \param[out] val_Jacobian_ij - Jacobian of the numerical method at node i (implicit computation) from node j.
	 * \param[out] val_Jacobian_ji - Jacobian of the numerical method at node j (implicit computation) from node i.
	 * \param[out] val_Jacobian_jj - Jacobian of the numerical method at node j (implicit computation) from node j.
	 * \param[in] config - Definition of the particular problem.
	 */
	void ComputeResidual(su2double *val_residual_i, su2double *val_residual_j, su2double **val_Jacobian_ii, su2double **val_Jacobian_ij,
                         su2double **val_Jacobian_ji, su2double **val_Jacobian_jj, CConfig *config);
};

/*!
 * \class CGalerkin_Flow
 * \brief Class for computing the stiffness matrix of the Galerkin method.
 * \ingroup ViscDiscr
 * \author F. Palacios
 * \version 3.2.9 "eagle"
 */
class CGalerkin_Flow : public CNumerics {
public:
    
	/*!
	 * \brief Constructor of the class.
	 * \param[in] val_nDim - Number of dimensions of the problem.
	 * \param[in] val_nVar - Number of variables of the problem.
	 * \param[in] config - Definition of the particular problem.
	 */
	CGalerkin_Flow(unsigned short val_nDim, unsigned short val_nVar, CConfig *config);
    
	/*!
	 * \brief Destructor of the class.
	 */
	~CGalerkin_Flow(void);
    
	/*!
	 * \brief Computing stiffness matrix of the Galerkin method.
	 * \param[out] val_stiffmatrix_elem - Stiffness matrix for Galerkin computation.
	 * \param[in] config - Definition of the particular problem.
	 */
	void ComputeResidual (su2double **val_stiffmatrix_elem, CConfig *config);
};

/*!
 * \class CGalerkin_FEA
 * \brief Class for computing the stiffness matrix of the Galerkin method.
 * \ingroup ViscDiscr
 * \author F. Palacios, R.Sanchez
 * \version 3.2.9 "eagle"
 */
class CGalerkin_FEA : public CNumerics {
<<<<<<< HEAD
	su2double E;				/*!< \brief Young's modulus of elasticity. */
	su2double Nu;			/*!< \brief Poisson's ratio. */
	su2double Mu;			/*!< \brief Lame's coeficient. */
	su2double Lambda;	/*!< \brief Lame's coeficient. */
	su2double Density;	/*!< \brief Material density. */
=======
	double E;				/*!< \brief Young's modulus of elasticity. */
	double Nu;			/*!< \brief Poisson's ratio. */
	double Rho_s;		/*!< \brief Structural density. */
	double Mu;			/*!< \brief Lame's coeficient. */
	double Lambda;	/*!< \brief Lame's coeficient. */
	double Density;	/*!< \brief Material density. */
>>>>>>> cca5334c
public:
    
	/*!
	 * \brief Constructor of the class.
	 * \param[in] val_nDim - Number of dimensions of the problem.
	 * \param[in] val_nVar - Number of variables of the problem.
	 * \param[in] config - Definition of the particular problem.
	 */
	CGalerkin_FEA(unsigned short val_nDim, unsigned short val_nVar, CConfig *config);
    
	/*!
	 * \brief Destructor of the class.
	 */
	~CGalerkin_FEA(void);

  /*!
	 * \brief Shape functions and derivative of the shape functions
   * \param[in] Fnodal - Forces at the nodes in cartesian coordinates.
   * \param[in] Pnodal - Pressure at the nodes.
   * \param[in] CoordCorners[2][2] - Coordiantes of the corners.
	 */
  void PressInt_Linear(double CoordCorners[4][3], double *tn_e, double Fnodal[12]);
  
  /*!
	 * \brief Shape functions and derivative of the shape functions
   * \param[in] Tau_0 - Stress tensor at the node 0.
   * \param[in] Tau_1 - Stress tensor at the node 1.
   * \param[in] Fnodal - Forces at the nodes in cartesian coordinates.
   * \param[in] CoordCorners[2][2] - Coordiantes of the corners.
	 */
  void ViscTermInt_Linear(double CoordCorners[2][2], double Tau_0[3][3], double Tau_1[3][3],  double FviscNodal[4]);

  /*!
	 * \brief Shape functions and derivative of the shape functions
   * \param[in] Xi - Local coordinates.
   * \param[in] Eta - Local coordinates.
   * \param[in] Mu - Local coordinates.
	 * \param[in] CoordCorners[8][3] - Coordiantes of the corners.
   * \param[in] shp[8][4] - Shape function information
	 */
  su2double ShapeFunc_Triangle(su2double Xi, su2double Eta, su2double CoordCorners[8][3], su2double DShapeFunction[8][4]);
  
  /*!
	 * \brief Shape functions and derivative of the shape functions
   * \param[in] Xi - Local coordinates.
   * \param[in] Eta - Local coordinates.
   * \param[in] Mu - Local coordinates.
	 * \param[in] CoordCorners[8][3] - Coordiantes of the corners.
   * \param[in] shp[8][4] - Shape function information
	 */
  su2double ShapeFunc_Rectangle(su2double Xi, su2double Eta, su2double CoordCorners[8][3], su2double DShapeFunction[8][4]);
  
  /*!
	 * \brief Shape functions and derivative of the shape functions
   * \param[in] Xi - Local coordinates.
   * \param[in] Eta - Local coordinates.
   * \param[in] Mu - Local coordinates.
	 * \param[in] CoordCorners[8][3] - Coordiantes of the corners.
   * \param[in] shp[8][4] - Shape function information
	 */
  su2double ShapeFunc_Tetra(su2double Xi, su2double Eta, su2double Mu, su2double CoordCorners[8][3], su2double DShapeFunction[8][4]);
  
  /*!
	 * \brief Shape functions and derivative of the shape functions
   * \param[in] Xi - Local coordinates.
   * \param[in] Eta - Local coordinates.
   * \param[in] Mu - Local coordinates.
	 * \param[in] CoordCorners[8][3] - Coordiantes of the corners.
   * \param[in] shp[8][4] - Shape function information
	 */
  su2double ShapeFunc_Prism(su2double Xi, su2double Eta, su2double Mu, su2double CoordCorners[8][3], su2double DShapeFunction[8][4]);
  
  /*!
	 * \brief Shape functions and derivative of the shape functions
   * \param[in] Xi - Local coordinates.
   * \param[in] Eta - Local coordinates.
   * \param[in] Mu - Local coordinates.
	 * \param[in] CoordCorners[8][3] - Coordiantes of the corners.
   * \param[in] shp[8][4] - Shape function information
	 */
  su2double ShapeFunc_Pyram(su2double Xi, su2double Eta, su2double Mu, su2double CoordCorners[8][3], su2double DShapeFunction[8][4]);
  
  /*!
	 * \brief Shape functions and derivative of the shape functions
   * \param[in] Xi - Local coordinates.
   * \param[in] Eta - Local coordinates.
   * \param[in] Mu - Local coordinates.
	 * \param[in] CoordCorners[8][3] - Coordiantes of the corners.
   * \param[in] shp[8][4] - Shape function information
	 */
  su2double ShapeFunc_Hexa(su2double Xi, su2double Eta, su2double Mu, su2double CoordCorners[8][3], su2double DShapeFunction[8][4]);
  
	/*!
	 * \brief Computing stiffness matrix of the Galerkin method.
	 * \param[out] val_stiffmatrix_elem - Stiffness matrix for Galerkin computation.
	 * \param[in] config - Definition of the particular problem.
	 */
<<<<<<< HEAD
	void SetFEA_StiffMatrix2D(su2double **StiffMatrix_Elem, su2double CoordCorners[8][3], unsigned short nNodes);
=======
	void SetFEA_StiffMatrix2D(double **StiffMatrix_Elem, double CoordCorners[8][3], unsigned short nNodes, unsigned short form2d);
>>>>>>> cca5334c
  
  /*!
	 * \brief Computing stiffness matrix of the Galerkin method.
	 * \param[out] val_stiffmatrix_elem - Stiffness matrix for Galerkin computation.
	 * \param[in] config - Definition of the particular problem.
	 */
<<<<<<< HEAD
	void SetFEA_StiffMatrix3D(su2double **StiffMatrix_Elem, su2double CoordCorners[8][3], unsigned short nNodes);
  
=======
	void SetFEA_StiffMatrix3D(double **StiffMatrix_Elem, double CoordCorners[8][3], unsigned short nNodes);

  /*!
	 * \brief Computing mass matrix of the Galerkin method.
	 * \param[out] val_stiffmatrix_elem - Stiffness matrix for Galerkin computation.
	 * \param[in] config - Definition of the particular problem.
	 */
	void SetFEA_StiffMassMatrix2D(double **StiffMatrix_Elem, double **MassMatrix_Elem, double CoordCorners[8][3], unsigned short nNodes, unsigned short form2d);

  /*!
	 * \brief Computing mass matrix of the Galerkin method.
	 * \param[out] val_stiffmatrix_elem - Stiffness matrix for Galerkin computation.
	 * \param[in] config - Definition of the particular problem.
	 */
	void SetFEA_StiffMassMatrix3D(double **StiffMatrix_Elem, double **MassMatrix_Elem, double CoordCorners[8][3], unsigned short nNodes);

  /*!
	 * \brief Computing stresses in FEA method at the nodes.
	 * \param[in] config - Definition of the particular problem.
	 */
	void GetFEA_StressNodal2D(double StressVector[8][3], double DispElement[8], double CoordCorners[8][3], unsigned short nNodes, unsigned short form2d);


  /*!
	 * \brief Computing stresses in FEA method at the nodes.
	 * \param[in] config - Definition of the particular problem.
	 */
	void GetFEA_StressNodal3D(double StressVector[8][6], double DispElement[24], double CoordCorners[8][3], unsigned short nNodes);

  /*!
	 * \brief Computing dead load vector of the Galerkin method.
	 * \param[out] val_deadloadvector_elem - Dead load at the nodes for Galerkin computation.
	 * \param[in] config - Definition of the particular problem.
	 */
	void SetFEA_DeadLoad2D(double *DeadLoadVector_Elem, double CoordCorners[8][3], unsigned short nNodes, double matDensity);

  /*!
	 * \brief Computing stiffness matrix of the Galerkin method.
	 * \param[out] val_deadloadvector_elem - Dead load at the nodes for Galerkin computation.
	 * \param[in] config - Definition of the particular problem.
	 */
	void SetFEA_DeadLoad3D(double *DeadLoadVector_Elem, double CoordCorners[8][3], unsigned short nNodes, double matDensity);

>>>>>>> cca5334c
};

/*!
 * \class CSourceNothing
 * \brief Dummy class.
 * \ingroup SourceDiscr
 * \author F. Palacios
 * \version 3.2.9 "eagle"
 */
class CSourceNothing : public CNumerics {
public:
    
	/*!
	 * \brief Constructor of the class.
	 * \param[in] val_nDim - Number of dimensions of the problem.
	 * \param[in] val_nVar - Number of variables of the problem.
	 * \param[in] config - Definition of the particular problem.
	 */
	CSourceNothing(unsigned short val_nDim, unsigned short val_nVar, CConfig *config);
    
	/*!
	 * \brief Destructor of the class.
	 */
	~CSourceNothing(void);
};

/*!
 * \class CSourcePieceWise_TurbSA
 * \brief Class for integrating the source terms of the Spalart-Allmaras turbulence model equation.
 * \ingroup SourceDiscr
 * \author A. Bueno.
 * \version 3.2.9 "eagle"
 */
class CSourcePieceWise_TurbSA : public CNumerics {
private:
	su2double cv1_3;
	su2double k2;
	su2double cb1;
	su2double cw2;
  su2double ct3;
  su2double ct4;
	su2double cw3_6;
  su2double cb2_sigma;
	su2double sigma;
	su2double cb2;
	su2double cw1;
	su2double DivVelocity;
	unsigned short iDim;
	su2double nu, Ji, fv1, fv2, ft2, Omega, S, Shat, inv_Shat, dist_i_2, Ji_2, Ji_3, inv_k2_d2;
	su2double r, g, g_6, glim, fw;
	su2double norm2_Grad;
	su2double dfv1, dfv2, dShat;
	su2double dr, dg, dfw;;
	su2double nu_hat_i;
	su2double grad_nu_hat;
	su2double prod_grads;
	bool incompressible;
  bool transition;
  bool rotating_frame;
  su2double div;
  su2double beta, gamma_sep, gamma_eff, intermittency;
  su2double Freattach, r_t, s1;
  su2double Production, Destruction, CrossProduction;
  
  SpalartAllmarasInputs* SAInputs;
  SpalartAllmarasConstants* SAConstants;
  int nResidual;
  int nJacobian;
  su2double* testResidual;
  su2double* testJacobian;
  su2double** DUiDXj;
  su2double* DNuhatDXj;
public:
    
	/*!
	 * \brief Constructor of the class.
	 * \param[in] val_nDim - Number of dimensions of the problem.
	 * \param[in] val_nVar - Number of variables of the problem.
	 * \param[in] config - Definition of the particular problem.
	 */
	CSourcePieceWise_TurbSA(unsigned short val_nDim, unsigned short val_nVar, CConfig *config);
    
	/*!
	 * \brief Destructor of the class.
	 */
	~CSourcePieceWise_TurbSA(void);
    
	/*!
	 * \brief Residual for source term integration.
	 * \param[out] val_residual - Pointer to the total residual.
	 * \param[out] val_Jacobian_i - Jacobian of the numerical method at node i (implicit computation).
	 * \param[out] val_Jacobian_j - Jacobian of the numerical method at node j (implicit computation).
	 * \param[in] config - Definition of the particular problem.
	 */
	void ComputeResidual(su2double *val_residual, su2double **val_Jacobian_i, su2double **val_Jacobian_j, CConfig *config);
    
	/*!
	 * \brief Residual for source term integration.
	 * \param[in] intermittency_in - Value of the intermittency.
	 */
    void SetIntermittency(su2double intermittency_in);
    
    /*!
	 * \brief Residual for source term integration.
	 * \param[in] val_production - Value of the Production.
	 */
    void SetProduction(su2double val_production);
    
    /*!
	 * \brief Residual for source term integration.
	 * \param[in] val_destruction - Value of the Destruction.
	 */
    void SetDestruction(su2double val_destruction);
    
    /*!
	 * \brief Residual for source term integration.
	 * \param[in] val_crossproduction - Value of the CrossProduction.
	 */
    void SetCrossProduction(su2double val_crossproduction);
    
    /*!
	 * \brief ______________.
	 */
    su2double GetProduction(void);
    
    /*!
	 * \brief  ______________.
	 */
    su2double GetDestruction(void);
    
    /*!
	 * \brief  ______________.
	 */
    su2double GetCrossProduction(void);
};

/*!
 * \class CSourcePieceWise_TurbSA_Neg
 * \brief Class for integrating the source terms of the Spalart-Allmaras turbulence model equation.
 * \ingroup SourceDiscr
 * \author F. Palacios
 * \version 3.2.9 "eagle"
 */
class CSourcePieceWise_TurbSA_Neg : public CNumerics {
private:
  su2double cv1_3;
  su2double k2;
  su2double cb1;
  su2double cw2;
  su2double ct3;
  su2double ct4;
  su2double cw3_6;
  su2double cb2_sigma;
  su2double sigma;
  su2double cb2;
  su2double cw1;
  su2double DivVelocity;
  unsigned short iDim;
  su2double nu, Ji, fv1, fv2, ft2, Omega, S, Shat, inv_Shat, dist_i_2, Ji_2, Ji_3, inv_k2_d2;
  su2double r, g, g_6, glim, fw;
  su2double norm2_Grad;
  su2double dfv1, dfv2, dShat;
  su2double dr, dg, dfw;;
  su2double nu_hat_i;
  su2double grad_nu_hat;
  su2double prod_grads;
  bool incompressible;
  bool transition;
  bool rotating_frame;
  su2double div;
  su2double beta, gamma_sep, gamma_eff, intermittency;
  su2double Freattach, r_t, s1;
  su2double Production, Destruction, CrossProduction;
  
  SpalartAllmarasInputs* SAInputs;
  SpalartAllmarasConstants* SAConstants;
  int nResidual;
  int nJacobian;
  su2double* testResidual;
  su2double* testJacobian;
  su2double** DUiDXj;
  su2double* DNuhatDXj;
  
public:
  
  /*!
   * \brief Constructor of the class.
   * \param[in] val_nDim - Number of dimensions of the problem.
   * \param[in] val_nVar - Number of variables of the problem.
   * \param[in] config - Definition of the particular problem.
   */
  CSourcePieceWise_TurbSA_Neg(unsigned short val_nDim, unsigned short val_nVar, CConfig *config);
  
  /*!
   * \brief Destructor of the class.
   */
  ~CSourcePieceWise_TurbSA_Neg(void);
  
  /*!
   * \brief Residual for source term integration.
   * \param[out] val_residual - Pointer to the total residual.
   * \param[out] val_Jacobian_i - Jacobian of the numerical method at node i (implicit computation).
   * \param[out] val_Jacobian_j - Jacobian of the numerical method at node j (implicit computation).
   * \param[in] config - Definition of the particular problem.
   */
  void ComputeResidual(su2double *val_residual, su2double **val_Jacobian_i, su2double **val_Jacobian_j, CConfig *config);
  
  /*!
   * \brief Residual for source term integration.
   * \param[in] intermittency_in - Value of the intermittency.
   */
  void SetIntermittency(su2double intermittency_in);
  
  /*!
   * \brief Residual for source term integration.
   * \param[in] val_production - Value of the Production.
   */
  void SetProduction(su2double val_production);
  
  /*!
   * \brief Residual for source term integration.
   * \param[in] val_destruction - Value of the Destruction.
   */
  void SetDestruction(su2double val_destruction);
  
  /*!
   * \brief Residual for source term integration.
   * \param[in] val_crossproduction - Value of the CrossProduction.
   */
  void SetCrossProduction(su2double val_crossproduction);
  
  /*!
   * \brief ______________.
   */
  su2double GetProduction(void);
  
  /*!
   * \brief  ______________.
   */
  su2double GetDestruction(void);
  
  /*!
   * \brief  ______________.
   */
  su2double GetCrossProduction(void);
};

/*!
 * \class CSourcePieceWise_TurbML
 * \brief Class for integrating the source terms of the Spalart-Allmaras turbulence model equation.
 * \ingroup SourceDiscr
 * \author A. Bueno.
 * \version 3.2.9 "eagle"
 */
class CSourcePieceWise_TurbML : public CNumerics {
private:
	su2double cv1_3;
	su2double k2;
	su2double cb1;
	su2double cw2;
	su2double cw3_6;
  su2double cb2_sigma;
	su2double sigma;
	su2double cb2;
	su2double cw1;
	su2double DivVelocity, Vorticity;
	unsigned short iDim;
	su2double nu, Ji, fv1, fv2, Omega, S, Shat, inv_Shat, dist_i_2, Ji_2, Ji_3, inv_k2_d2;
	su2double r, g, g_6, glim;
	su2double norm2_Grad;
	su2double dfv1, dfv2, dShat;
	su2double dr, dg, dfw;;
	su2double nu_hat_i;
	su2double grad_nu_hat;
	su2double prod_grads;
	bool incompressible;
  bool transition;
  bool rotating_frame;
  su2double div, StrainMag;
  su2double beta, gamma_sep, gamma_eff, intermittency;
  su2double Freattach, r_t, s1;
  su2double Production, Destruction, CrossProduction;
  CScalePredictor* MLModel;
  
  su2double uInfinity;

  
  SpalartAllmarasInputs* SAInputs;
  SpalartAllmarasConstants* SAConstants;

  int nResidual;
  int nJacobian;
  
  string featureset;
  
  //su2double* testResidual;
  //su2double* testJacobian;
  su2double** DUiDXj;
  su2double* DNuhatDXj;
  
public:
  
  bool isInBL;
  su2double fw;
  su2double fWake;
  SpalartAllmarasOtherOutputs* SAOtherOutputs;
  
  su2double *SAResidual;
  su2double * SANondimResidual;
  su2double* Residual;
  su2double * NondimResidual;
  su2double *ResidualDiff;
  su2double *NondimResidualDiff;
  su2double* SAJacobian;
  CSANondimInputs* SANondimInputs;
  su2double NuhatGradNorm;
  
	/*!
	 * \brief Constructor of the class.
	 * \param[in] val_nDim - Number of dimensions of the problem.
	 * \param[in] val_nVar - Number of variables of the problem.
	 * \param[in] config - Definition of the particular problem.
	 */
	CSourcePieceWise_TurbML(unsigned short val_nDim, unsigned short val_nVar, CConfig *config);
  
	/*!
	 * \brief Destructor of the class.
	 */
	~CSourcePieceWise_TurbML(void);
  
	/*!
	 * \brief Residual for source term integration.
	 * \param[out] val_residual - Pointer to the total residual.
	 * \param[out] val_Jacobian_i - Jacobian of the numerical method at node i (implicit computation).
	 * \param[out] val_Jacobian_j - Jacobian of the numerical method at node j (implicit computation).
	 * \param[in] config - Definition of the particular problem.
	 */
	void ComputeResidual(su2double *val_residual, su2double **val_Jacobian_i, su2double **val_Jacobian_j, CConfig *config);
  
	/*!
	 * \brief Residual for source term integration.
	 * \param[in] intermittency_in - Value of the intermittency.
	 */
  void SetIntermittency(su2double intermittency_in);
  
  /*!
	 * \brief Residual for source term integration.
	 * \param[in] val_production - Value of the Production.
	 */
  void SetProduction(su2double val_production);
  
  /*!
	 * \brief Residual for source term integration.
	 * \param[in] val_destruction - Value of the Destruction.
	 */
  void SetDestruction(su2double val_destruction);
  
  /*!
	 * \brief Residual for source term integration.
	 * \param[in] val_crossproduction - Value of the CrossProduction.
	 */
  void SetCrossProduction(su2double val_crossproduction);
  
  /*!
	 * \brief Residual for source term integration.
	 * \param[in] val_production - Value of the Production.
	 */
  su2double GetProduction(void);
  
  /*!
	 * \brief Residual for source term integration.
	 * \param[in] val_destruction - Value of the Destruction.
	 */
  su2double GetDestruction(void);
  
  /*!
	 * \brief Residual for source term integration.
	 * \param[in] val_crossproduction - Value of the CrossProduction.
	 */
  su2double GetCrossProduction(void);
  
  su2double SAProduction, SADestruction, SACrossProduction, SASource, MLProduction, MLDestruction, MLCrossProduction, MLSource, SourceDiff;
  
  int NumResidual();
};

/*!
 * \class CSourcePieceWise_TransLM
 * \brief Class for integrating the source terms of the Spalart-Allmaras turbulence model equation.
 * \ingroup SourceDiscr
 * \author A. Bueno.
 * \version 3.2.9 "eagle"
 */
class CSourcePieceWise_TransLM : public CNumerics {
private:
  
  /*-- SA model constants --*/
  su2double cv1_3;
  su2double k2;
  su2double cb1;
  su2double cw2;
  su2double cw3_6;
  su2double sigma;
  su2double cb2;
  su2double cw1;
  
  /*-- gamma-theta model constants --*/
  su2double c_e1;
  su2double c_a1;
  su2double c_e2;
  su2double c_a2;
  su2double sigmaf;
  su2double s1;
  su2double c_theta;
  su2double sigmat;
  su2double REth_Inf;
  
  /*-- Correlation constants --*/
  su2double flen_global;
  su2double alpha_global;
  su2double DivVelocity, Vorticity;
  unsigned short iDim;
  su2double nu, Ji, fv1, fv2, Omega, Shat, dist_0_2, Ji_2, Ji_3;
  su2double r, g, g_6, glim, fw;
  su2double norm2_Grad;
  su2double dfv1, dfv2, dShat;
  su2double dr, dg, dfw;;
  su2double nu_hat_i;
  su2double grad_nu_hat;
  su2double prod_grads;
  bool implicit;
  
public:
  bool debugme; // For debugging only, remove this. -AA
  
  /*!
   * \brief Constructor of the class.
   * \param[in] val_nDim - Number of dimensions of the problem.
   * \param[in] val_nVar - Number of variables of the problem.
   * \param[in] config - Definition of the particular problem.
   */
  CSourcePieceWise_TransLM(unsigned short val_nDim, unsigned short val_nVar, CConfig *config);
  
  /*!
   * \brief Destructor of the class.
   */
  ~CSourcePieceWise_TransLM(void);
  
  /*!
   * \brief Residual for source term integration.
   * \param[out] val_residual - Pointer to the total residual.
   * \param[out] val_Jacobian_i - Jacobian of the numerical method at node i (implicit computation).
   * \param[out] val_Jacobian_j - Jacobian of the numerical method at node j (implicit computation).
   * \param[in] config - Definition of the particular problem.
   */
  void ComputeResidual_TransLM(su2double *val_residual, su2double **val_Jacobian_i, su2double **val_Jacobian_j, CConfig *config, su2double &gamma_sep);
  
  void CSourcePieceWise_TransLM__ComputeResidual_TransLM_d(su2double *TransVar_i, su2double *TransVar_id, su2double *val_residual, su2double *val_residuald, CConfig *config);
};

/*!
 * \class CSourcePieceWise_TurbSST
 * \brief Class for integrating the source terms of the Menter SST turbulence model equations.
 * \ingroup SourceDiscr
 * \author A. Campos.
 * \version 3.2.9 "eagle"
 */
class CSourcePieceWise_TurbSST : public CNumerics {
private:
	su2double F1_i,
	F1_j,
	F2_i,
	F2_j;
    
	su2double alfa_1,
	alfa_2,
	beta_1,
	beta_2,
	sigma_omega_1,
	sigma_omega_2,
	beta_star,
	a1;
    
	su2double CDkw_i, CDkw_j,
	norm2_Grad;
    
	bool incompressible;
    
public:
    
	/*!
	 * \brief Constructor of the class.
	 * \param[in] val_nDim - Number of dimensions of the problem.
	 * \param[in] val_nVar - Number of variables of the problem.
	 * \param[in] config - Definition of the particular problem.
	 */
	CSourcePieceWise_TurbSST(unsigned short val_nDim, unsigned short val_nVar, su2double* constants, CConfig *config);
    
	/*!
	 * \brief Destructor of the class.
	 */
	~CSourcePieceWise_TurbSST(void);
    
	/*!
	 * \brief Set the value of the first blending function.
	 * \param[in] val_F1_i - Value of the first blending function at point i.
	 * \param[in] val_F1_j - Value of the first blending function at point j.
	 */
	void SetF1blending(su2double val_F1_i, su2double val_F1_j);
    
	/*!
	 * \brief Set the value of the second blending function.
	 * \param[in] val_F2_i - Value of the second blending function at point i.
	 * \param[in] val_F2_j - Value of the second blending function at point j.
	 */
	void SetF2blending(su2double val_F2_i, su2double val_F2_j);
  
	/*!
	 * \brief Set the value of the cross diffusion for the SST model.
	 * \param[in] val_CDkw_i - Value of the cross diffusion at point i.
	 * \param[in] val_CDkw_j - Value of the cross diffusion at point j.
	 */
	virtual void SetCrossDiff(su2double val_CDkw_i, su2double val_CDkw_j);
    
	/*!
	 * \brief Residual for source term integration.
	 * \param[out] val_residual - Pointer to the total residual.
	 * \param[out] val_Jacobian_i - Jacobian of the numerical method at node i (implicit computation).
	 * \param[out] val_Jacobian_j - Jacobian of the numerical method at node j (implicit computation).
	 * \param[in] config - Definition of the particular problem.
	 */
	void ComputeResidual(su2double *val_residual, su2double **val_Jacobian_i, su2double **val_Jacobian_j, CConfig *config);
  
};

/*!
 * \class CSourcePieceWise_FreeSurface
 * \brief Class for the source term integration of the gravity force.
 * \ingroup SourceDiscr
 * \author F. Palacios
 * \version 3.2.9 "eagle"
 */
class CSourcePieceWise_FreeSurface : public CNumerics {
	su2double U_ref, L_ref, Froude;
	bool implicit, incompressible;
    
public:
    
	/*!
	 * \param[in] val_nDim - Number of dimensions of the problem.
	 * \param[in] val_nVar - Number of variables of the problem.
	 * \param[in] config - Definition of the particular problem.
	 */
	CSourcePieceWise_FreeSurface(unsigned short val_nDim, unsigned short val_nVar, CConfig *config);
    
	/*!
	 * \brief Destructor of the class.
	 */
	~CSourcePieceWise_FreeSurface(void);
    
	/*!
	 * \brief Source term integration for the poissonal potential.
	 * \param[out] val_residual - Pointer to the total residual.
	 * \param[out] val_Jacobian_i - Jacobian of the numerical method at node i (implicit computation).
	 * \param[out] val_Jacobian_j - Jacobian of the numerical method at node j (implicit computation).
	 * \param[in] config - Definition of the particular problem.
	 */
	void ComputeResidual(su2double *val_residual, su2double **val_Jacobian_i, su2double **val_Jacobian_j,  CConfig *config);
};

/*!
 * \class CSourceGravity
 * \brief Class for the source term integration of the gravity force.
 * \ingroup SourceDiscr
 * \author F. Palacios
 * \version 3.2.9 "eagle"
 */
class CSourceGravity : public CNumerics {
	su2double Froude;
	bool compressible, incompressible, freesurface;
    
public:
    
	/*!
	 * \param[in] val_nDim - Number of dimensions of the problem.
	 * \param[in] val_nVar - Number of variables of the problem.
	 * \param[in] config - Definition of the particular problem.
	 */
	CSourceGravity(unsigned short val_nDim, unsigned short val_nVar, CConfig *config);
    
	/*!
	 * \brief Destructor of the class.
	 */
	~CSourceGravity(void);
    
	/*!
	 * \brief Source term integration for the poissonal potential.
	 * \param[out] val_residual - Pointer to the total residual.
	 * \param[in] config - Definition of the particular problem.
	 */
	void ComputeResidual(su2double *val_residual, CConfig *config);
};

/*!
 * \class CSourceViscous_AdjFlow
 * \brief Class for source term integration in adjoint problem.
 * \ingroup SourceDiscr
 * \author F. Palacios
 * \version 3.2.9 "eagle"
 */
class CSourceViscous_AdjFlow : public CNumerics {
private:
	su2double *Velocity, *GradDensity, *GradInvDensity, *dPoDensity2, *alpha, *beta, *Sigma_5_vec;
	su2double **GradVel_o_Rho, **sigma, **Sigma_phi, **Sigma_5_Tensor, **Sigma;
    
public:
    
	/*!
	 * \brief Constructor of the class.
	 * \param[in] val_nDim - Number of dimensions of the problem.
	 * \param[in] val_nVar - Number of variables of the problem.
	 * \param[in] config - Definition of the particular problem.
	 */
	CSourceViscous_AdjFlow(unsigned short val_nDim, unsigned short val_nVar, CConfig *config);
    
	/*!
	 * \brief Destructor of the class.
	 */
	~CSourceViscous_AdjFlow(void);
    
	/*!
	 * \brief Source term integration of the flow adjoint equation.
	 * \param[out] val_residual - Pointer to the total residual.
	 * \param[in] config - Definition of the particular problem.
	 */
	void ComputeResidual (su2double *val_residual, CConfig *config);
    
	/*!
	 * \brief A virtual member.
	 * \param[in] val_phi - Value of the adjoint velocity.
	 */
	void SetPhi_Old(su2double *val_phi);
    
};

/*!
 * \class CSourcePieceWise_AdjTurb
 * \brief Class for source term integration of the adjoint turbulent equation.
 * \ingroup SourceDiscr
 * \author A. Bueno.
 * \version 3.2.9 "eagle"
 */
class CSourcePieceWise_AdjTurb : public CNumerics {
private:
	su2double **tau, *Velocity;
    
public:
    
	/*!
	 * \brief Constructor of the class.
	 * \param[in] val_nDim - Number of dimensions of the problem.
	 * \param[in] val_nVar - Number of variables of the problem.
	 * \param[in] config - Definition of the particular problem.
	 */
	CSourcePieceWise_AdjTurb(unsigned short val_nDim, unsigned short val_nVar, CConfig *config);
    
	/*!
	 * \brief Destructor of the class.
	 */
	~CSourcePieceWise_AdjTurb(void);
    
	/*!
	 * \brief Source term integration of the adjoint turbulence equation.
	 * \param[out] val_residual - Pointer to the total residual.
	 * \param[out] val_Jacobian_i - Jacobian of the numerical method at node i (implicit computation).
	 * \param[out] val_Jacobian_j - Jacobian of the numerical method at node j (implicit computation).
	 * \param[in] config - Definition of the particular problem.
	 */
	void ComputeResidual(su2double *val_residual, su2double **val_Jacobian_i, su2double **val_Jacobian_j, CConfig *config);
};

/*!
 * \class CSourcePieceWise_AdjElec
 * \brief Class for source term integration of the adjoint poisson potential equation.
 * \ingroup SourceDiscr
 * \author F. Palacios
 * \version 3.2.9 "eagle"
 */
class CSourcePieceWise_AdjElec : public CNumerics {
public:
    
	/*!
	 * \brief Constructor of the class.
	 * \param[in] val_nDim - Number of dimensions of the problem.
	 * \param[in] val_nVar - Number of variables of the problem.
	 * \param[in] config - Definition of the particular problem.
	 */
	CSourcePieceWise_AdjElec(unsigned short val_nDim, unsigned short val_nVar, CConfig *config);
    
	/*!
	 * \brief Destructor of the class.
	 */
	~CSourcePieceWise_AdjElec(void);
    
	/*!
	 * \brief Source term integration of the adjoint poisson potential equation.
	 * \param[out] val_residual - Pointer to the total residual.
	 * \param[in] config - Definition of the particular problem.
	 */
	void ComputeResidual(su2double *val_residual, CConfig *config);
};

/*!
 * \class CSourcePieceWise_LevelSet
 * \brief Class for source term integration of the adjoint level set equation.
 * \ingroup SourceDiscr
 * \author F. Palacios
 * \version 3.2.9 "eagle"
 */
class CSourcePieceWise_LevelSet : public CNumerics {
public:
    
	/*!
	 * \brief Constructor of the class.
	 * \param[in] val_nDim - Number of dimensions of the problem.
	 * \param[in] val_nVar - Number of variables of the problem.
	 * \param[in] config - Definition of the particular problem.
	 */
	CSourcePieceWise_LevelSet(unsigned short val_nDim, unsigned short val_nVar, CConfig *config);
    
	/*!
	 * \brief Destructor of the class.
	 */
	~CSourcePieceWise_LevelSet(void);
    
	/*!
	 * \brief Source term integration of the adjoint poisson potential equation.
	 * \param[out] val_residual - Pointer to the total residual.
	 * \param[in] config - Definition of the particular problem.
	 */
	void ComputeResidual(su2double *val_residual, CConfig *config);
};

/*!
 * \class CSourcePieceWise_AdjLevelSet
 * \brief Class for source term integration of the adjoint level set equation.
 * \ingroup SourceDiscr
 * \author F. Palacios
 * \version 3.2.9 "eagle"
 */
class CSourcePieceWise_AdjLevelSet : public CNumerics {
public:
    
	/*!
	 * \brief Constructor of the class.
	 * \param[in] val_nDim - Number of dimensions of the problem.
	 * \param[in] val_nVar - Number of variables of the problem.
	 * \param[in] config - Definition of the particular problem.
	 */
	CSourcePieceWise_AdjLevelSet(unsigned short val_nDim, unsigned short val_nVar, CConfig *config);
    
	/*!
	 * \brief Destructor of the class.
	 */
	~CSourcePieceWise_AdjLevelSet(void);
    
	/*!
	 * \brief Source term integration of the adjoint poisson potential equation.
	 * \param[out] val_residual - Pointer to the total residual.
	 * \param[in] config - Definition of the particular problem.
	 */
	void ComputeResidual(su2double *val_residual, CConfig *config);
};

/*!
 * \class CSourcePieceWise_LinElec
 * \brief Class for source term integration of the linearized poisson potential equation.
 * \ingroup SourceDiscr
 * \author F. Palacios
 * \version 3.2.9 "eagle"
 */
class CSourcePieceWise_LinElec : public CNumerics {
public:
    
	/*!
	 * \brief Constructor of the class.
	 * \param[in] val_nDim - Number of dimensions of the problem.
	 * \param[in] val_nVar - Number of variables of the problem.
	 * \param[in] config - Definition of the particular problem.
	 */
	CSourcePieceWise_LinElec(unsigned short val_nDim, unsigned short val_nVar, CConfig *config);
    
	/*!
	 * \brief Destructor of the class.
	 */
	~CSourcePieceWise_LinElec(void);
    
	/*!
	 * \brief Source term integration of the linearized poisson potential equation.
	 * \param[out] val_residual - Pointer to the total residual.
	 * \param[in] config - Definition of the particular problem.
	 */
	void ComputeResidual(su2double *val_residual, CConfig *config);
};

/*!
 * \class CSourceConservative_AdjFlow
 * \brief Class for source term integration in adjoint problem using a conservative scheme.
 * \ingroup SourceDiscr
 * \author F. Palacios
 * \version 3.2.9 "eagle"
 */
class CSourceConservative_AdjFlow : public CNumerics {
private:
	su2double *Velocity, *Residual_i, *Residual_j, *Mean_Residual;
	su2double **Mean_PrimVar_Grad;
    
public:
    
	/*!
	 * \brief Constructor of the class.
	 * \param[in] val_nDim - Number of dimensions of the problem.
	 * \param[in] val_nVar - Number of variables of the problem.
	 * \param[in] config - Definition of the particular problem.
	 */
	CSourceConservative_AdjFlow(unsigned short val_nDim, unsigned short val_nVar, CConfig *config);
    
	/*!
	 * \brief Destructor of the class.
	 */
	~CSourceConservative_AdjFlow(void);
    
	/*!
	 * \brief Source term integration using a conservative scheme.
	 * \param[out] val_residual - Pointer to the total residual.
	 * \param[in] config - Definition of the particular problem.
	 */
	void ComputeResidual(su2double *val_residual, CConfig *config);
};

/*!
 * \class CSourceConservative_AdjTurb
 * \brief Class for source term integration in adjoint turbulent problem using a conservative scheme.
 * \ingroup SourceDiscr
 * \author A. Bueno.
 * \version 3.2.9 "eagle"
 */
class CSourceConservative_AdjTurb : public CNumerics {
public:
    
	/*!
	 * \brief Constructor of the class.
	 * \param[in] val_nDim - Number of dimensions of the problem.
	 * \param[in] val_nVar - Number of variables of the problem.
	 * \param[in] config - Definition of the particular problem.
	 */
	CSourceConservative_AdjTurb(unsigned short val_nDim, unsigned short val_nVar, CConfig *config);
    
	/*!
	 * \brief Destructor of the class.
	 */
	~CSourceConservative_AdjTurb(void);
    
	/*!
	 * \brief Source term integration using a conservative scheme.
	 * \param[out] val_residual - Pointer to the total residual.
	 * \param[out] val_Jacobian_i - Jacobian of the numerical method at node i (implicit computation).
	 * \param[out] val_Jacobian_j - Jacobian of the numerical method at node j (implicit computation).
	 * \param[in] config - Definition of the particular problem.
	 */
	void ComputeResidual(su2double *val_residual, su2double **val_Jacobian_i, su2double **val_Jacobian_j, CConfig *config);
};

/*!
 * \class CSourceRotatingFrame_Flow
 * \brief Class for a rotating frame source term.
 * \ingroup SourceDiscr
 * \author F. Palacios, T. Economon.
 * \version 3.2.9 "eagle"
 */
class CSourceRotatingFrame_Flow : public CNumerics {
public:
    
	/*!
	 * \brief Constructor of the class.
	 * \param[in] val_nDim - Number of dimensions of the problem.
	 * \param[in] val_nVar - Number of variables of the problem.
	 * \param[in] config - Definition of the particular problem.
	 */
	CSourceRotatingFrame_Flow(unsigned short val_nDim, unsigned short val_nVar, CConfig *config);
    
	/*!
	 * \brief Destructor of the class.
	 */
	~CSourceRotatingFrame_Flow(void);
    
	/*!
	 * \brief Residual of the rotational frame source term.
	 * \param[out] val_residual - Pointer to the total residual.
     * \param[out] val_Jacobian_i - Jacobian of the numerical method at node i (implicit computation).
	 * \param[in] config - Definition of the particular problem.
	 */
	void ComputeResidual(su2double *val_residual, su2double **val_Jacobian_i, CConfig *config);
};

/*!
 * \class CSourceRotatingFrame_AdjFlow
 * \brief Source term class for rotating frame adjoint.
 * \ingroup SourceDiscr
 * \author T. Economon.
 * \version 3.2.9 "eagle"
 */
class CSourceRotatingFrame_AdjFlow : public CNumerics {
public:
    
	/*!
	 * \brief Constructor of the class.
	 * \param[in] val_nDim - Number of dimensions of the problem.
	 * \param[in] val_nVar - Number of variables of the problem.
	 * \param[in] config - Definition of the particular problem.
	 */
	CSourceRotatingFrame_AdjFlow(unsigned short val_nDim, unsigned short val_nVar, CConfig *config);
    
	/*!
	 * \brief Destructor of the class.
	 */
	~CSourceRotatingFrame_AdjFlow(void);
    
	/*!
	 * \brief Residual of the adjoint rotating frame source term.
	 * \param[out] val_residual - Pointer to the total residual.
     * \param[out] val_Jacobian_i - Jacobian of the numerical method at node i (implicit computation).
	 * \param[in] config - Definition of the particular problem.
	 */
	void ComputeResidual(su2double *val_residual, su2double **val_Jacobian_i, CConfig *config);
};

/*!
 * \class CSourceAxisymmetric_Flow
 * \brief Class for source term for solving axisymmetric problems.
 * \ingroup SourceDiscr
 * \author F. Palacios
 * \version 3.2.9 "eagle"
 */
class CSourceAxisymmetric_Flow : public CNumerics {
private:
	bool compressible, incompressible, freesurface;
    
public:
    
	/*!
	 * \brief Constructor of the class.
	 * \param[in] val_nDim - Number of dimensions of the problem.
	 * \param[in] val_nVar - Number of variables of the problem.
	 * \param[in] config - Definition of the particular problem.
	 */
	CSourceAxisymmetric_Flow(unsigned short val_nDim, unsigned short val_nVar, CConfig *config);
    
	/*!
	 * \brief Destructor of the class.
	 */
	~CSourceAxisymmetric_Flow(void);
    
	/*!
	 * \brief Residual of the rotational frame source term.
	 * \param[out] val_residual - Pointer to the total residual.
	 * \param[in] config - Definition of the particular problem.
	 */
	void ComputeResidual(su2double *val_residual, su2double **Jacobian_i, CConfig *config);
    
};

/*!
 * \class CSourceAxisymmetric_AdjFlow
 * \brief Class for source term for solving axisymmetric problems.
 * \ingroup SourceDiscr
 * \author F. Palacios
 * \version 3.2.9 "eagle"
 */
class CSourceAxisymmetric_AdjFlow : public CNumerics {
public:
    
	/*!
	 * \brief Constructor of the class.
	 * \param[in] val_nDim - Number of dimensions of the problem.
	 * \param[in] val_nVar - Number of variables of the problem.
	 * \param[in] config - Definition of the particular problem.
	 */
	CSourceAxisymmetric_AdjFlow(unsigned short val_nDim, unsigned short val_nVar, CConfig *config);
    
	/*!
	 * \brief Destructor of the class.
	 */
	~CSourceAxisymmetric_AdjFlow(void);
    
	/*!
	 * \brief Residual of the rotational frame source term.
	 * \param[out] val_residual - Pointer to the total residual.
	 * \param[in] config - Definition of the particular problem.
	 */
	void ComputeResidual(su2double *val_residual, su2double **Jacobian_i, CConfig *config);
    
    
private:
	bool incompressible;
};

/*!
 * \class CSourceWindGust
 * \brief Class for a source term due to a wind gust.
 * \ingroup SourceDiscr
 * \author S. Padrón
 * \version 3.2.9 "eagle"
 */
class CSourceWindGust : public CNumerics {
public:
    
	/*!
	 * \brief Constructor of the class.
	 * \param[in] val_nDim - Number of dimensions of the problem.
	 * \param[in] val_nVar - Number of variables of the problem.
	 * \param[in] config - Definition of the particular problem.
	 */
	CSourceWindGust(unsigned short val_nDim, unsigned short val_nVar, CConfig *config);
    
	/*!
	 * \brief Destructor of the class.
	 */
	~CSourceWindGust(void);
    
	/*!
	 * \brief Residual of the wind gust source term.
	 * \param[out] val_residual - Pointer to the total residual.
     * \param[out] val_Jacobian_i - Jacobian of the numerical method at node i (implicit computation).
	 * \param[in] config - Definition of the particular problem.
	 */
	void ComputeResidual(su2double *val_residual, su2double **val_Jacobian_i, CConfig *config);
};

/*!
 * \class CSource_Template
 * \brief Dummy class.
 * \ingroup SourceDiscr
 * \author A. Lonkar.
 * \version 3.2.9 "eagle"
 */
class CSource_Template : public CNumerics {
public:
    
	/*!
	 * \brief Constructor of the class.
	 * \param[in] val_nDim - Number of dimensions of the problem.
	 * \param[in] val_nVar - Number of variables of the problem.
	 * \param[in] config -  Name of the input config file
	 *
	 */
	CSource_Template(unsigned short val_nDim, unsigned short val_nVar, CConfig *config);
    
    
	/*!
	 * \brief Residual for source term integration.
	 * \param[out] val_residual - Pointer to the total residual.
	 * \param[out] val_Jacobian_i - Jacobian of the numerical method at node i (implicit computation).
	 * \param[in] config - Definition of the particular problem.
	 */
	void ComputeResidual(su2double *val_residual, su2double **val_Jacobian_i, CConfig *config);
    
	/*!
	 * \brief Destructor of the class.
	 */
	~CSource_Template(void);
};

/*!
 * \class CConvectiveTemplate
 * \brief Class for setting up new method for spatial discretization of convective terms in flow Equations
 * \ingroup ConvDiscr
 * \author A. Lonkar
 * \version 3.2.9 "eagle"
 */
class CConvective_Template : public CNumerics {
private:
    
	/* define private variables here */
	bool implicit;
	su2double *Diff_U;
	su2double *Velocity_i, *Velocity_j, *RoeVelocity;
	su2double *ProjFlux_i, *ProjFlux_j;
	su2double *delta_wave, *delta_vel;
	su2double *Lambda, *Epsilon;
	su2double **P_Tensor, **invP_Tensor;
	su2double sq_vel, Proj_ModJac_Tensor_ij, Density_i, Energy_i, SoundSpeed_i, Pressure_i, Enthalpy_i,
	Density_j, Energy_j, SoundSpeed_j, Pressure_j, Enthalpy_j, R, RoeDensity, RoeEnthalpy, RoeSoundSpeed,
	ProjVelocity, ProjVelocity_i, ProjVelocity_j, proj_delta_vel, delta_p, delta_rho;
	unsigned short iDim, iVar, jVar, kVar;
    
public:
    
	/*!
	 * \brief Constructor of the class.
	 * \param[in] val_nDim - Number of dimensions of the problem.
	 * \param[in] val_nVar - Number of variables of the problem.
	 * \param[in] config - Definition of the particular problem.
	 */
	CConvective_Template(unsigned short val_nDim, unsigned short val_nVar, CConfig *config);
    
	/*!
	 * \brief Destructor of the class.
	 */
	~CConvective_Template(void);
    
	/*!
	 * \brief Compute the Roe's flux between two nodes i and j.
	 * \param[out] val_residual - Pointer to the total residual.
	 * \param[out] val_Jacobian_i - Jacobian of the numerical method at node i (implicit computation).
	 * \param[out] val_Jacobian_j - Jacobian of the numerical method at node j (implicit computation).
	 * \param[in] config - Definition of the particular problem.
	 */
	void ComputeResidual(su2double *val_residual, su2double **val_Jacobian_i, su2double **val_Jacobian_j, CConfig *config);
};

/*!
 * \class CViscous_Template
 * \brief Class for computing viscous term using average of gradients.
 * \ingroup ViscDiscr
 * \author F. Palacios
 * \version 3.2.9 "eagle"
 */
class CViscous_Template : public CNumerics {
private:
    
public:
    
	/*!
	 * \brief Constructor of the class.
	 * \param[in] val_nDim - Number of dimension of the problem.
	 * \param[in] val_nVar - Number of variables of the problem.
	 * \param[in] config - Definition of the particular problem.
	 */
	CViscous_Template(unsigned short val_nDim, unsigned short val_nVar, CConfig *config);
    
	/*!
	 * \brief Destructor of the class.
	 */
	~CViscous_Template(void);
    
	/*!
	 * \brief Compute the viscous flow residual using an average of gradients.
	 * \param[out] val_residual - Pointer to the total residual.
	 * \param[out] val_Jacobian_i - Jacobian of the numerical method at node i (implicit computation).
	 * \param[out] val_Jacobian_j - Jacobian of the numerical method at node j (implicit computation).
	 * \param[in] config - Definition of the particular problem.
	 */
	void ComputeResidual(su2double *val_residual, su2double **val_Jacobian_i, su2double **val_Jacobian_j, CConfig *config);
};

/*!
 * \class CUpwRoe_TNE2
 * \brief Class for evaluating the Riemann problem using Roe's scheme for a two-temperature model.
 * \ingroup ConvDiscr
 * \author S. R. Copeland
 * \version 2.0.6
 */
class CUpwRoe_TNE2 : public CNumerics {
private:
	bool implicit, ionization;
	su2double *Diff_U;
  su2double *RoeU, *RoeV;
	su2double *ProjFlux_i, *ProjFlux_j;
	su2double *Lambda, *Epsilon;
	su2double **P_Tensor, **invP_Tensor;
  su2double RoeSoundSpeed;
  su2double ProjVelocity, ProjVelocity_i, ProjVelocity_j;
	su2double Proj_ModJac_Tensor_ij, R;
  su2double *RoedPdU;
 	unsigned short nSpecies, nPrimVar, nPrimVarGrad, nVar, nDim;
//  CVariable *var;
  
public:
    
	/*!
	 * \brief Constructor of the class.
	 * \param[in] val_nDim - Number of dimensions of the problem.
	 * \param[in] val_nVar - Number of variables of the problem.
	 * \param[in] config - Definition of the particular problem.
	 */
	CUpwRoe_TNE2(unsigned short val_nDim, unsigned short val_nVar,
               unsigned short val_nPrimVar, unsigned short val_nPrimVarGrad,
               CConfig *config);
    
	/*!
	 * \brief Destructor of the class.
	 */
	~CUpwRoe_TNE2(void);
    
	/*!
	 * \brief Compute the Roe's flux between two nodes i and j.
	 * \param[out] val_residual - Pointer to the total residual.
	 * \param[out] val_Jacobian_i - Jacobian of the numerical method at node i (implicit computation).
	 * \param[out] val_Jacobian_j - Jacobian of the numerical method at node j (implicit computation).
	 * \param[in] config - Definition of the particular problem.
	 */
	void ComputeResidual(su2double *val_residual, su2double **val_Jacobian_i, su2double **val_Jacobian_j, CConfig *config);
  
};


/*!
 * \class CUpwMSW_TNE2
 * \brief Class for solving a flux-vector splitting method by Steger & Warming, modified version.
 * \ingroup ConvDiscr
 * \author S. Copeland
 * \version 3.2.9 "eagle"
 */
class CUpwMSW_TNE2 : public CNumerics {
private:
	bool ionization, implicit;
	su2double *Diff_U;
	su2double *u_i, *u_j, *ust_i, *ust_j;
	su2double *Fc_i, *Fc_j;
	su2double *Lambda_i, *Lambda_j;
  su2double *rhos_i, *rhos_j, *rhosst_i, *rhosst_j;
  su2double *Ust_i, *Ust_j, *Vst_i, *Vst_j;
  su2double *dPdUst_i, *dPdUst_j;
	su2double **P_Tensor, **invP_Tensor;
  unsigned short nSpecies, nPrimVar, nPrimVarGrad, nVar, nDim;
  
//  CVariable *var;
  
public:
  
	/*!
	 * \brief Constructor of the class.
	 * \param[in] val_nDim - Number of dimensions of the problem.
	 * \param[in] val_nVar - Number of variables of the problem.
	 * \param[in] val_nPrimVar
   * \param[in] val_nPrimVarGrad
	 * \param[in] config - Definition of the particular problem.
	 */
	CUpwMSW_TNE2(unsigned short val_nDim, unsigned short val_nVar,
               unsigned short val_nPrimVar, unsigned short val_nPrimVarGrad,
               CConfig *config);
  
	/*!
	 * \brief Destructor of the class.
	 */
	~CUpwMSW_TNE2(void);
  
	/*!
	 * \brief Compute the Roe's flux between two nodes i and j.
	 * \param[out] val_residual - Pointer to the total residual.
	 * \param[out] val_Jacobian_i - Jacobian of the numerical method at node i (implicit computation).
	 * \param[out] val_Jacobian_j - Jacobian of the numerical method at node j (implicit computation).
	 * \param[in] config - Definition of the particular problem.
	 */
	void ComputeResidual(su2double *val_residual, su2double **val_Jacobian_i, su2double **val_Jacobian_j, CConfig *config);
  
};

/*!
 * \class CUpwAUSM_TNE2
 * \brief Class for solving an approximate Riemann AUSM.
 * \ingroup ConvDiscr
 * \author F. Palacios
 * \version 2.0.6
 */
class CUpwAUSM_TNE2 : public CNumerics {
private:
	bool implicit, ionization;
	su2double *FcL, *FcR, *FcLR;
    su2double *dmLP, *dmRM, *dpLP, *dpRM;
    su2double *daL, *daR;
    su2double *rhos_i, *u_i;
	su2double *rhos_j, *u_j;
    su2double a_i, P_i, h_i, ProjVel_i;
    su2double a_j, P_j, h_j, ProjVel_j;
	su2double sq_vel, Proj_ModJac_Tensor_ij;
 	unsigned short nSpecies, nVar, nDim;
    
public:
    
	/*!
	 * \brief Constructor of the class.
	 * \param[in] val_nDim - Number of dimensions of the problem.
	 * \param[in] val_nVar - Number of variables of the problem.
	 * \param[in] config - Definition of the particular problem.
	 */
	CUpwAUSM_TNE2(unsigned short val_nDim, unsigned short val_nVar, CConfig *config);
    
	/*!
	 * \brief Destructor of the class.
	 */
	~CUpwAUSM_TNE2(void);
    
	/*!
	 * \brief Compute the Roe's flux between two nodes i and j.
	 * \param[out] val_residual - Pointer to the total residual.
	 * \param[out] val_Jacobian_i - Jacobian of the numerical method at node i (implicit computation).
	 * \param[out] val_Jacobian_j - Jacobian of the numerical method at node j (implicit computation).
	 * \param[in] config - Definition of the particular problem.
	 */
	void ComputeResidual(su2double *val_residual, su2double **val_Jacobian_i, su2double **val_Jacobian_j, CConfig *config);
};

/*!
 * \class CUpwAUSM_TNE2
 * \brief Class for solving an approximate Riemann AUSM.
 * \ingroup ConvDiscr
 * \author F. Palacios
 * \version 2.0.6
 */
class CUpwAUSMPWplus_TNE2 : public CNumerics {
private:
	bool implicit, ionization;
	su2double *FcL, *FcR;
  su2double *dmLdL, *dmLdR, *dmRdL, *dmRdR;
  su2double *dmLPdL, *dmLPdR, *dmRMdL, *dmRMdR;
  su2double *dmbLPdL, *dmbLPdR, *dmbRMdL, *dmbRMdR;
  su2double *dpLPdL, *dpLPdR, *dpRMdL, *dpRMdR;
  su2double *dHnL, *dHnR;
  su2double *daL, *daR;
  su2double *rhos_i, *u_i;
	su2double *rhos_j, *u_j;
  su2double *dPdU_i, *dPdU_j;
  unsigned short nSpecies, nVar, nDim;
  
public:
  
	/*!
	 * \brief Constructor of the class.
	 * \param[in] val_nDim - Number of dimensions of the problem.
	 * \param[in] val_nVar - Number of variables of the problem.
	 * \param[in] config - Definition of the particular problem.
	 */
	CUpwAUSMPWplus_TNE2(unsigned short val_nDim, unsigned short val_nVar, CConfig *config);
  
	/*!
	 * \brief Destructor of the class.
	 */
	~CUpwAUSMPWplus_TNE2(void);
  
	/*!
	 * \brief Compute the Roe's flux between two nodes i and j.
	 * \param[out] val_residual - Pointer to the total residual.
	 * \param[out] val_Jacobian_i - Jacobian of the numerical method at node i (implicit computation).
	 * \param[out] val_Jacobian_j - Jacobian of the numerical method at node j (implicit computation).
	 * \param[in] config - Definition of the particular problem.
	 */
	void ComputeResidual(su2double *val_residual, su2double **val_Jacobian_i, su2double **val_Jacobian_j, CConfig *config);
};


/*!
 * \class CCentLax_TNE2
 * \brief Class for computing the Lax-Friedrich centered scheme.
 * \ingroup ConvDiscr
 * \author F. Palacios
 * \version 2.0.6
 */
class CCentLax_TNE2 : public CNumerics {
private:
	unsigned short iDim, iVar, jVar; /*!< \brief Iteration on dimension and variables. */
	su2double *Diff_U; /*!< \brief Difference of conservative variables. */
  su2double *MeanU, *MeanV;
  su2double *MeandPdU;
	su2double *ProjFlux;  /*!< \brief Projected inviscid flux tensor. */
	su2double Param_p, Param_Kappa_0; /*!< \brief Artificial dissipation parameters. */
	su2double Local_Lambda_i, Local_Lambda_j, MeanLambda; /*!< \brief Local eigenvalues. */
	su2double Phi_i, Phi_j, sc0, StretchingFactor; /*!< \brief Streching parameters. */
	su2double Epsilon_0, cte; /*!< \brief Artificial dissipation values. */
  //    su2double *dPdrhos, dPdrhoE, dPdrhoEve; /*!< \brief Partial derivative of pressure w.r.t. conserved quantities. */
	bool implicit; /*!< \brief Implicit time integration. */
  bool ionization;  /*!< \brief Charged species with the mixture. */
	bool stretching;
  unsigned short nSpecies, nVar, nPrimVar, nPrimVarGrad, nDim;
  
//  CVariable *var;
    
public:
    
	/*!
	 * \brief Constructor of the class.
	 * \param[in] val_nDim - Number of dimension of the problem.
	 * \param[in] val_nVar - Number of variables of the problem.
	 * \param[in] config - Definition of the particular problem.
	 */
	CCentLax_TNE2(unsigned short val_nDim, unsigned short val_nVar,
                unsigned short val_nPrimVar, unsigned short val_nPrimVarGrad,
                CConfig *config);
    
	/*!
	 * \brief Destructor of the class.
	 */
	~CCentLax_TNE2(void);
    
	/*!
	 * \brief Compute the flow residual using a Lax method.
	 * \param[out] val_resconv - Pointer to the convective residual.
	 * \param[out] val_resvisc - Pointer to the artificial viscosity residual.
	 * \param[out] val_Jacobian_i - Jacobian of the numerical method at node i (implicit computation).
	 * \param[out] val_Jacobian_j - Jacobian of the numerical method at node j (implicit computation).
	 * \param[in] config - Definition of the particular problem.
	 */
	void ComputeResidual(su2double *val_resconv, su2double *val_resvisc, su2double **val_Jacobian_i, su2double **val_Jacobian_j,
                         CConfig *config);
};

/*!
 * \class CAvgGrad_Flow
 * \brief Class for computing viscous term using the average of gradients.
 * \ingroup ViscDiscr
 * \author S. R. Copeland
 * \version 3.2.9 "eagle"
 */
class CAvgGrad_TNE2 : public CNumerics {
private:
	unsigned short iDim, iVar, nPrimVar, nPrimVarGrad;		/*!< \brief Iterators in dimension an variable. */
	su2double *Mean_PrimVar,					/*!< \brief Mean primitive variables. */
	*PrimVar_i, *PrimVar_j,				/*!< \brief Primitives variables at point i and 1. */
	**Mean_GradPrimVar,						/*!< \brief Mean value of the gradient. */
	*Mean_Diffusion_Coeff, /*!< \brief Mean value of the species diffusion coefficient. */
    Mean_Laminar_Viscosity, /*!< \brief Mean value of the viscosity. */
    Mean_Thermal_Conductivity, /*!< \brief Mean value of the thermal conductivity. */
    Mean_Thermal_Conductivity_ve, /*!< \brief Mean value of the vib-el. thermal conductivity. */
    
	*ProjFlux,	/*!< \brief Projection of the viscous fluxes. */
	dist_ij;						/*!< \brief Length of the edge and face. */
	bool implicit; /*!< \brief Implicit calculus. */
    
public:
    
	/*!
	 * \brief Constructor of the class.
	 * \param[in] val_nDim - Number of dimension of the problem.
	 * \param[in] val_nVar - Number of variables of the problem.
     * \param[in] val_nPrimVar - Number of primitive variables of the problem.
     * \param[in] val_nPrimVarGrad - Number of variables in the primitive variable gradient.
	 * \param[in] config - Definition of the particular problem.
	 */
	CAvgGrad_TNE2(unsigned short val_nDim,
                unsigned short val_nVar,
                unsigned short val_nPrimVar,
                unsigned short val_nPrimVarGrad,
                CConfig *config);
    
	/*!
	 * \brief Destructor of the class.
	 */
	~CAvgGrad_TNE2(void);
    
	/*!
	 * \brief Compute the viscous flow residual using an average of gradients.
	 * \param[out] val_residual - Pointer to the total residual.
	 * \param[out] val_Jacobian_i - Jacobian of the numerical method at node i (implicit computation).
	 * \param[out] val_Jacobian_j - Jacobian of the numerical method at node j (implicit computation).
	 * \param[in] config - Definition of the particular problem.
	 */
	void ComputeResidual(su2double *val_residual,
                       su2double **val_Jacobian_i,
                       su2double **val_Jacobian_j,
                       CConfig *config);
};


/*!
 * \class CAvgGrad_Flow
 * \brief Class for computing viscous term using the average of gradients.
 * \ingroup ViscDiscr
 * \author S. R. Copeland
 * \version 3.2.9 "eagle"
 */
class CAvgGradCorrected_TNE2 : public CNumerics {
private:
	unsigned short iDim, iVar, nPrimVar, nPrimVarGrad;		/*!< \brief Iterators in dimension an variable. */
	su2double *Mean_PrimVar,					/*!< \brief Mean primitive variables. */
	*PrimVar_i, *PrimVar_j,				/*!< \brief Primitives variables at point i and 1. */
	**Mean_GradPrimVar,						/*!< \brief Mean value of the gradient. */
  *Edge_Vector,
  *Proj_Mean_GradPrimVar_Edge,  /*!< \brief Mean value of the gradient. */
	*Mean_Diffusion_Coeff, /*!< \brief Mean value of the species diffusion coefficient. */
  Mean_Laminar_Viscosity, /*!< \brief Mean value of the viscosity. */
  Mean_Thermal_Conductivity, /*!< \brief Mean value of the thermal conductivity. */
  Mean_Thermal_Conductivity_ve, /*!< \brief Mean value of the vib-el. thermal conductivity. */
  
	*ProjFlux,	/*!< \brief Projection of the viscous fluxes. */
	dist_ij;						/*!< \brief Length of the edge and face. */
	bool implicit; /*!< \brief Implicit calculus. */
  
public:
  
	/*!
	 * \brief Constructor of the class.
	 * \param[in] val_nDim - Number of dimension of the problem.
	 * \param[in] val_nVar - Number of variables of the problem.
   * \param[in] val_nPrimVar - Number of primitive variables of the problem.
   * \param[in] val_nPrimVarGrad - Number of variables in the primitive variable gradient.
	 * \param[in] config - Definition of the particular problem.
	 */
	CAvgGradCorrected_TNE2(unsigned short val_nDim,
                unsigned short val_nVar,
                unsigned short val_nPrimVar,
                unsigned short val_nPrimVarGrad,
                CConfig *config);
  
	/*!
	 * \brief Destructor of the class.
	 */
	~CAvgGradCorrected_TNE2(void);
  
	/*!
	 * \brief Compute the viscous flow residual using an average of gradients.
	 * \param[out] val_residual - Pointer to the total residual.
	 * \param[out] val_Jacobian_i - Jacobian of the numerical method at node i (implicit computation).
	 * \param[out] val_Jacobian_j - Jacobian of the numerical method at node j (implicit computation).
	 * \param[in] config - Definition of the particular problem.
	 */
	void ComputeResidual(su2double *val_residual,
                       su2double **val_Jacobian_i,
                       su2double **val_Jacobian_j,
                       CConfig *config);
};


/*!
 * \class CSource_TNE2
 * \brief Class for two-temperature model source terms.
 * \ingroup SourceDiscr
 * \author S. Copeland
 * \version 2.0.6
 */
class CSource_TNE2 : public CNumerics {
private:
  bool   implicit, ionization;
  unsigned short nSpecies, nVar, nPrimVar, nPrimVarGrad;
  int    *alphak, *betak;
  su2double *X; // Mole fraction
  su2double **RxnConstantTable;
  su2double *dkf, *dkb, *dRfok, *dRbok, *A;
  su2double *eves, *Cvvs, *Cves;
//  CVariable *var;

public:
  
	/*!
	 * \brief Constructor of the class.
	 * \param[in] val_nDim - Number of dimensions of the problem.
	 * \param[in] val_nVar - Number of variables of the problem.
	 * \param[in] config - Definition of the particular problem.
	 */
	CSource_TNE2(unsigned short val_nDim,
               unsigned short val_nVar,
               unsigned short val_nPrimVar,
               unsigned short val_nPrimVarGrad,
               CConfig *config);
  
	/*!
	 * \brief Destructor of the class.
	 */
	~CSource_TNE2(void);
    
    /*!
	 * \brief Source residual of the chemistry.
	 * \param[out] val_residual - Pointer to the total residual.
     * \param[out] val_Jacobian_i - Jacobian of the numerical method at node i (implicit computation).
	 * \param[in] config - Definition of the particular problem.
	 */
    void ComputeChemistry(su2double *val_residual, su2double **val_Jacobian_i, CConfig *config);
    
    /*!
	 * \brief Calculates constants used for Keq correlation.
	 * \param[out] A - Pointer to coefficient array.
     * \param[in] val_reaction - Reaction number indicator.
	 * \param[in] config - Definition of the particular problem.
	 */
    void GetKeqConstants(su2double *A, unsigned short val_reaction, CConfig *config);
    
	/*!
	 * \brief Residual of the rotational frame source term.
	 * \param[out] val_residual - Pointer to the total residual.
     * \param[out] val_Jacobian_i - Jacobian of the numerical method at node i (implicit computation).
	 * \param[in] config - Definition of the particular problem.
	 */
	void ComputeVibRelaxation(su2double *val_residual, su2double **val_Jacobian_i, CConfig *config);
};


/*!
 * \class CUpwRoe_AdjTNE2
 * \brief Class for solving an approximate Riemann solver of Roe
 *        for the adjoint flow equations.
 * \ingroup ConvDiscr
 * \author F. Palacios
 * \version 2.0.6
 */
class CUpwRoe_AdjTNE2 : public CNumerics {
private:
  bool implicit;
  unsigned short nVar, nPrimVar, nPrimVarGrad, nSpecies;
  su2double *MeanU, *MeanV, *MeandPdU;
  su2double *DiffPsi;
  su2double *UnitNormal;
  su2double *Lambda;
  su2double **Ai, **Aj;
  su2double **P, **invP, **PLPinv;
  
//  CVariable *var;
  
public:
    
	/*!
	 * \brief Constructor of the class.
	 * \param[in] val_nDim - Number of dimensions of the problem.
	 * \param[in] val_nVar - Number of variables of the problem.
	 * \param[in] config - Definition of the particular problem.
	 */
	CUpwRoe_AdjTNE2(unsigned short val_nDim, unsigned short val_nVar,
                  unsigned short val_nPrimVar, unsigned short val_nPrimVarGrad,
                  CConfig *config);
    
	/*!
	 * \brief Destructor of the class.
	 */
	~CUpwRoe_AdjTNE2(void);
    
	/*!
	 * \brief Compute the adjoint Roe's flux between two nodes i and j.
	 * \param[out] val_residual_i - Pointer to the total residual at point i.
	 * \param[out] val_residual_j - Pointer to the total residual at point j.
	 * \param[out] val_Jacobian_ii - Jacobian of the numerical method at node i (implicit computation) from node i.
	 * \param[out] val_Jacobian_ij - Jacobian of the numerical method at node i (implicit computation) from node j.
	 * \param[out] val_Jacobian_ji - Jacobian of the numerical method at node j (implicit computation) from node i.
	 * \param[out] val_Jacobian_jj - Jacobian of the numerical method at node j (implicit computation) from node j.
	 * \param[in] config - Definition of the particular problem.
	 */
	void ComputeResidual(su2double *val_residual_i, su2double *val_residual_j,
                       su2double **val_Jacobian_ii, su2double **val_Jacobian_ij,
                       su2double **val_Jacobian_ji, su2double **val_Jacobian_jj,
                       CConfig *config);
};

/*!
 * \class CUpwSW_AdjTNE2
 * \brief Class for solving an approximate Riemann solver of Roe
 *        for the adjoint flow equations.
 * \ingroup ConvDiscr
 * \author F. Palacios
 * \version 2.0.6
 */
class CUpwSW_AdjTNE2 : public CNumerics {
private:
  bool implicit;
  unsigned short nVar, nPrimVar, nPrimVarGrad, nSpecies;
  su2double *DiffPsi;
  su2double *UnitNormal;
  su2double *Lambda_i, *Lambda_j;
  su2double **P, **invP, **PLPinv;
  su2double **Ai, **Aj;
  
  //  CVariable *var;
  
public:
  
	/*!
	 * \brief Constructor of the class.
	 * \param[in] val_nDim - Number of dimensions of the problem.
	 * \param[in] val_nVar - Number of variables of the problem.
	 * \param[in] config - Definition of the particular problem.
	 */
	CUpwSW_AdjTNE2(unsigned short val_nDim, unsigned short val_nVar,
                  unsigned short val_nPrimVar, unsigned short val_nPrimVarGrad,
                  CConfig *config);
  
	/*!
	 * \brief Destructor of the class.
	 */
	~CUpwSW_AdjTNE2(void);
  
	/*!
	 * \brief Compute the adjoint Roe's flux between two nodes i and j.
	 * \param[out] val_residual_i - Pointer to the total residual at point i.
	 * \param[out] val_residual_j - Pointer to the total residual at point j.
	 * \param[out] val_Jacobian_ii - Jacobian of the numerical method at node i (implicit computation) from node i.
	 * \param[out] val_Jacobian_ij - Jacobian of the numerical method at node i (implicit computation) from node j.
	 * \param[out] val_Jacobian_ji - Jacobian of the numerical method at node j (implicit computation) from node i.
	 * \param[out] val_Jacobian_jj - Jacobian of the numerical method at node j (implicit computation) from node j.
	 * \param[in] config - Definition of the particular problem.
	 */
	void ComputeResidual(su2double *val_residual_i, su2double *val_residual_j,
                       su2double **val_Jacobian_ii, su2double **val_Jacobian_ij,
                       su2double **val_Jacobian_ji, su2double **val_Jacobian_jj,
                       CConfig *config);
};


/*!
 * \class CCentJST_AdjTNE2
 * \brief Class for and adjoint centered scheme - JST.
 * \ingroup ConvDiscr
 * \author F. Palacios
 * \version 2.0.6
 */
class CCentJST_AdjTNE2 : public CNumerics {
private:
	su2double *Diff_Psi, *Diff_Lapl;
	su2double *Velocity_i, *Velocity_j;
	su2double *MeanPhi;
	unsigned short iDim, jDim, iVar, jVar;
	su2double Residual, ProjVelocity_i, ProjVelocity_j, ProjPhi, ProjPhi_Vel, sq_vel, phis1, phis2;
	su2double MeanPsiRho, MeanPsiE, Param_p, Param_Kappa_4, Param_Kappa_2, Local_Lambda_i, Local_Lambda_j, MeanLambda;
	su2double Phi_i, Phi_j, sc4, StretchingFactor, Epsilon_4, Epsilon_2;
	bool implicit, stretching, grid_movement, rotating_frame;
    
public:
    
	/*!
	 * \brief Constructor of the class.
	 * \param[in] val_nDim - Number of dimensions of the problem.
	 * \param[in] val_nVar - Number of variables of the problem.
	 * \param[in] config - Definition of the particular problem.
	 */
	CCentJST_AdjTNE2(unsigned short val_nDim, unsigned short val_nVar, CConfig *config);
    
	/*!
	 * \brief Destructor of the class.
	 */
	~CCentJST_AdjTNE2(void);
    
	/*!
	 * \brief Compute the adjoint flow residual using a JST method.
	 * \param[out] val_resconv_i - Pointer to the convective residual at point i.
	 * \param[out] val_resvisc_i - Pointer to the artificial viscosity residual at point i.
	 * \param[out] val_resconv_j - Pointer to the convective residual at point j.
	 * \param[out] val_resvisc_j - Pointer to the artificial viscosity residual at point j.
	 * \param[out] val_Jacobian_ii - Jacobian of the numerical method at node i (implicit computation) from node i.
	 * \param[out] val_Jacobian_ij - Jacobian of the numerical method at node i (implicit computation) from node j.
	 * \param[out] val_Jacobian_ji - Jacobian of the numerical method at node j (implicit computation) from node i.
	 * \param[out] val_Jacobian_jj - Jacobian of the numerical method at node j (implicit computation) from node j.
	 * \param[in] config - Definition of the particular problem.
	 */
	void ComputeResidual (su2double *val_resconv_i, su2double *val_resvisc_i, su2double *val_resconv_j, su2double *val_resvisc_j,
                          su2double **val_Jacobian_ii, su2double **val_Jacobian_ij, su2double **val_Jacobian_ji, su2double **val_Jacobian_jj,
                          CConfig *config);
};


/*!
 * \class CCentLax_AdjTNE2
 * \brief Class for computing the Lax-Friedrich adjoint centered scheme.
 * \ingroup ConvDiscr
 * \author F. Palacios
 * \version 2.0.6
 */
class CCentLax_AdjTNE2 : public CNumerics {
private:
  bool implicit;
  unsigned short nVar, nPrimVar, nPrimVarGrad, nSpecies, nDim;
	su2double *DiffPsi, *MeanPsi;
  su2double Param_p, Param_Kappa_0;
  su2double **Proj_Jac_Tensor_i, **Proj_Jac_Tensor_j;
    
public:
    
	/*!
	 * \brief Constructor of the class.
	 * \param[in] val_nDim - Number of dimensions of the problem.
	 * \param[in] val_nVar - Number of variables of the problem.
	 * \param[in] config - Definition of the particular problem.
	 */
	CCentLax_AdjTNE2(unsigned short val_nDim, unsigned short val_nVar,
                   unsigned short val_nPrimVar, unsigned short val_nPrimVarGrad,
                   CConfig *config);
    
	/*!
	 * \brief Destructor of the class.
	 */
	~CCentLax_AdjTNE2(void);
    
	/*!
	 * \brief Compute the adjoint flow residual using a Lax method.
	 * \param[out] val_resconv_i - Pointer to the convective residual at point i.
	 * \param[out] val_resvisc_i - Pointer to the artificial viscosity residual at point i.
	 * \param[out] val_resconv_j - Pointer to the convective residual at point j.
	 * \param[out] val_resvisc_j - Pointer to the artificial viscosity residual at point j.
	 * \param[out] val_Jacobian_ii - Jacobian of the numerical method at node i (implicit computation) from node i.
	 * \param[out] val_Jacobian_ij - Jacobian of the numerical method at node i (implicit computation) from node j.
	 * \param[out] val_Jacobian_ji - Jacobian of the numerical method at node j (implicit computation) from node i.
	 * \param[out] val_Jacobian_jj - Jacobian of the numerical method at node j (implicit computation) from node j.
	 * \param[in] config - Definition of the particular problem.
	 */
	void ComputeResidual (su2double *val_resconv_i, su2double *val_resvisc_i,
                        su2double *val_resconv_j, su2double *val_resvisc_j,
                        su2double **val_Jacobian_ii, su2double **val_Jacobian_ij,
                        su2double **val_Jacobian_ji, su2double **val_Jacobian_jj,
                        CConfig *config);
};

/*!
 * \class CAvgGrad_AdjTNE2
 * \brief Class for computing the adjoint viscous terms.
 * \ingroup ViscDiscr
 * \author F. Palacios
 * \version 3.2.9 "eagle"
 */
class CAvgGrad_AdjTNE2 : public CNumerics {
private:
  su2double *vel, *vel_i, *vel_j;
	su2double *Mean_GradPsiE;	/*!< \brief Mean gradient in the adjoint  energy between nodes i and j. */
  su2double *Mean_GradPsiEve; /*!< \brief Mean gradient in the adjoint vibrational energy between nodes i and j. */
	su2double **Mean_GradPhi;	/*!< \brief Counter for dimensions of the problem. */
  su2double **Mean_GPsi;  /*!< \brief Mean gradient of the adjoint variables. */
	su2double *Edge_Vector;	/*!< \brief Vector going from node i to node j. */
  su2double **SigmaPhi;
  su2double **SigmaPsiE;
  bool implicit;			/*!< \brief Implicit calculus. */
public:
  
	/*!
	 * \brief Constructor of the class.
	 * \param[in] val_nDim - Number of dimensions of the problem.
	 * \param[in] val_nVar - Number of variables of the problem.
	 * \param[in] config - Definition of the particular problem.
	 */
	CAvgGrad_AdjTNE2(unsigned short val_nDim, unsigned short val_nVar, CConfig *config);
  
	/*!
	 * \brief Destructor of the class.
	 */
	~CAvgGrad_AdjTNE2(void);
  
	/*!
	 * \brief Residual computation.
	 * \param[out] val_residual_i - Pointer to the total residual at point i.
	 * \param[out] val_residual_j - Pointer to the total residual at point j.
	 */
	void ComputeResidual(su2double *val_residual_i, su2double *val_residual_j,
                       su2double **val_Jacobian_ii, su2double **val_Jacobian_ij,
                       su2double **val_Jacobian_ji, su2double **val_Jacobian_jj, CConfig *config);
};

/*!
 * \class CSource_AdjTNE2
 * \brief Class for adjoint two-temperature model source terms.
 * \ingroup SourceDiscr
 * \author S. Copeland
 * \version 2.0.6
 */
class CSource_AdjTNE2 : public CNumerics {
private:
  bool   implicit;
  unsigned short nSpecies, nVar, nPrimVar, nPrimVarGrad;
  su2double *rhos, *vel;
  su2double *GInvRho, **GVeloRho, **tau, **eta, **pi, **zeta;
  su2double *GPhiGInvRho, *GPsiEZetaTau;
  su2double **Av2, **Av3, **Av4;
public:
  
	/*!
	 * \brief Constructor of the class.
	 * \param[in] val_nDim - Number of dimensions of the problem.
	 * \param[in] val_nVar - Number of variables of the problem.
	 * \param[in] config - Definition of the particular problem.
	 */
	CSource_AdjTNE2(unsigned short val_nDim,
                  unsigned short val_nVar,
                  unsigned short val_nPrimVar,
                  unsigned short val_nPrimVarGrad,
                  CConfig *config);
  
	/*!
	 * \brief Destructor of the class.
	 */
	~CSource_AdjTNE2(void);
  
  /*!
	 * \brief Source residual of the chemistry.
	 * \param[out] val_residual - Pointer to the total residual.
	 * \param[in] config - Definition of the particular problem.
	 */
  void ComputeSourceViscous(su2double *val_residual, CConfig *config);
  
	/*!
	 * \brief Residual of the rotational frame source term.
	 * \param[out] val_residual - Pointer to the total residual.
	 * \param[in] config - Definition of the particular problem.
	 */
	void ComputeSourceConservative(su2double *val_residual, CConfig *config);
};


#include "numerics_structure.inl"
<|MERGE_RESOLUTION|>--- conflicted
+++ resolved
@@ -1582,11 +1582,7 @@
 	 * \param[out] val_stiffmatrix_elem - Stiffness matrix for Galerkin computation.
 	 * \param[in] config - Definition of the particular problem.
 	 */
-<<<<<<< HEAD
-	virtual void SetFEA_StiffMatrix2D(su2double **StiffMatrix_Elem, su2double CoordCorners[8][3], unsigned short nNodes);
-=======
-	virtual void SetFEA_StiffMatrix2D(double **StiffMatrix_Elem, double CoordCorners[8][3], unsigned short nNodes, unsigned short form2d);
->>>>>>> cca5334c
+	virtual void SetFEA_StiffMatrix2D(su2double **StiffMatrix_Elem, su2double CoordCorners[8][3], unsigned short nNodes, unsigned short form2d);
   
   /*!
 	 * \brief Computing stiffness matrix of the Galerkin method.
@@ -1600,54 +1596,54 @@
 	 * \param[out] val_stiffmatrix_elem - Stiffness matrix for Galerkin computation.
 	 * \param[in] config - Definition of the particular problem.
 	 */
-	virtual void SetFEA_StiffMassMatrix2D(double **StiffMatrix_Elem, double **MassMatrix_Elem, double CoordCorners[8][3], unsigned short nNodes, unsigned short form2d);
+	virtual void SetFEA_StiffMassMatrix2D(su2double **StiffMatrix_Elem, su2double **MassMatrix_Elem, su2double CoordCorners[8][3], unsigned short nNodes, unsigned short form2d);
 
   /*!
 	 * \brief Computing mass matrix of the Galerkin method.
 	 * \param[out] val_stiffmatrix_elem - Stiffness matrix for Galerkin computation.
 	 * \param[in] config - Definition of the particular problem.
 	 */
-	virtual void SetFEA_StiffMassMatrix3D(double **StiffMatrix_Elem, double **MassMatrix_Elem, double CoordCorners[8][3], unsigned short nNodes);
+	virtual void SetFEA_StiffMassMatrix3D(su2double **StiffMatrix_Elem, su2double **MassMatrix_Elem, su2double CoordCorners[8][3], unsigned short nNodes);
 
   /*!
 	 * \brief Computing dead load vector of the Galerkin method.
 	 * \param[out] val_deadloadvector_elem - Dead load at the nodes for Galerkin computation.
 	 * \param[in] config - Definition of the particular problem.
 	 */
-	virtual void SetFEA_DeadLoad2D(double *DeadLoadVector_Elem, double CoordCorners[8][3], unsigned short nNodes, double matDensity);
+	virtual void SetFEA_DeadLoad2D(su2double *DeadLoadVector_Elem, su2double CoordCorners[8][3], unsigned short nNodes, su2double matDensity);
 
   /*!
 	 * \brief Computing stiffness matrix of the Galerkin method.
 	 * \param[out] val_deadloadvector_elem - Dead load at the nodes for Galerkin computation.
 	 * \param[in] config - Definition of the particular problem.
 	 */
-	virtual void SetFEA_DeadLoad3D(double *DeadLoadVector_Elem, double CoordCorners[8][3], unsigned short nNodes, double matDensity);
+	virtual void SetFEA_DeadLoad3D(su2double *DeadLoadVector_Elem, su2double CoordCorners[8][3], unsigned short nNodes, su2double matDensity);
 
 
   /*!
 	 * \brief Computing stresses in FEA method.
 	 * \param[in] config - Definition of the particular problem.
 	 */
-	virtual void GetFEA_StressNodal2D(double StressVector[8][3], double DispElement[8], double CoordCorners[8][3], unsigned short nNodes, unsigned short form2d);
+	virtual void GetFEA_StressNodal2D(su2double StressVector[8][3], su2double DispElement[8], su2double CoordCorners[8][3], unsigned short nNodes, unsigned short form2d);
 
 
   /*!
 	 * \brief Computing stresses in FEA method.
 	 * \param[in] config - Definition of the particular problem.
 	 */
-	virtual void GetFEA_StressNodal3D(double StressVector[8][6], double DispElement[24], double CoordCorners[8][3], unsigned short nNodes);
+	virtual void GetFEA_StressNodal3D(su2double StressVector[8][6], su2double DispElement[24], su2double CoordCorners[8][3], unsigned short nNodes);
 
 	/*!
 	 * \brief A virtual member to linearly interpolate pressures
 	 * \param[in] config - Definition of the particular problem.
 	 */
-	virtual void PressInt_Linear(double CoordCorners[4][3], double *tn_e, double Fnodal[12]);
+	virtual void PressInt_Linear(su2double CoordCorners[4][3], su2double *tn_e, su2double Fnodal[12]);
 
 	/*!
 	 * \brief A virtual member to linearly interpolate viscous stresses
 	 * \param[in] config - Definition of the particular problem.
 	 */
-	virtual void ViscTermInt_Linear(double CoordCorners[2][2], double Tau_0[3][3], double Tau_1[3][3],  double FviscNodal[4]);
+	virtual void ViscTermInt_Linear(su2double CoordCorners[2][2], su2double Tau_0[3][3], su2double Tau_1[3][3],  su2double FviscNodal[4]);
 
   /*!
 	 * \brief Computes a basis of orthogonal vectors from a suppled vector
@@ -4208,20 +4204,12 @@
  * \version 3.2.9 "eagle"
  */
 class CGalerkin_FEA : public CNumerics {
-<<<<<<< HEAD
 	su2double E;				/*!< \brief Young's modulus of elasticity. */
 	su2double Nu;			/*!< \brief Poisson's ratio. */
+	su2double Rho_s;		/*!< \brief Structural density. */
 	su2double Mu;			/*!< \brief Lame's coeficient. */
 	su2double Lambda;	/*!< \brief Lame's coeficient. */
 	su2double Density;	/*!< \brief Material density. */
-=======
-	double E;				/*!< \brief Young's modulus of elasticity. */
-	double Nu;			/*!< \brief Poisson's ratio. */
-	double Rho_s;		/*!< \brief Structural density. */
-	double Mu;			/*!< \brief Lame's coeficient. */
-	double Lambda;	/*!< \brief Lame's coeficient. */
-	double Density;	/*!< \brief Material density. */
->>>>>>> cca5334c
 public:
     
 	/*!
@@ -4243,7 +4231,7 @@
    * \param[in] Pnodal - Pressure at the nodes.
    * \param[in] CoordCorners[2][2] - Coordiantes of the corners.
 	 */
-  void PressInt_Linear(double CoordCorners[4][3], double *tn_e, double Fnodal[12]);
+  void PressInt_Linear(su2double CoordCorners[4][3], su2double *tn_e, su2double Fnodal[12]);
   
   /*!
 	 * \brief Shape functions and derivative of the shape functions
@@ -4252,7 +4240,7 @@
    * \param[in] Fnodal - Forces at the nodes in cartesian coordinates.
    * \param[in] CoordCorners[2][2] - Coordiantes of the corners.
 	 */
-  void ViscTermInt_Linear(double CoordCorners[2][2], double Tau_0[3][3], double Tau_1[3][3],  double FviscNodal[4]);
+  void ViscTermInt_Linear(su2double CoordCorners[2][2], su2double Tau_0[3][3], su2double Tau_1[3][3],  su2double FviscNodal[4]);
 
   /*!
 	 * \brief Shape functions and derivative of the shape functions
@@ -4319,65 +4307,56 @@
 	 * \param[out] val_stiffmatrix_elem - Stiffness matrix for Galerkin computation.
 	 * \param[in] config - Definition of the particular problem.
 	 */
-<<<<<<< HEAD
-	void SetFEA_StiffMatrix2D(su2double **StiffMatrix_Elem, su2double CoordCorners[8][3], unsigned short nNodes);
-=======
-	void SetFEA_StiffMatrix2D(double **StiffMatrix_Elem, double CoordCorners[8][3], unsigned short nNodes, unsigned short form2d);
->>>>>>> cca5334c
+	void SetFEA_StiffMatrix2D(su2double **StiffMatrix_Elem, su2double CoordCorners[8][3], unsigned short nNodes, unsigned short form2d);
   
   /*!
 	 * \brief Computing stiffness matrix of the Galerkin method.
 	 * \param[out] val_stiffmatrix_elem - Stiffness matrix for Galerkin computation.
 	 * \param[in] config - Definition of the particular problem.
 	 */
-<<<<<<< HEAD
 	void SetFEA_StiffMatrix3D(su2double **StiffMatrix_Elem, su2double CoordCorners[8][3], unsigned short nNodes);
-  
-=======
-	void SetFEA_StiffMatrix3D(double **StiffMatrix_Elem, double CoordCorners[8][3], unsigned short nNodes);
 
   /*!
 	 * \brief Computing mass matrix of the Galerkin method.
 	 * \param[out] val_stiffmatrix_elem - Stiffness matrix for Galerkin computation.
 	 * \param[in] config - Definition of the particular problem.
 	 */
-	void SetFEA_StiffMassMatrix2D(double **StiffMatrix_Elem, double **MassMatrix_Elem, double CoordCorners[8][3], unsigned short nNodes, unsigned short form2d);
+	void SetFEA_StiffMassMatrix2D(su2double **StiffMatrix_Elem, su2double **MassMatrix_Elem, su2double CoordCorners[8][3], unsigned short nNodes, unsigned short form2d);
 
   /*!
 	 * \brief Computing mass matrix of the Galerkin method.
 	 * \param[out] val_stiffmatrix_elem - Stiffness matrix for Galerkin computation.
 	 * \param[in] config - Definition of the particular problem.
 	 */
-	void SetFEA_StiffMassMatrix3D(double **StiffMatrix_Elem, double **MassMatrix_Elem, double CoordCorners[8][3], unsigned short nNodes);
+	void SetFEA_StiffMassMatrix3D(su2double **StiffMatrix_Elem, su2double **MassMatrix_Elem, su2double CoordCorners[8][3], unsigned short nNodes);
 
   /*!
 	 * \brief Computing stresses in FEA method at the nodes.
 	 * \param[in] config - Definition of the particular problem.
 	 */
-	void GetFEA_StressNodal2D(double StressVector[8][3], double DispElement[8], double CoordCorners[8][3], unsigned short nNodes, unsigned short form2d);
+	void GetFEA_StressNodal2D(su2double StressVector[8][3], su2double DispElement[8], su2double CoordCorners[8][3], unsigned short nNodes, unsigned short form2d);
 
 
   /*!
 	 * \brief Computing stresses in FEA method at the nodes.
 	 * \param[in] config - Definition of the particular problem.
 	 */
-	void GetFEA_StressNodal3D(double StressVector[8][6], double DispElement[24], double CoordCorners[8][3], unsigned short nNodes);
+	void GetFEA_StressNodal3D(su2double StressVector[8][6], su2double DispElement[24], su2double CoordCorners[8][3], unsigned short nNodes);
 
   /*!
 	 * \brief Computing dead load vector of the Galerkin method.
 	 * \param[out] val_deadloadvector_elem - Dead load at the nodes for Galerkin computation.
 	 * \param[in] config - Definition of the particular problem.
 	 */
-	void SetFEA_DeadLoad2D(double *DeadLoadVector_Elem, double CoordCorners[8][3], unsigned short nNodes, double matDensity);
+	void SetFEA_DeadLoad2D(su2double *DeadLoadVector_Elem, su2double CoordCorners[8][3], unsigned short nNodes, su2double matDensity);
 
   /*!
 	 * \brief Computing stiffness matrix of the Galerkin method.
 	 * \param[out] val_deadloadvector_elem - Dead load at the nodes for Galerkin computation.
 	 * \param[in] config - Definition of the particular problem.
 	 */
-	void SetFEA_DeadLoad3D(double *DeadLoadVector_Elem, double CoordCorners[8][3], unsigned short nNodes, double matDensity);
-
->>>>>>> cca5334c
+	void SetFEA_DeadLoad3D(su2double *DeadLoadVector_Elem, su2double CoordCorners[8][3], unsigned short nNodes, su2double matDensity);
+
 };
 
 /*!
@@ -6267,4 +6246,4 @@
 };
 
 
-#include "numerics_structure.inl"
+#include "numerics_structure.inl"