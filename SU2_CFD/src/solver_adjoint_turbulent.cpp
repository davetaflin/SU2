--- conflicted
+++ resolved
@@ -1,901 +1,891 @@
-/*!
- * \file solution_adjoint_turbulent.cpp
- * \brief Main subrotuines for solving adjoint problems (Euler, Navier-Stokes, etc.).
- * \author Aerospace Design Laboratory (Stanford University) <http://su2.stanford.edu>.
- * \version 2.0.7
- *
-<<<<<<< HEAD
- * Stanford University Unstructured (SU2),
- * copyright (C) 2012-2013 Aerospace Design Laboratory (ADL), is
- * distributed under the GNU Lesser General Public License (GNU LGPL).
-=======
- * Stanford University Unstructured (SU2).
- * Copyright (C) 2012-2013 Aerospace Design Laboratory (ADL).
->>>>>>> 3384cf29
- *
- * SU2 is free software; you can redistribute it and/or
- * modify it under the terms of the GNU Lesser General Public
- * License as published by the Free Software Foundation; either
- * version 2.1 of the License, or (at your option) any later version.
- *
- * SU2 is distributed in the hope that it will be useful,
- * but WITHOUT ANY WARRANTY; without even the implied warranty of
- * MERCHANTABILITY or FITNESS FOR A PARTICULAR PURPOSE.  See the GNU
- * Lesser General Public License for more details.
- *
- * You should have received a copy of the GNU Lesser General Public
-<<<<<<< HEAD
- * License along with this library.  If not, see <http://www.gnu.org/licenses/>.
-=======
- * License along with SU2. If not, see <http://www.gnu.org/licenses/>.
->>>>>>> 3384cf29
- */
-
-#include "../include/solver_structure.hpp"
-
-CAdjTurbSolver::CAdjTurbSolver(void) : CSolver() {}
-
-CAdjTurbSolver::CAdjTurbSolver(CGeometry *geometry, CConfig *config) : CSolver() {
-	unsigned long iPoint;
-	unsigned short nMarker, iDim, iVar;
-  
-	nDim = geometry->GetnDim();
-	nMarker = config->GetnMarker_All();
-	Gamma = config->GetGamma();
-	Gamma_Minus_One = Gamma - 1.0;
-  
-	/*--- Dimension of the problem --> dependent of the turbulent model, only SA implemented ---*/
-	switch (config->GetKind_Turb_Model()) {
-		case SA : nVar = 1; break;
-		case SST : nVar = 2; break;
-	}
-  
-  nPoint = geometry->GetnPoint();
-  nPointDomain = geometry->GetnPointDomain();
-  
-	Residual   = new double [nVar]; Residual_RMS = new double[nVar];
-	Residual_i = new double [nVar]; Residual_j = new double [nVar];
-	Residual_Max = new double [nVar]; Point_Max = new unsigned long[nVar];
-  
-	Solution   = new double [nVar];
-	Solution_i = new double [nVar];
-	Solution_j = new double [nVar];
-  
-	/*--- Define some auxiliar vector related with the geometry ---*/
-	Vector_i = new double[nDim]; Vector_j = new double[nDim];
-  
-	/*--- Define some auxiliar vector related with the flow solution ---*/
-	FlowSolution_i = new double [nDim+2]; FlowSolution_j = new double [nDim+2];
-  
-	/*--- Point to point Jacobians ---*/
-	Jacobian_ii = new double* [nVar];
-	Jacobian_ij = new double* [nVar];
-	Jacobian_ji = new double* [nVar];
-	Jacobian_jj = new double* [nVar];
-	for (unsigned short iVar = 0; iVar < nVar; iVar++) {
-		Jacobian_ii[iVar] = new double [nVar];
-		Jacobian_ij[iVar] = new double [nVar];
-		Jacobian_ji[iVar] = new double [nVar];
-		Jacobian_jj[iVar] = new double [nVar];
-	}
-  
-	/*--- Initialization of the structure of the whole Jacobian ---*/
-	Jacobian.Initialize(nPoint, nPointDomain, nVar, nVar, geometry);
-  Jacobian.SetValZero();
-  LinSysSol.Initialize(nPoint, nPointDomain, nVar, 0.0);
-  LinSysRes.Initialize(nPoint, nPointDomain, nVar, 0.0);
-  
-	/*--- Computation of gradients by least squares ---*/
-	if (config->GetKind_Gradient_Method() == WEIGHTED_LEAST_SQUARES) {
-		/*--- S matrix := inv(R)*traspose(inv(R)) ---*/
-		Smatrix = new double* [nDim];
-		for (iDim = 0; iDim < nDim; iDim++)
-			Smatrix[iDim] = new double [nDim];
-		/*--- c vector := transpose(WA)*(Wb) ---*/
-		cvector = new double* [nVar+1];
-		for (iVar = 0; iVar < nVar+1; iVar++)
-			cvector[iVar] = new double [nDim];
-	}
-	
-	/*--- Far-Field values and initizalization ---*/
-	node = new CVariable* [nPoint];
-	bool restart = config->GetRestart();
-  
-	if (!restart || geometry->GetFinestMGLevel() == false) {
-		PsiNu_Inf = 0.0;
-		for (iPoint = 0; iPoint < nPoint; iPoint++) {
-			node[iPoint] = new CAdjTurbVariable(PsiNu_Inf, nDim, nVar, config);
-		}
-	}
-	else {
-		unsigned long index;
-		double dull_val;
-		string filename, AdjExt, text_line;
-    ifstream restart_file;
-    
-    /*--- Restart the solution from file information ---*/
-		string mesh_filename = config->GetSolution_AdjFileName();
-    filename = config->GetObjFunc_Extension(mesh_filename);
-
-		restart_file.open(filename.data(), ios::in);
-    
-		/*--- In case there is no file ---*/
-		if (restart_file.fail()) {
-			cout << "There is no adjoint restart file!! " << filename.data() << "."<< endl;
-			cout << "Press any key to exit..." << endl;
-			cin.get(); exit(1);
-		}
-    
-    /*--- In case this is a parallel simulation, we need to perform the
-     Global2Local index transformation first. ---*/
-    long *Global2Local;
-    Global2Local = new long[geometry->GetGlobal_nPointDomain()];
-    /*--- First, set all indices to a negative value by default ---*/
-    for(iPoint = 0; iPoint < geometry->GetGlobal_nPointDomain(); iPoint++) {
-      Global2Local[iPoint] = -1;
-    }
-    /*--- Now fill array with the transform values only for local points ---*/
-    for(iPoint = 0; iPoint < nPointDomain; iPoint++) {
-      Global2Local[geometry->node[iPoint]->GetGlobalIndex()] = iPoint;
-    }
-    
-		/*--- Read all lines in the restart file ---*/
-    long iPoint_Local; unsigned long iPoint_Global = 0;
-    
-    /*--- The first line is the header ---*/
-    getline (restart_file, text_line);
-    
-    while (getline (restart_file,text_line)) {
-			istringstream point_line(text_line);
-      
-      /*--- Retrieve local index. If this node from the restart file lives
-       on a different processor, the value of iPoint_Local will be -1.
-       Otherwise, the local index for this node on the current processor
-       will be returned and used to instantiate the vars. ---*/
-      iPoint_Local = Global2Local[iPoint_Global];
-      if (iPoint_Local >= 0) {
-        if (nDim == 2) point_line >> index >> dull_val >> dull_val >> dull_val >> dull_val >> dull_val >> dull_val >> Solution[0];
-        if (nDim == 3) point_line >> index >> dull_val >> dull_val >> dull_val >> dull_val >> dull_val >> dull_val >> dull_val >> dull_val >> Solution[0];
-        node[iPoint_Local] = new CAdjTurbVariable(Solution[0], nDim, nVar, config);
-      }
-      iPoint_Global++;
-    }
-    
-    /*--- Instantiate the variable class with an arbitrary solution
-     at any halo/periodic nodes. The initial solution can be arbitrary,
-     because a send/recv is performed immediately in the solver. ---*/
-    for(iPoint = nPointDomain; iPoint < nPoint; iPoint++) {
-      node[iPoint] = new CAdjTurbVariable(Solution[0], nDim, nVar, config);
-    }
-    
-		/*--- Close the restart file ---*/
-		restart_file.close();
-    
-    /*--- Free memory needed for the transformation ---*/
-    delete [] Global2Local;
-	}
-  
-  /*--- MPI solution ---*/
-  Set_MPI_Solution(geometry, config);
-  
-}
-
-CAdjTurbSolver::~CAdjTurbSolver(void) {
-    
-	for (unsigned short iVar = 0; iVar < nVar; iVar++) {
-		delete [] Jacobian_ii[iVar];
-		delete [] Jacobian_ij[iVar];
-    delete [] Jacobian_ji[iVar];
-		delete [] Jacobian_jj[iVar];
-	}
-  
-  delete [] Jacobian_ii;
-  delete [] Jacobian_ij;
-  delete [] Jacobian_ji;
-  delete [] Jacobian_jj;
-  
-}
-
-void CAdjTurbSolver::Set_MPI_Solution(CGeometry *geometry, CConfig *config) {
-	unsigned short iVar, iMarker, MarkerS, MarkerR;
-	unsigned long iVertex, iPoint, nVertexS, nVertexR, nBufferS_Vector, nBufferR_Vector, nBufferS_Scalar, nBufferR_Scalar;
-	double *Buffer_Receive_U = NULL, *Buffer_Send_U = NULL;
-	int send_to, receive_from;
-  
-#ifndef NO_MPI
-  MPI::Status status;
-  MPI::Request send_request, recv_request;
-#endif
-  
-	for (iMarker = 0; iMarker < config->GetnMarker_All(); iMarker++) {
-    
-		if ((config->GetMarker_All_Boundary(iMarker) == SEND_RECEIVE) &&
-        (config->GetMarker_All_SendRecv(iMarker) > 0)) {
-			
-			MarkerS = iMarker;  MarkerR = iMarker+1;
-      
-      send_to = config->GetMarker_All_SendRecv(MarkerS)-1;
-			receive_from = abs(config->GetMarker_All_SendRecv(MarkerR))-1;
-			
-			nVertexS = geometry->nVertex[MarkerS];  nVertexR = geometry->nVertex[MarkerR];
-			nBufferS_Vector = nVertexS*nVar;        nBufferR_Vector = nVertexR*nVar;
-      nBufferS_Scalar = nVertexS;             nBufferR_Scalar = nVertexR;
-      
-      /*--- Allocate Receive and send buffers  ---*/
-      Buffer_Receive_U = new double [nBufferR_Vector];
-      Buffer_Send_U = new double[nBufferS_Vector];
-            
-      /*--- Copy the solution that should be sended ---*/
-      for (iVertex = 0; iVertex < nVertexS; iVertex++) {
-        iPoint = geometry->vertex[MarkerS][iVertex]->GetNode();
-        for (iVar = 0; iVar < nVar; iVar++)
-          Buffer_Send_U[iVar*nVertexS+iVertex] = node[iPoint]->GetSolution(iVar);
-      }
-      
-#ifndef NO_MPI
-      
-      //      /*--- Send/Receive using non-blocking communications ---*/
-      //      send_request = MPI::COMM_WORLD.Isend(Buffer_Send_U, nBufferS_Vector, MPI::DOUBLE, 0, send_to);
-      //      recv_request = MPI::COMM_WORLD.Irecv(Buffer_Receive_U, nBufferR_Vector, MPI::DOUBLE, 0, receive_from);
-      //      send_request.Wait(status);
-      //      recv_request.Wait(status);
-      
-      /*--- Send/Receive information using Sendrecv ---*/
-      MPI::COMM_WORLD.Sendrecv(Buffer_Send_U, nBufferS_Vector, MPI::DOUBLE, send_to, 0,
-                               Buffer_Receive_U, nBufferR_Vector, MPI::DOUBLE, receive_from, 0);
-      
-#else
-      
-      /*--- Receive information without MPI ---*/
-      for (iVertex = 0; iVertex < nVertexR; iVertex++) {
-        iPoint = geometry->vertex[MarkerR][iVertex]->GetNode();
-        for (iVar = 0; iVar < nVar; iVar++)
-          Buffer_Receive_U[iVar*nVertexR+iVertex] = Buffer_Send_U[iVar*nVertexR+iVertex];
-      }
-      
-#endif
-      
-      /*--- Deallocate send buffer ---*/
-      delete [] Buffer_Send_U;
-      
-      /*--- Do the coordinate transformation ---*/
-      for (iVertex = 0; iVertex < nVertexR; iVertex++) {
-        
-        /*--- Find point and its type of transformation ---*/
-        iPoint = geometry->vertex[MarkerR][iVertex]->GetNode();
-        
-        /*--- Copy conservative variables. ---*/
-        for (iVar = 0; iVar < nVar; iVar++)
-          node[iPoint]->SetSolution(iVar, Buffer_Receive_U[iVar*nVertexR+iVertex]);
-        
-      }
-      
-      /*--- Deallocate receive buffer ---*/
-      delete [] Buffer_Receive_U;
-      
-    }
-    
-	}
-  
-}
-
-void CAdjTurbSolver::Set_MPI_Solution_Old(CGeometry *geometry, CConfig *config) {
-	unsigned short iVar, iMarker, MarkerS, MarkerR;
-	unsigned long iVertex, iPoint, nVertexS, nVertexR, nBufferS_Vector, nBufferR_Vector;
-	double *Buffer_Receive_U = NULL, *Buffer_Send_U = NULL;
-	int send_to, receive_from;
-  
-#ifndef NO_MPI
-  MPI::Status status;
-  MPI::Request send_request, recv_request;
-#endif
-  
-	for (iMarker = 0; iMarker < config->GetnMarker_All(); iMarker++) {
-    
-		if ((config->GetMarker_All_Boundary(iMarker) == SEND_RECEIVE) &&
-        (config->GetMarker_All_SendRecv(iMarker) > 0)) {
-			
-			MarkerS = iMarker;  MarkerR = iMarker+1;
-      
-      send_to = config->GetMarker_All_SendRecv(MarkerS)-1;
-			receive_from = abs(config->GetMarker_All_SendRecv(MarkerR))-1;
-			
-			nVertexS = geometry->nVertex[MarkerS];  nVertexR = geometry->nVertex[MarkerR];
-			nBufferS_Vector = nVertexS*nVar;        nBufferR_Vector = nVertexR*nVar;
-      
-      /*--- Allocate Receive and send buffers  ---*/
-      Buffer_Receive_U = new double [nBufferR_Vector];
-      Buffer_Send_U = new double[nBufferS_Vector];
-      
-      /*--- Copy the solution old that should be sended ---*/
-      for (iVertex = 0; iVertex < nVertexS; iVertex++) {
-        iPoint = geometry->vertex[MarkerS][iVertex]->GetNode();
-        for (iVar = 0; iVar < nVar; iVar++)
-          Buffer_Send_U[iVar*nVertexS+iVertex] = node[iPoint]->GetSolution_Old(iVar);
-      }
-      
-#ifndef NO_MPI
-      
-      //      /*--- Send/Receive using non-blocking communications ---*/
-      //      send_request = MPI::COMM_WORLD.Isend(Buffer_Send_U, nBufferS_Vector, MPI::DOUBLE, 0, send_to);
-      //      recv_request = MPI::COMM_WORLD.Irecv(Buffer_Receive_U, nBufferR_Vector, MPI::DOUBLE, 0, receive_from);
-      //      send_request.Wait(status);
-      //      recv_request.Wait(status);
-      
-      /*--- Send/Receive information using Sendrecv ---*/
-      MPI::COMM_WORLD.Sendrecv(Buffer_Send_U, nBufferS_Vector, MPI::DOUBLE, send_to, 0,
-                               Buffer_Receive_U, nBufferR_Vector, MPI::DOUBLE, receive_from, 0);
-      
-#else
-      
-      /*--- Receive information without MPI ---*/
-      for (iVertex = 0; iVertex < nVertexR; iVertex++) {
-        iPoint = geometry->vertex[MarkerR][iVertex]->GetNode();
-        for (iVar = 0; iVar < nVar; iVar++)
-          Buffer_Receive_U[iVar*nVertexR+iVertex] = Buffer_Send_U[iVar*nVertexR+iVertex];
-      }
-      
-#endif
-      
-      /*--- Deallocate send buffer ---*/
-      delete [] Buffer_Send_U;
-      
-      /*--- Do the coordinate transformation ---*/
-      for (iVertex = 0; iVertex < nVertexR; iVertex++) {
-        
-        /*--- Find point and its type of transformation ---*/
-        iPoint = geometry->vertex[MarkerR][iVertex]->GetNode();
-        
-        /*--- Copy transformed conserved variables back into buffer. ---*/
-        for (iVar = 0; iVar < nVar; iVar++)
-          node[iPoint]->SetSolution_Old(iVar, Buffer_Receive_U[iVar*nVertexR+iVertex]);
-        
-      }
-      
-      /*--- Deallocate receive buffer ---*/
-      delete [] Buffer_Receive_U;
-      
-    }
-    
-	}
-}
-
-void CAdjTurbSolver::Set_MPI_Solution_Gradient(CGeometry *geometry, CConfig *config) {
-	unsigned short iVar, iDim, iMarker, iPeriodic_Index, MarkerS, MarkerR;
-	unsigned long iVertex, iPoint, nVertexS, nVertexR, nBufferS_Vector, nBufferR_Vector;
-	double rotMatrix[3][3], *angles, theta, cosTheta, sinTheta, phi, cosPhi, sinPhi, psi, cosPsi, sinPsi,
-  *Buffer_Receive_Gradient = NULL, *Buffer_Send_Gradient = NULL;
-	int send_to, receive_from;
-  
-#ifndef NO_MPI
-  MPI::Status status;
-  MPI::Request send_request, recv_request;
-#endif
-  
-  double **Gradient = new double* [nVar];
-  for (iVar = 0; iVar < nVar; iVar++)
-    Gradient[iVar] = new double[nDim];
-  
-	for (iMarker = 0; iMarker < config->GetnMarker_All(); iMarker++) {
-    
-		if ((config->GetMarker_All_Boundary(iMarker) == SEND_RECEIVE) &&
-        (config->GetMarker_All_SendRecv(iMarker) > 0)) {
-			
-			MarkerS = iMarker;  MarkerR = iMarker+1;
-      
-      send_to = config->GetMarker_All_SendRecv(MarkerS)-1;
-			receive_from = abs(config->GetMarker_All_SendRecv(MarkerR))-1;
-			
-			nVertexS = geometry->nVertex[MarkerS];  nVertexR = geometry->nVertex[MarkerR];
-			nBufferS_Vector = nVertexS*nVar*nDim;        nBufferR_Vector = nVertexR*nVar*nDim;
-      
-      /*--- Allocate Receive and send buffers  ---*/
-      Buffer_Receive_Gradient = new double [nBufferR_Vector];
-      Buffer_Send_Gradient = new double[nBufferS_Vector];
-      
-      /*--- Copy the solution old that should be sended ---*/
-      for (iVertex = 0; iVertex < nVertexS; iVertex++) {
-        iPoint = geometry->vertex[MarkerS][iVertex]->GetNode();
-        for (iVar = 0; iVar < nVar; iVar++)
-          for (iDim = 0; iDim < nDim; iDim++)
-            Buffer_Send_Gradient[iDim*nVar*nVertexS+iVar*nVertexS+iVertex] = node[iPoint]->GetGradient(iVar, iDim);
-      }
-      
-#ifndef NO_MPI
-      
-      //      /*--- Send/Receive using non-blocking communications ---*/
-      //      send_request = MPI::COMM_WORLD.Isend(Buffer_Send_Gradient, nBufferS_Vector, MPI::DOUBLE, 0, send_to);
-      //      recv_request = MPI::COMM_WORLD.Irecv(Buffer_Receive_Gradient, nBufferR_Vector, MPI::DOUBLE, 0, receive_from);
-      //      send_request.Wait(status);
-      //      recv_request.Wait(status);
-      
-      /*--- Send/Receive information using Sendrecv ---*/
-      MPI::COMM_WORLD.Sendrecv(Buffer_Send_Gradient, nBufferS_Vector, MPI::DOUBLE, send_to, 0,
-                               Buffer_Receive_Gradient, nBufferR_Vector, MPI::DOUBLE, receive_from, 0);
-      
-#else
-      
-      /*--- Receive information without MPI ---*/
-      for (iVertex = 0; iVertex < nVertexR; iVertex++) {
-        iPoint = geometry->vertex[MarkerR][iVertex]->GetNode();
-        for (iVar = 0; iVar < nVar; iVar++)
-          for (iDim = 0; iDim < nDim; iDim++)
-            Buffer_Receive_Gradient[iDim*nVar*nVertexR+iVar*nVertexR+iVertex] = Buffer_Send_Gradient[iDim*nVar*nVertexR+iVar*nVertexR+iVertex];
-      }
-      
-#endif
-      
-      /*--- Deallocate send buffer ---*/
-      delete [] Buffer_Send_Gradient;
-      
-      /*--- Do the coordinate transformation ---*/
-      for (iVertex = 0; iVertex < nVertexR; iVertex++) {
-        
-        /*--- Find point and its type of transformation ---*/
-        iPoint = geometry->vertex[MarkerR][iVertex]->GetNode();
-        iPeriodic_Index = geometry->vertex[MarkerR][iVertex]->GetRotation_Type();
-        
-        /*--- Retrieve the supplied periodic information. ---*/
-        angles = config->GetPeriodicRotation(iPeriodic_Index);
-        
-        /*--- Store angles separately for clarity. ---*/
-        theta    = angles[0];   phi    = angles[1];     psi    = angles[2];
-        cosTheta = cos(theta);  cosPhi = cos(phi);      cosPsi = cos(psi);
-        sinTheta = sin(theta);  sinPhi = sin(phi);      sinPsi = sin(psi);
-        
-        /*--- Compute the rotation matrix. Note that the implicit
-         ordering is rotation about the x-axis, y-axis,
-         then z-axis. Note that this is the transpose of the matrix
-         used during the preprocessing stage. ---*/
-        rotMatrix[0][0] = cosPhi*cosPsi;    rotMatrix[1][0] = sinTheta*sinPhi*cosPsi - cosTheta*sinPsi;     rotMatrix[2][0] = cosTheta*sinPhi*cosPsi + sinTheta*sinPsi;
-        rotMatrix[0][1] = cosPhi*sinPsi;    rotMatrix[1][1] = sinTheta*sinPhi*sinPsi + cosTheta*cosPsi;     rotMatrix[2][1] = cosTheta*sinPhi*sinPsi - sinTheta*cosPsi;
-        rotMatrix[0][2] = -sinPhi;          rotMatrix[1][2] = sinTheta*cosPhi;                              rotMatrix[2][2] = cosTheta*cosPhi;
-        
-        /*--- Copy conserved variables before performing transformation. ---*/
-        for (iVar = 0; iVar < nVar; iVar++)
-          for (iDim = 0; iDim < nDim; iDim++)
-            Gradient[iVar][iDim] = Buffer_Receive_Gradient[iDim*nVar*nVertexR+iVar*nVertexR+iVertex];
-        
-        /*--- Need to rotate the gradients for all conserved variables. ---*/
-        for (iVar = 0; iVar < nVar; iVar++) {
-          if (nDim == 2) {
-            Gradient[iVar][0] = rotMatrix[0][0]*Buffer_Receive_Gradient[0*nVar*nVertexR+iVar*nVertexR+iVertex] + rotMatrix[0][1]*Buffer_Receive_Gradient[1*nVar*nVertexR+iVar*nVertexR+iVertex];
-            Gradient[iVar][1] = rotMatrix[1][0]*Buffer_Receive_Gradient[0*nVar*nVertexR+iVar*nVertexR+iVertex] + rotMatrix[1][1]*Buffer_Receive_Gradient[1*nVar*nVertexR+iVar*nVertexR+iVertex];
-          }
-          else {
-            Gradient[iVar][0] = rotMatrix[0][0]*Buffer_Receive_Gradient[0*nVar*nVertexR+iVar*nVertexR+iVertex] + rotMatrix[0][1]*Buffer_Receive_Gradient[1*nVar*nVertexR+iVar*nVertexR+iVertex] + rotMatrix[0][2]*Buffer_Receive_Gradient[2*nVar*nVertexR+iVar*nVertexR+iVertex];
-            Gradient[iVar][1] = rotMatrix[1][0]*Buffer_Receive_Gradient[0*nVar*nVertexR+iVar*nVertexR+iVertex] + rotMatrix[1][1]*Buffer_Receive_Gradient[1*nVar*nVertexR+iVar*nVertexR+iVertex] + rotMatrix[1][2]*Buffer_Receive_Gradient[2*nVar*nVertexR+iVar*nVertexR+iVertex];
-            Gradient[iVar][2] = rotMatrix[2][0]*Buffer_Receive_Gradient[0*nVar*nVertexR+iVar*nVertexR+iVertex] + rotMatrix[2][1]*Buffer_Receive_Gradient[1*nVar*nVertexR+iVar*nVertexR+iVertex] + rotMatrix[2][2]*Buffer_Receive_Gradient[2*nVar*nVertexR+iVar*nVertexR+iVertex];
-          }
-        }
-        
-        /*--- Store the received information ---*/
-        for (iVar = 0; iVar < nVar; iVar++)
-          for (iDim = 0; iDim < nDim; iDim++)
-            node[iPoint]->SetGradient(iVar, iDim, Gradient[iVar][iDim]);
-        
-      }
-      
-      /*--- Deallocate receive buffer ---*/
-      delete [] Buffer_Receive_Gradient;
-      
-    }
-    
-	}
-  
-  for (iVar = 0; iVar < nVar; iVar++)
-    delete [] Gradient[iVar];
-  delete [] Gradient;
-  
-}
-
-void CAdjTurbSolver::BC_HeatFlux_Wall(CGeometry *geometry, CSolver **solver_container, CNumerics *conv_numerics, CNumerics *visc_numerics, CConfig *config, unsigned short val_marker) {
-  
-	unsigned long iPoint, iVertex;
-  
-	for (iVertex = 0; iVertex<geometry->nVertex[val_marker]; iVertex++) {
-		iPoint = geometry->vertex[val_marker][iVertex]->GetNode();
-    
-    /*--- Check if the node belongs to the domain (i.e, not a halo node) ---*/
-		if (geometry->node[iPoint]->GetDomain()) {
-      
-      Solution[0] = 0.0;
-      
-      /*--- Set the solution values and zero the residual ---*/
-      node[iPoint]->SetSolution_Old(Solution);
-      LinSysRes.SetBlock_Zero(iPoint);
-      
-      /*--- Change rows of the Jacobian (includes 1 in the diagonal) ---*/
-      Jacobian.DeleteValsRowi(iPoint);
-      
-    }
-  }
-  
-}
-
-void CAdjTurbSolver::BC_Isothermal_Wall(CGeometry *geometry, CSolver **solver_container, CNumerics *conv_numerics, CNumerics *visc_numerics, CConfig *config, unsigned short val_marker) {
-  
-	unsigned long iPoint, iVertex;
-  
-	for (iVertex = 0; iVertex<geometry->nVertex[val_marker]; iVertex++) {
-		iPoint = geometry->vertex[val_marker][iVertex]->GetNode();
-    
-    /*--- Check if the node belongs to the domain (i.e, not a halo node) ---*/
-		if (geometry->node[iPoint]->GetDomain()) {
-      
-      Solution[0] = 0.0;
-      
-      /*--- Set the solution values and zero the residual ---*/
-      node[iPoint]->SetSolution_Old(Solution);
-      LinSysRes.SetBlock_Zero(iPoint);
-      
-      /*--- Change rows of the Jacobian (includes 1 in the diagonal) ---*/
-      Jacobian.DeleteValsRowi(iPoint);
-      
-    }
-  }
-  
-}
-
-void CAdjTurbSolver::BC_Far_Field(CGeometry *geometry, CSolver **solver_container, CNumerics *conv_numerics, CNumerics *visc_numerics, CConfig *config, unsigned short val_marker) {
-	unsigned long iPoint, iVertex;
-  
-  for (iVertex = 0; iVertex < geometry->nVertex[val_marker]; iVertex++) {
-    
-    iPoint = geometry->vertex[val_marker][iVertex]->GetNode();
-    
-    /*--- Set Normal ---*/
-    conv_numerics->SetNormal(geometry->vertex[val_marker][iVertex]->GetNormal());
-
-    /*--- Set Conservative variables (for convection) ---*/
-    double* U_i = solver_container[FLOW_SOL]->node[iPoint]->GetSolution();
-    conv_numerics->SetConservative(U_i, NULL);
-    
-    /*--- Turbulent adjoint variables w/o reconstruction ---*/
-    double* TurbPsi_i = node[iPoint]->GetSolution();
-    conv_numerics->SetTurbAdjointVar(TurbPsi_i, NULL);
-    
-    /*--- Add Residuals and Jacobians ---*/
-    conv_numerics->ComputeResidual(Residual, Jacobian_ii, NULL, config);
-    LinSysRes.AddBlock(iPoint, Residual);
-    Jacobian.AddBlock(iPoint, iPoint, Jacobian_ii);
-    
-	}
-  
-}
-
-void CAdjTurbSolver::Preprocessing(CGeometry *geometry, CSolver **solver_container, CConfig *config, unsigned short iMesh, unsigned short iRKStep, unsigned short RunTime_EqSystem) {
-  unsigned long iPoint;
-  
-	for (iPoint = 0; iPoint < nPoint; iPoint++) {
-    
-  /*--- Initialize the residual vector ---*/
-		LinSysRes.SetBlock_Zero(iPoint);
-    
-  }
-  
-  
-    /*--- Initialize the jacobian matrices ---*/
-  Jacobian.SetValZero();
-  
-  /*--- Gradient of the adjoint turbulent variables ---*/
-	if (config->GetKind_Gradient_Method() == GREEN_GAUSS) SetSolution_Gradient_GG(geometry, config);
-	if (config->GetKind_Gradient_Method() == WEIGHTED_LEAST_SQUARES) SetSolution_Gradient_LS(geometry, config);
-  
-  /*--- Gradient of the turbulent variables ---*/
-  if (config->GetKind_Gradient_Method() == GREEN_GAUSS) solver_container[TURB_SOL]->SetSolution_Gradient_GG(geometry, config);
-	if (config->GetKind_Gradient_Method() == WEIGHTED_LEAST_SQUARES) solver_container[TURB_SOL]->SetSolution_Gradient_LS(geometry, config);
-  
-}
-
-void CAdjTurbSolver::Upwind_Residual(CGeometry *geometry, CSolver **solver_container, CNumerics *numerics, CConfig *config, unsigned short iMesh) {
-  
-	unsigned long iEdge, iPoint, jPoint;
-	double *U_i, *U_j, *TurbPsi_i, *TurbPsi_j, **TurbVar_Grad_i, **TurbVar_Grad_j;
-//  double *Limiter_i = NULL, *Limiter_j = NULL, **Gradient_i, **Gradient_j, Project_Grad_i, Project_Grad_j;
-//	unsigned short iDim, iVar;
-  
-	bool high_order_diss = (config->GetKind_Upwind_AdjTurb() == SCALAR_UPWIND_2ND);
-	bool limiter = (config->GetKind_SlopeLimit() != NONE);
-  
-	if (high_order_diss) {
-		if (config->GetKind_Gradient_Method() == GREEN_GAUSS) SetSolution_Gradient_GG(geometry, config);
-		if (config->GetKind_Gradient_Method() == WEIGHTED_LEAST_SQUARES) SetSolution_Gradient_LS(geometry, config);
-		if (limiter) SetSolution_Limiter(geometry, config);
-	}
-  
-  for (iEdge = 0; iEdge < geometry->GetnEdge(); iEdge++) {
-    
-    /*--- Points in edge ---*/
-    iPoint = geometry->edge[iEdge]->GetNode(0);
-    jPoint = geometry->edge[iEdge]->GetNode(1);
-    
-    /*--- Conservative variables w/o reconstruction ---*/
-    U_i = solver_container[FLOW_SOL]->node[iPoint]->GetSolution();
-    U_j = solver_container[FLOW_SOL]->node[jPoint]->GetSolution();
-    numerics->SetConservative(U_i, U_j);
-    
-    /*--- Set normal vectors and length ---*/
-    numerics->SetNormal(geometry->edge[iEdge]->GetNormal());
-    
-    /*--- Turbulent adjoint variables w/o reconstruction ---*/
-    TurbPsi_i = node[iPoint]->GetSolution();
-    TurbPsi_j = node[jPoint]->GetSolution();
-    numerics->SetTurbAdjointVar(TurbPsi_i, TurbPsi_j);
-    
-    /*--- Gradient of turbulent variables w/o reconstruction ---*/
-    TurbVar_Grad_i = solver_container[TURB_SOL]->node[iPoint]->GetGradient();
-    TurbVar_Grad_j = solver_container[TURB_SOL]->node[jPoint]->GetGradient();
-    numerics->SetTurbVarGradient(TurbVar_Grad_i, TurbVar_Grad_j);
-    
-//    if (high_order_diss) {
-//      
-//      /*--- Conservative solution using gradient reconstruction ---*/
-//      for (iDim = 0; iDim < nDim; iDim++) {
-//        Vector_i[iDim] = 0.5*(geometry->node[jPoint]->GetCoord(iDim) - geometry->node[iPoint]->GetCoord(iDim));
-//        Vector_j[iDim] = 0.5*(geometry->node[iPoint]->GetCoord(iDim) - geometry->node[jPoint]->GetCoord(iDim));
-//      }
-//      Gradient_i = solver_container[FLOW_SOL]->node[iPoint]->GetGradient();
-//      Gradient_j = solver_container[FLOW_SOL]->node[jPoint]->GetGradient();
-//      for (iVar = 0; iVar < solver_container[FLOW_SOL]->GetnVar(); iVar++) {
-//        Project_Grad_i = 0; Project_Grad_j = 0;
-//        for (iDim = 0; iDim < nDim; iDim++) {
-//          Project_Grad_i += Vector_i[iDim]*Gradient_i[iVar][iDim];
-//          Project_Grad_j += Vector_j[iDim]*Gradient_j[iVar][iDim];
-//        }
-//        FlowSolution_i[iVar] = U_i[iVar] + Project_Grad_i;
-//        FlowSolution_j[iVar] = U_j[iVar] + Project_Grad_j;
-//      }
-//      numerics->SetConservative(FlowSolution_i, FlowSolution_j);
-//      
-//      /*--- Adjoint turbulent variables using gradient reconstruction ---*/
-//      Gradient_i = node[iPoint]->GetGradient(); Gradient_j = node[jPoint]->GetGradient();
-//      if (limiter) { Limiter_i = node[iPoint]->GetLimiter(); Limiter_j = node[jPoint]->GetLimiter(); }
-//      for (iVar = 0; iVar < nVar; iVar++) {
-//        Project_Grad_i = 0; Project_Grad_j = 0;
-//        for (iDim = 0; iDim < nDim; iDim++) {
-//          Project_Grad_i += Vector_i[iDim]*Gradient_i[iVar][iDim];
-//          Project_Grad_j += Vector_j[iDim]*Gradient_j[iVar][iDim];
-//        }
-//        if (limiter) {
-//          Solution_i[iVar] = TurbPsi_i[iVar] + Project_Grad_i*Limiter_i[iVar];
-//          Solution_j[iVar] = TurbPsi_j[iVar] + Project_Grad_j*Limiter_j[iVar];
-//        }
-//        else {
-//          Solution_i[iVar] = TurbPsi_i[iVar] + Project_Grad_i;
-//          Solution_j[iVar] = TurbPsi_j[iVar] + Project_Grad_j;
-//        }
-//      }
-//      numerics->SetTurbVar(Solution_i, Solution_j);
-//      
-//    }
-    
-    /*--- Set normal vectors and length ---*/
-    numerics->SetNormal(geometry->edge[iEdge]->GetNormal());
-    
-    numerics->ComputeResidual(Residual_i, Residual_j, Jacobian_ii, Jacobian_ij, Jacobian_ji, Jacobian_jj, config);
-    
-    /*--- Add and Subtract Residual ---*/
-    LinSysRes.AddBlock(iPoint, Residual_i);
-    LinSysRes.AddBlock(jPoint, Residual_j);
-    Jacobian.AddBlock(iPoint,iPoint,Jacobian_ii);
-    Jacobian.AddBlock(iPoint,jPoint,Jacobian_ij);
-    Jacobian.AddBlock(jPoint,iPoint,Jacobian_ji);
-    Jacobian.AddBlock(jPoint,jPoint,Jacobian_jj);
-    
-  }
-  
-}
-
-void CAdjTurbSolver::Viscous_Residual(CGeometry *geometry, CSolver **solver_container, CNumerics *numerics, CConfig *config,
-                                      unsigned short iMesh, unsigned short iRKStep) {
-	unsigned long iEdge, iPoint, jPoint;
-	double *Coord_i, *Coord_j;
-  
-  for (iEdge = 0; iEdge < geometry->GetnEdge(); iEdge++) {
-    
-    /*--- Points in edge ---*/
-    iPoint = geometry->edge[iEdge]->GetNode(0);
-    jPoint = geometry->edge[iEdge]->GetNode(1);
-    
-    /*--- Points coordinates, and set normal vectors and length ---*/
-    Coord_i = geometry->node[iPoint]->GetCoord();
-    Coord_j = geometry->node[jPoint]->GetCoord();
-    numerics->SetCoord(Coord_i, Coord_j);
-    numerics->SetNormal(geometry->edge[iEdge]->GetNormal());
-    
-    /*--- Conservative variables w/o reconstruction, turbulent variables w/o reconstruction,
-     and turbulent adjoint variables w/o reconstruction ---*/
-    numerics->SetConservative(solver_container[FLOW_SOL]->node[iPoint]->GetSolution(), solver_container[FLOW_SOL]->node[jPoint]->GetSolution());
-    numerics->SetTurbVar(solver_container[TURB_SOL]->node[iPoint]->GetSolution(), solver_container[TURB_SOL]->node[jPoint]->GetSolution());
-    numerics->SetTurbAdjointVar(node[iPoint]->GetSolution(), node[jPoint]->GetSolution());
-    
-    /*--- Viscosity ---*/
-    numerics->SetLaminarViscosity(solver_container[FLOW_SOL]->node[iPoint]->GetLaminarViscosity(),
-                                  solver_container[FLOW_SOL]->node[jPoint]->GetLaminarViscosity());
-    
-    /*--- Turbulent adjoint variables w/o reconstruction ---*/
-    numerics->SetTurbAdjointGradient(node[iPoint]->GetGradient(), node[jPoint]->GetGradient());
-    
-    /*--- Compute residual in a non-conservative way, and update ---*/
-    numerics->ComputeResidual(Residual_i, Residual_j, Jacobian_ii, Jacobian_ij, Jacobian_ji, Jacobian_jj, config);
-    
-    /*--- Update adjoint viscous residual ---*/
-    LinSysRes.AddBlock(iPoint, Residual_i);
-    LinSysRes.AddBlock(jPoint, Residual_j);
-    
-    Jacobian.AddBlock(iPoint, iPoint, Jacobian_ii);
-    Jacobian.AddBlock(iPoint, jPoint, Jacobian_ij);
-    Jacobian.AddBlock(jPoint, iPoint, Jacobian_ji);
-    Jacobian.AddBlock(jPoint, jPoint, Jacobian_jj);
-    
-  }
-  
-}
-
-void CAdjTurbSolver::Source_Residual(CGeometry *geometry, CSolver **solver_container, CNumerics *numerics, CNumerics *second_numerics, CConfig *config, unsigned short iMesh) {
-	unsigned long iPoint;
-	double *U_i, **GradPrimVar_i, *TurbVar_i;
-	double **TurbVar_Grad_i, *TurbPsi_i, **PsiVar_Grad_i; // Gradients
-  
-  /*--- Piecewise source term ---*/
-	for (iPoint = 0; iPoint < nPointDomain; iPoint++) {
-        
-    /*--- Conservative variables w/o reconstruction ---*/
-    U_i = solver_container[FLOW_SOL]->node[iPoint]->GetSolution();
-    numerics->SetConservative(U_i, NULL);
-    
-    /*--- Gradient of primitive variables w/o reconstruction ---*/
-    GradPrimVar_i = solver_container[FLOW_SOL]->node[iPoint]->GetGradient_Primitive();
-    numerics->SetPrimVarGradient(GradPrimVar_i, NULL);
-    
-    /*--- Laminar viscosity of the fluid ---*/
-    numerics->SetLaminarViscosity(solver_container[FLOW_SOL]->node[iPoint]->GetLaminarViscosity(), 0.0);
-    
-    /*--- Turbulent variables w/o reconstruction ---*/
-    TurbVar_i = solver_container[TURB_SOL]->node[iPoint]->GetSolution();
-    numerics->SetTurbVar(TurbVar_i, NULL);
-    
-    /*--- Gradient of Turbulent Variables w/o reconstruction ---*/
-    TurbVar_Grad_i = solver_container[TURB_SOL]->node[iPoint]->GetGradient();
-    numerics->SetTurbVarGradient(TurbVar_Grad_i, NULL);
-    
-    /*--- Turbulent adjoint variables w/o reconstruction ---*/
-    TurbPsi_i = node[iPoint]->GetSolution();
-    numerics->SetTurbAdjointVar(TurbPsi_i, NULL);
-    
-    /*--- Gradient of Adjoint flow variables w/o reconstruction
-     (for non-conservative terms depending on gradients of flow adjoint vars.) ---*/
-    PsiVar_Grad_i = solver_container[ADJFLOW_SOL]->node[iPoint]->GetGradient();
-    numerics->SetAdjointVarGradient(PsiVar_Grad_i, NULL);
-    
-    /*--- Set volume and distances to the surface ---*/
-    numerics->SetVolume(geometry->node[iPoint]->GetVolume());
-    numerics->SetDistance(geometry->node[iPoint]->GetWall_Distance(), 0.0);
-    
-    /*--- Add and Subtract Residual ---*/
-    numerics->ComputeResidual(Residual, Jacobian_ii, NULL, config);
-    LinSysRes.AddBlock(iPoint, Residual);
-    Jacobian.AddBlock(iPoint, iPoint, Jacobian_ii);
-    
-	}
-  
-//  /*--- Conservative Source Term ---*/
-//  double **TurbVar_Grad_j;
-//  unsigned long jPoint, iEdge;
-//
-//  for (iEdge = 0; iEdge < geometry->GetnEdge(); iEdge++) {
-//    
-//    /*--- Points in edge ---*/
-//    iPoint = geometry->edge[iEdge]->GetNode(0);
-//    jPoint = geometry->edge[iEdge]->GetNode(1);
-//    
-//    /*--- Gradient of turbulent variables w/o reconstruction ---*/
-//    TurbVar_Grad_i = solver_container[TURB_SOL]->node[iPoint]->GetGradient();
-//    TurbVar_Grad_j = solver_container[TURB_SOL]->node[jPoint]->GetGradient();
-//    second_numerics->SetTurbVarGradient(TurbVar_Grad_i, TurbVar_Grad_j);
-//    
-//    /*--- Turbulent adjoint variables w/o reconstruction ---*/
-//    TurbPsi_i = node[iPoint]->GetSolution();
-//    TurbPsi_j = node[jPoint]->GetSolution();
-//    second_numerics->SetTurbAdjointVar(TurbPsi_i, TurbPsi_j);
-//    
-//    /*--- Set normal vectors and length ---*/
-//    second_numerics->SetNormal(geometry->edge[iEdge]->GetNormal());
-//    
-//    /*--- Add and Subtract Residual ---*/
-//    second_numerics->ComputeResidual(Residual, Jacobian_ii, Jacobian_jj, config);
-//    LinSysRes.AddBlock(iPoint, Residual);
-//    LinSysRes.SubtractBlock(jPoint, Residual);
-//    Jacobian.AddBlock(iPoint,iPoint, Jacobian_ii);
-//    Jacobian.AddBlock(iPoint,jPoint, Jacobian_jj);
-//    Jacobian.SubtractBlock(jPoint, iPoint, Jacobian_ii);
-//    Jacobian.SubtractBlock(jPoint, jPoint, Jacobian_jj);
-//    
-//  }
-  
-}
-
-void CAdjTurbSolver::ImplicitEuler_Iteration(CGeometry *geometry, CSolver **solver_container, CConfig *config) {
-	unsigned short iVar;
-	unsigned long iPoint, total_index;
-	double Delta, Vol;
-  
-	/*--- Set maximum residual to zero ---*/
-	for (iVar = 0; iVar < nVar; iVar++) {
-		SetRes_RMS(iVar, 0.0);
-    SetRes_Max(iVar, 0.0, 0);
-  }
-  
-	/*--- Build implicit system ---*/
-	for (iPoint = 0; iPoint < nPoint; iPoint++) {
-    
-    /*--- Read the volume ---*/
-		Vol = geometry->node[iPoint]->GetVolume();
-    
-		/*--- Modify matrix diagonal to assure diagonal dominance ---*/
-		Delta = Vol / (config->GetAdjTurb_CFLRedCoeff()*solver_container[FLOW_SOL]->node[iPoint]->GetDelta_Time());
-    
-		Jacobian.AddVal2Diag(iPoint,Delta);
-    
-    /*--- Right hand side of the system (-Residual) and initial guess (x = 0) ---*/
-		for (iVar = 0; iVar < nVar; iVar++) {
-			total_index = iPoint*nVar+iVar;
-			LinSysRes[total_index] = -LinSysRes[total_index];
-			LinSysSol[total_index] = 0.0;
-      AddRes_RMS(iVar, LinSysRes[total_index]*LinSysRes[total_index]);
-      AddRes_Max(iVar, fabs(LinSysRes[total_index]), geometry->node[iPoint]->GetGlobalIndex());
-		}
-    
-	}
-  
-  /*--- Initialize residual and solution at the ghost points ---*/
-  for (iPoint = nPointDomain; iPoint < nPoint; iPoint++) {
-    for (iVar = 0; iVar < nVar; iVar++) {
-      total_index = iPoint*nVar + iVar;
-      LinSysRes[total_index] = 0.0;
-      LinSysSol[total_index] = 0.0;
-    }
-  }
-  
-	/*--- Solve the linear system (Krylov subspace methods) ---*/
-  CMatrixVectorProduct* mat_vec = new CSysMatrixVectorProduct(Jacobian, geometry, config);
-  
-  CPreconditioner* precond = NULL;
-  if (config->GetKind_Linear_Solver_Prec() == JACOBI) {
-    Jacobian.BuildJacobiPreconditioner();
-    precond = new CJacobiPreconditioner(Jacobian, geometry, config);
-  }
-  else if (config->GetKind_Linear_Solver_Prec() == LU_SGS) {
-    precond = new CLU_SGSPreconditioner(Jacobian, geometry, config);
-  }
-  else if (config->GetKind_Linear_Solver_Prec() == LINELET) {
-    Jacobian.BuildJacobiPreconditioner();
-    Jacobian.BuildLineletPreconditioner(geometry, config);
-    precond = new CLineletPreconditioner(Jacobian, geometry, config);
-  }
-  
-  CSysSolve system;
-  if (config->GetKind_Linear_Solver() == BCGSTAB)
-    system.BCGSTAB(LinSysRes, LinSysSol, *mat_vec, *precond, config->GetAdjTurb_Linear_Error(),
-                   config->GetAdjTurb_Linear_Iter(), false);
-  else if (config->GetKind_Linear_Solver() == FGMRES)
-    system.FGMRES(LinSysRes, LinSysSol, *mat_vec, *precond, config->GetAdjTurb_Linear_Error(),
-                  config->GetAdjTurb_Linear_Iter(), false);
-  
-  delete mat_vec;
-  delete precond;
-  
-	/*--- Update solution (system written in terms of increments) ---*/
-	for (iPoint = 0; iPoint < nPointDomain; iPoint++) {
-		for (iVar = 0; iVar < nVar; iVar++)
-      node[iPoint]->AddSolution(iVar, config->GetLinear_Solver_Relax()*LinSysSol[iPoint*nVar+iVar]);
-	}
-  
-  /*--- MPI solution ---*/
-  Set_MPI_Solution(geometry, config);
-  
-  /*--- Compute the root mean square residual ---*/
-  SetResidual_RMS(geometry, config);
-  
-}
+/*!
+ * \file solution_adjoint_turbulent.cpp
+ * \brief Main subrotuines for solving adjoint problems (Euler, Navier-Stokes, etc.).
+ * \author Aerospace Design Laboratory (Stanford University) <http://su2.stanford.edu>.
+ * \version 2.0.7
+ *
+ * Stanford University Unstructured (SU2).
+ * Copyright (C) 2012-2013 Aerospace Design Laboratory (ADL).
+ *
+ * SU2 is free software; you can redistribute it and/or
+ * modify it under the terms of the GNU Lesser General Public
+ * License as published by the Free Software Foundation; either
+ * version 2.1 of the License, or (at your option) any later version.
+ *
+ * SU2 is distributed in the hope that it will be useful,
+ * but WITHOUT ANY WARRANTY; without even the implied warranty of
+ * MERCHANTABILITY or FITNESS FOR A PARTICULAR PURPOSE.  See the GNU
+ * Lesser General Public License for more details.
+ *
+ * You should have received a copy of the GNU Lesser General Public
+ * License along with SU2. If not, see <http://www.gnu.org/licenses/>.
+ */
+
+#include "../include/solver_structure.hpp"
+
+CAdjTurbSolver::CAdjTurbSolver(void) : CSolver() {}
+
+CAdjTurbSolver::CAdjTurbSolver(CGeometry *geometry, CConfig *config) : CSolver() {
+	unsigned long iPoint;
+	unsigned short nMarker, iDim, iVar;
+  
+	nDim = geometry->GetnDim();
+	nMarker = config->GetnMarker_All();
+	Gamma = config->GetGamma();
+	Gamma_Minus_One = Gamma - 1.0;
+  
+	/*--- Dimension of the problem --> dependent of the turbulent model, only SA implemented ---*/
+	switch (config->GetKind_Turb_Model()) {
+		case SA : nVar = 1; break;
+		case SST : nVar = 2; break;
+	}
+  
+  nPoint = geometry->GetnPoint();
+  nPointDomain = geometry->GetnPointDomain();
+  
+	Residual   = new double [nVar]; Residual_RMS = new double[nVar];
+	Residual_i = new double [nVar]; Residual_j = new double [nVar];
+	Residual_Max = new double [nVar]; Point_Max = new unsigned long[nVar];
+  
+	Solution   = new double [nVar];
+	Solution_i = new double [nVar];
+	Solution_j = new double [nVar];
+  
+	/*--- Define some auxiliar vector related with the geometry ---*/
+	Vector_i = new double[nDim]; Vector_j = new double[nDim];
+  
+	/*--- Define some auxiliar vector related with the flow solution ---*/
+	FlowSolution_i = new double [nDim+2]; FlowSolution_j = new double [nDim+2];
+  
+	/*--- Point to point Jacobians ---*/
+	Jacobian_ii = new double* [nVar];
+	Jacobian_ij = new double* [nVar];
+	Jacobian_ji = new double* [nVar];
+	Jacobian_jj = new double* [nVar];
+	for (unsigned short iVar = 0; iVar < nVar; iVar++) {
+		Jacobian_ii[iVar] = new double [nVar];
+		Jacobian_ij[iVar] = new double [nVar];
+		Jacobian_ji[iVar] = new double [nVar];
+		Jacobian_jj[iVar] = new double [nVar];
+	}
+  
+	/*--- Initialization of the structure of the whole Jacobian ---*/
+	Jacobian.Initialize(nPoint, nPointDomain, nVar, nVar, geometry);
+  Jacobian.SetValZero();
+  LinSysSol.Initialize(nPoint, nPointDomain, nVar, 0.0);
+  LinSysRes.Initialize(nPoint, nPointDomain, nVar, 0.0);
+  
+	/*--- Computation of gradients by least squares ---*/
+	if (config->GetKind_Gradient_Method() == WEIGHTED_LEAST_SQUARES) {
+		/*--- S matrix := inv(R)*traspose(inv(R)) ---*/
+		Smatrix = new double* [nDim];
+		for (iDim = 0; iDim < nDim; iDim++)
+			Smatrix[iDim] = new double [nDim];
+		/*--- c vector := transpose(WA)*(Wb) ---*/
+		cvector = new double* [nVar+1];
+		for (iVar = 0; iVar < nVar+1; iVar++)
+			cvector[iVar] = new double [nDim];
+	}
+	
+	/*--- Far-Field values and initizalization ---*/
+	node = new CVariable* [nPoint];
+	bool restart = config->GetRestart();
+  
+	if (!restart || geometry->GetFinestMGLevel() == false) {
+		PsiNu_Inf = 0.0;
+		for (iPoint = 0; iPoint < nPoint; iPoint++) {
+			node[iPoint] = new CAdjTurbVariable(PsiNu_Inf, nDim, nVar, config);
+		}
+	}
+	else {
+		unsigned long index;
+		double dull_val;
+		string filename, AdjExt, text_line;
+    ifstream restart_file;
+    
+    /*--- Restart the solution from file information ---*/
+		string mesh_filename = config->GetSolution_AdjFileName();
+    filename = config->GetObjFunc_Extension(mesh_filename);
+
+		restart_file.open(filename.data(), ios::in);
+    
+		/*--- In case there is no file ---*/
+		if (restart_file.fail()) {
+			cout << "There is no adjoint restart file!! " << filename.data() << "."<< endl;
+			cout << "Press any key to exit..." << endl;
+			cin.get(); exit(1);
+		}
+    
+    /*--- In case this is a parallel simulation, we need to perform the
+     Global2Local index transformation first. ---*/
+    long *Global2Local;
+    Global2Local = new long[geometry->GetGlobal_nPointDomain()];
+    /*--- First, set all indices to a negative value by default ---*/
+    for(iPoint = 0; iPoint < geometry->GetGlobal_nPointDomain(); iPoint++) {
+      Global2Local[iPoint] = -1;
+    }
+    /*--- Now fill array with the transform values only for local points ---*/
+    for(iPoint = 0; iPoint < nPointDomain; iPoint++) {
+      Global2Local[geometry->node[iPoint]->GetGlobalIndex()] = iPoint;
+    }
+    
+		/*--- Read all lines in the restart file ---*/
+    long iPoint_Local; unsigned long iPoint_Global = 0;
+    
+    /*--- The first line is the header ---*/
+    getline (restart_file, text_line);
+    
+    while (getline (restart_file,text_line)) {
+			istringstream point_line(text_line);
+      
+      /*--- Retrieve local index. If this node from the restart file lives
+       on a different processor, the value of iPoint_Local will be -1.
+       Otherwise, the local index for this node on the current processor
+       will be returned and used to instantiate the vars. ---*/
+      iPoint_Local = Global2Local[iPoint_Global];
+      if (iPoint_Local >= 0) {
+        if (nDim == 2) point_line >> index >> dull_val >> dull_val >> dull_val >> dull_val >> dull_val >> dull_val >> Solution[0];
+        if (nDim == 3) point_line >> index >> dull_val >> dull_val >> dull_val >> dull_val >> dull_val >> dull_val >> dull_val >> dull_val >> Solution[0];
+        node[iPoint_Local] = new CAdjTurbVariable(Solution[0], nDim, nVar, config);
+      }
+      iPoint_Global++;
+    }
+    
+    /*--- Instantiate the variable class with an arbitrary solution
+     at any halo/periodic nodes. The initial solution can be arbitrary,
+     because a send/recv is performed immediately in the solver. ---*/
+    for(iPoint = nPointDomain; iPoint < nPoint; iPoint++) {
+      node[iPoint] = new CAdjTurbVariable(Solution[0], nDim, nVar, config);
+    }
+    
+		/*--- Close the restart file ---*/
+		restart_file.close();
+    
+    /*--- Free memory needed for the transformation ---*/
+    delete [] Global2Local;
+	}
+  
+  /*--- MPI solution ---*/
+  Set_MPI_Solution(geometry, config);
+  
+}
+
+CAdjTurbSolver::~CAdjTurbSolver(void) {
+    
+	for (unsigned short iVar = 0; iVar < nVar; iVar++) {
+		delete [] Jacobian_ii[iVar];
+		delete [] Jacobian_ij[iVar];
+    delete [] Jacobian_ji[iVar];
+		delete [] Jacobian_jj[iVar];
+	}
+  
+  delete [] Jacobian_ii;
+  delete [] Jacobian_ij;
+  delete [] Jacobian_ji;
+  delete [] Jacobian_jj;
+  
+}
+
+void CAdjTurbSolver::Set_MPI_Solution(CGeometry *geometry, CConfig *config) {
+	unsigned short iVar, iMarker, MarkerS, MarkerR;
+	unsigned long iVertex, iPoint, nVertexS, nVertexR, nBufferS_Vector, nBufferR_Vector, nBufferS_Scalar, nBufferR_Scalar;
+	double *Buffer_Receive_U = NULL, *Buffer_Send_U = NULL;
+	int send_to, receive_from;
+  
+#ifndef NO_MPI
+  MPI::Status status;
+  MPI::Request send_request, recv_request;
+#endif
+  
+	for (iMarker = 0; iMarker < config->GetnMarker_All(); iMarker++) {
+    
+		if ((config->GetMarker_All_Boundary(iMarker) == SEND_RECEIVE) &&
+        (config->GetMarker_All_SendRecv(iMarker) > 0)) {
+			
+			MarkerS = iMarker;  MarkerR = iMarker+1;
+      
+      send_to = config->GetMarker_All_SendRecv(MarkerS)-1;
+			receive_from = abs(config->GetMarker_All_SendRecv(MarkerR))-1;
+			
+			nVertexS = geometry->nVertex[MarkerS];  nVertexR = geometry->nVertex[MarkerR];
+			nBufferS_Vector = nVertexS*nVar;        nBufferR_Vector = nVertexR*nVar;
+      nBufferS_Scalar = nVertexS;             nBufferR_Scalar = nVertexR;
+      
+      /*--- Allocate Receive and send buffers  ---*/
+      Buffer_Receive_U = new double [nBufferR_Vector];
+      Buffer_Send_U = new double[nBufferS_Vector];
+            
+      /*--- Copy the solution that should be sended ---*/
+      for (iVertex = 0; iVertex < nVertexS; iVertex++) {
+        iPoint = geometry->vertex[MarkerS][iVertex]->GetNode();
+        for (iVar = 0; iVar < nVar; iVar++)
+          Buffer_Send_U[iVar*nVertexS+iVertex] = node[iPoint]->GetSolution(iVar);
+      }
+      
+#ifndef NO_MPI
+      
+      //      /*--- Send/Receive using non-blocking communications ---*/
+      //      send_request = MPI::COMM_WORLD.Isend(Buffer_Send_U, nBufferS_Vector, MPI::DOUBLE, 0, send_to);
+      //      recv_request = MPI::COMM_WORLD.Irecv(Buffer_Receive_U, nBufferR_Vector, MPI::DOUBLE, 0, receive_from);
+      //      send_request.Wait(status);
+      //      recv_request.Wait(status);
+      
+      /*--- Send/Receive information using Sendrecv ---*/
+      MPI::COMM_WORLD.Sendrecv(Buffer_Send_U, nBufferS_Vector, MPI::DOUBLE, send_to, 0,
+                               Buffer_Receive_U, nBufferR_Vector, MPI::DOUBLE, receive_from, 0);
+      
+#else
+      
+      /*--- Receive information without MPI ---*/
+      for (iVertex = 0; iVertex < nVertexR; iVertex++) {
+        iPoint = geometry->vertex[MarkerR][iVertex]->GetNode();
+        for (iVar = 0; iVar < nVar; iVar++)
+          Buffer_Receive_U[iVar*nVertexR+iVertex] = Buffer_Send_U[iVar*nVertexR+iVertex];
+      }
+      
+#endif
+      
+      /*--- Deallocate send buffer ---*/
+      delete [] Buffer_Send_U;
+      
+      /*--- Do the coordinate transformation ---*/
+      for (iVertex = 0; iVertex < nVertexR; iVertex++) {
+        
+        /*--- Find point and its type of transformation ---*/
+        iPoint = geometry->vertex[MarkerR][iVertex]->GetNode();
+        
+        /*--- Copy conservative variables. ---*/
+        for (iVar = 0; iVar < nVar; iVar++)
+          node[iPoint]->SetSolution(iVar, Buffer_Receive_U[iVar*nVertexR+iVertex]);
+        
+      }
+      
+      /*--- Deallocate receive buffer ---*/
+      delete [] Buffer_Receive_U;
+      
+    }
+    
+	}
+  
+}
+
+void CAdjTurbSolver::Set_MPI_Solution_Old(CGeometry *geometry, CConfig *config) {
+	unsigned short iVar, iMarker, MarkerS, MarkerR;
+	unsigned long iVertex, iPoint, nVertexS, nVertexR, nBufferS_Vector, nBufferR_Vector;
+	double *Buffer_Receive_U = NULL, *Buffer_Send_U = NULL;
+	int send_to, receive_from;
+  
+#ifndef NO_MPI
+  MPI::Status status;
+  MPI::Request send_request, recv_request;
+#endif
+  
+	for (iMarker = 0; iMarker < config->GetnMarker_All(); iMarker++) {
+    
+		if ((config->GetMarker_All_Boundary(iMarker) == SEND_RECEIVE) &&
+        (config->GetMarker_All_SendRecv(iMarker) > 0)) {
+			
+			MarkerS = iMarker;  MarkerR = iMarker+1;
+      
+      send_to = config->GetMarker_All_SendRecv(MarkerS)-1;
+			receive_from = abs(config->GetMarker_All_SendRecv(MarkerR))-1;
+			
+			nVertexS = geometry->nVertex[MarkerS];  nVertexR = geometry->nVertex[MarkerR];
+			nBufferS_Vector = nVertexS*nVar;        nBufferR_Vector = nVertexR*nVar;
+      
+      /*--- Allocate Receive and send buffers  ---*/
+      Buffer_Receive_U = new double [nBufferR_Vector];
+      Buffer_Send_U = new double[nBufferS_Vector];
+      
+      /*--- Copy the solution old that should be sended ---*/
+      for (iVertex = 0; iVertex < nVertexS; iVertex++) {
+        iPoint = geometry->vertex[MarkerS][iVertex]->GetNode();
+        for (iVar = 0; iVar < nVar; iVar++)
+          Buffer_Send_U[iVar*nVertexS+iVertex] = node[iPoint]->GetSolution_Old(iVar);
+      }
+      
+#ifndef NO_MPI
+      
+      //      /*--- Send/Receive using non-blocking communications ---*/
+      //      send_request = MPI::COMM_WORLD.Isend(Buffer_Send_U, nBufferS_Vector, MPI::DOUBLE, 0, send_to);
+      //      recv_request = MPI::COMM_WORLD.Irecv(Buffer_Receive_U, nBufferR_Vector, MPI::DOUBLE, 0, receive_from);
+      //      send_request.Wait(status);
+      //      recv_request.Wait(status);
+      
+      /*--- Send/Receive information using Sendrecv ---*/
+      MPI::COMM_WORLD.Sendrecv(Buffer_Send_U, nBufferS_Vector, MPI::DOUBLE, send_to, 0,
+                               Buffer_Receive_U, nBufferR_Vector, MPI::DOUBLE, receive_from, 0);
+      
+#else
+      
+      /*--- Receive information without MPI ---*/
+      for (iVertex = 0; iVertex < nVertexR; iVertex++) {
+        iPoint = geometry->vertex[MarkerR][iVertex]->GetNode();
+        for (iVar = 0; iVar < nVar; iVar++)
+          Buffer_Receive_U[iVar*nVertexR+iVertex] = Buffer_Send_U[iVar*nVertexR+iVertex];
+      }
+      
+#endif
+      
+      /*--- Deallocate send buffer ---*/
+      delete [] Buffer_Send_U;
+      
+      /*--- Do the coordinate transformation ---*/
+      for (iVertex = 0; iVertex < nVertexR; iVertex++) {
+        
+        /*--- Find point and its type of transformation ---*/
+        iPoint = geometry->vertex[MarkerR][iVertex]->GetNode();
+        
+        /*--- Copy transformed conserved variables back into buffer. ---*/
+        for (iVar = 0; iVar < nVar; iVar++)
+          node[iPoint]->SetSolution_Old(iVar, Buffer_Receive_U[iVar*nVertexR+iVertex]);
+        
+      }
+      
+      /*--- Deallocate receive buffer ---*/
+      delete [] Buffer_Receive_U;
+      
+    }
+    
+	}
+}
+
+void CAdjTurbSolver::Set_MPI_Solution_Gradient(CGeometry *geometry, CConfig *config) {
+	unsigned short iVar, iDim, iMarker, iPeriodic_Index, MarkerS, MarkerR;
+	unsigned long iVertex, iPoint, nVertexS, nVertexR, nBufferS_Vector, nBufferR_Vector;
+	double rotMatrix[3][3], *angles, theta, cosTheta, sinTheta, phi, cosPhi, sinPhi, psi, cosPsi, sinPsi,
+  *Buffer_Receive_Gradient = NULL, *Buffer_Send_Gradient = NULL;
+	int send_to, receive_from;
+  
+#ifndef NO_MPI
+  MPI::Status status;
+  MPI::Request send_request, recv_request;
+#endif
+  
+  double **Gradient = new double* [nVar];
+  for (iVar = 0; iVar < nVar; iVar++)
+    Gradient[iVar] = new double[nDim];
+  
+	for (iMarker = 0; iMarker < config->GetnMarker_All(); iMarker++) {
+    
+		if ((config->GetMarker_All_Boundary(iMarker) == SEND_RECEIVE) &&
+        (config->GetMarker_All_SendRecv(iMarker) > 0)) {
+			
+			MarkerS = iMarker;  MarkerR = iMarker+1;
+      
+      send_to = config->GetMarker_All_SendRecv(MarkerS)-1;
+			receive_from = abs(config->GetMarker_All_SendRecv(MarkerR))-1;
+			
+			nVertexS = geometry->nVertex[MarkerS];  nVertexR = geometry->nVertex[MarkerR];
+			nBufferS_Vector = nVertexS*nVar*nDim;        nBufferR_Vector = nVertexR*nVar*nDim;
+      
+      /*--- Allocate Receive and send buffers  ---*/
+      Buffer_Receive_Gradient = new double [nBufferR_Vector];
+      Buffer_Send_Gradient = new double[nBufferS_Vector];
+      
+      /*--- Copy the solution old that should be sended ---*/
+      for (iVertex = 0; iVertex < nVertexS; iVertex++) {
+        iPoint = geometry->vertex[MarkerS][iVertex]->GetNode();
+        for (iVar = 0; iVar < nVar; iVar++)
+          for (iDim = 0; iDim < nDim; iDim++)
+            Buffer_Send_Gradient[iDim*nVar*nVertexS+iVar*nVertexS+iVertex] = node[iPoint]->GetGradient(iVar, iDim);
+      }
+      
+#ifndef NO_MPI
+      
+      //      /*--- Send/Receive using non-blocking communications ---*/
+      //      send_request = MPI::COMM_WORLD.Isend(Buffer_Send_Gradient, nBufferS_Vector, MPI::DOUBLE, 0, send_to);
+      //      recv_request = MPI::COMM_WORLD.Irecv(Buffer_Receive_Gradient, nBufferR_Vector, MPI::DOUBLE, 0, receive_from);
+      //      send_request.Wait(status);
+      //      recv_request.Wait(status);
+      
+      /*--- Send/Receive information using Sendrecv ---*/
+      MPI::COMM_WORLD.Sendrecv(Buffer_Send_Gradient, nBufferS_Vector, MPI::DOUBLE, send_to, 0,
+                               Buffer_Receive_Gradient, nBufferR_Vector, MPI::DOUBLE, receive_from, 0);
+      
+#else
+      
+      /*--- Receive information without MPI ---*/
+      for (iVertex = 0; iVertex < nVertexR; iVertex++) {
+        iPoint = geometry->vertex[MarkerR][iVertex]->GetNode();
+        for (iVar = 0; iVar < nVar; iVar++)
+          for (iDim = 0; iDim < nDim; iDim++)
+            Buffer_Receive_Gradient[iDim*nVar*nVertexR+iVar*nVertexR+iVertex] = Buffer_Send_Gradient[iDim*nVar*nVertexR+iVar*nVertexR+iVertex];
+      }
+      
+#endif
+      
+      /*--- Deallocate send buffer ---*/
+      delete [] Buffer_Send_Gradient;
+      
+      /*--- Do the coordinate transformation ---*/
+      for (iVertex = 0; iVertex < nVertexR; iVertex++) {
+        
+        /*--- Find point and its type of transformation ---*/
+        iPoint = geometry->vertex[MarkerR][iVertex]->GetNode();
+        iPeriodic_Index = geometry->vertex[MarkerR][iVertex]->GetRotation_Type();
+        
+        /*--- Retrieve the supplied periodic information. ---*/
+        angles = config->GetPeriodicRotation(iPeriodic_Index);
+        
+        /*--- Store angles separately for clarity. ---*/
+        theta    = angles[0];   phi    = angles[1];     psi    = angles[2];
+        cosTheta = cos(theta);  cosPhi = cos(phi);      cosPsi = cos(psi);
+        sinTheta = sin(theta);  sinPhi = sin(phi);      sinPsi = sin(psi);
+        
+        /*--- Compute the rotation matrix. Note that the implicit
+         ordering is rotation about the x-axis, y-axis,
+         then z-axis. Note that this is the transpose of the matrix
+         used during the preprocessing stage. ---*/
+        rotMatrix[0][0] = cosPhi*cosPsi;    rotMatrix[1][0] = sinTheta*sinPhi*cosPsi - cosTheta*sinPsi;     rotMatrix[2][0] = cosTheta*sinPhi*cosPsi + sinTheta*sinPsi;
+        rotMatrix[0][1] = cosPhi*sinPsi;    rotMatrix[1][1] = sinTheta*sinPhi*sinPsi + cosTheta*cosPsi;     rotMatrix[2][1] = cosTheta*sinPhi*sinPsi - sinTheta*cosPsi;
+        rotMatrix[0][2] = -sinPhi;          rotMatrix[1][2] = sinTheta*cosPhi;                              rotMatrix[2][2] = cosTheta*cosPhi;
+        
+        /*--- Copy conserved variables before performing transformation. ---*/
+        for (iVar = 0; iVar < nVar; iVar++)
+          for (iDim = 0; iDim < nDim; iDim++)
+            Gradient[iVar][iDim] = Buffer_Receive_Gradient[iDim*nVar*nVertexR+iVar*nVertexR+iVertex];
+        
+        /*--- Need to rotate the gradients for all conserved variables. ---*/
+        for (iVar = 0; iVar < nVar; iVar++) {
+          if (nDim == 2) {
+            Gradient[iVar][0] = rotMatrix[0][0]*Buffer_Receive_Gradient[0*nVar*nVertexR+iVar*nVertexR+iVertex] + rotMatrix[0][1]*Buffer_Receive_Gradient[1*nVar*nVertexR+iVar*nVertexR+iVertex];
+            Gradient[iVar][1] = rotMatrix[1][0]*Buffer_Receive_Gradient[0*nVar*nVertexR+iVar*nVertexR+iVertex] + rotMatrix[1][1]*Buffer_Receive_Gradient[1*nVar*nVertexR+iVar*nVertexR+iVertex];
+          }
+          else {
+            Gradient[iVar][0] = rotMatrix[0][0]*Buffer_Receive_Gradient[0*nVar*nVertexR+iVar*nVertexR+iVertex] + rotMatrix[0][1]*Buffer_Receive_Gradient[1*nVar*nVertexR+iVar*nVertexR+iVertex] + rotMatrix[0][2]*Buffer_Receive_Gradient[2*nVar*nVertexR+iVar*nVertexR+iVertex];
+            Gradient[iVar][1] = rotMatrix[1][0]*Buffer_Receive_Gradient[0*nVar*nVertexR+iVar*nVertexR+iVertex] + rotMatrix[1][1]*Buffer_Receive_Gradient[1*nVar*nVertexR+iVar*nVertexR+iVertex] + rotMatrix[1][2]*Buffer_Receive_Gradient[2*nVar*nVertexR+iVar*nVertexR+iVertex];
+            Gradient[iVar][2] = rotMatrix[2][0]*Buffer_Receive_Gradient[0*nVar*nVertexR+iVar*nVertexR+iVertex] + rotMatrix[2][1]*Buffer_Receive_Gradient[1*nVar*nVertexR+iVar*nVertexR+iVertex] + rotMatrix[2][2]*Buffer_Receive_Gradient[2*nVar*nVertexR+iVar*nVertexR+iVertex];
+          }
+        }
+        
+        /*--- Store the received information ---*/
+        for (iVar = 0; iVar < nVar; iVar++)
+          for (iDim = 0; iDim < nDim; iDim++)
+            node[iPoint]->SetGradient(iVar, iDim, Gradient[iVar][iDim]);
+        
+      }
+      
+      /*--- Deallocate receive buffer ---*/
+      delete [] Buffer_Receive_Gradient;
+      
+    }
+    
+	}
+  
+  for (iVar = 0; iVar < nVar; iVar++)
+    delete [] Gradient[iVar];
+  delete [] Gradient;
+  
+}
+
+void CAdjTurbSolver::BC_HeatFlux_Wall(CGeometry *geometry, CSolver **solver_container, CNumerics *conv_numerics, CNumerics *visc_numerics, CConfig *config, unsigned short val_marker) {
+  
+	unsigned long iPoint, iVertex;
+  
+	for (iVertex = 0; iVertex<geometry->nVertex[val_marker]; iVertex++) {
+		iPoint = geometry->vertex[val_marker][iVertex]->GetNode();
+    
+    /*--- Check if the node belongs to the domain (i.e, not a halo node) ---*/
+		if (geometry->node[iPoint]->GetDomain()) {
+      
+      Solution[0] = 0.0;
+      
+      /*--- Set the solution values and zero the residual ---*/
+      node[iPoint]->SetSolution_Old(Solution);
+      LinSysRes.SetBlock_Zero(iPoint);
+      
+      /*--- Change rows of the Jacobian (includes 1 in the diagonal) ---*/
+      Jacobian.DeleteValsRowi(iPoint);
+      
+    }
+  }
+  
+}
+
+void CAdjTurbSolver::BC_Isothermal_Wall(CGeometry *geometry, CSolver **solver_container, CNumerics *conv_numerics, CNumerics *visc_numerics, CConfig *config, unsigned short val_marker) {
+  
+	unsigned long iPoint, iVertex;
+  
+	for (iVertex = 0; iVertex<geometry->nVertex[val_marker]; iVertex++) {
+		iPoint = geometry->vertex[val_marker][iVertex]->GetNode();
+    
+    /*--- Check if the node belongs to the domain (i.e, not a halo node) ---*/
+		if (geometry->node[iPoint]->GetDomain()) {
+      
+      Solution[0] = 0.0;
+      
+      /*--- Set the solution values and zero the residual ---*/
+      node[iPoint]->SetSolution_Old(Solution);
+      LinSysRes.SetBlock_Zero(iPoint);
+      
+      /*--- Change rows of the Jacobian (includes 1 in the diagonal) ---*/
+      Jacobian.DeleteValsRowi(iPoint);
+      
+    }
+  }
+  
+}
+
+void CAdjTurbSolver::BC_Far_Field(CGeometry *geometry, CSolver **solver_container, CNumerics *conv_numerics, CNumerics *visc_numerics, CConfig *config, unsigned short val_marker) {
+	unsigned long iPoint, iVertex;
+  
+  for (iVertex = 0; iVertex < geometry->nVertex[val_marker]; iVertex++) {
+    
+    iPoint = geometry->vertex[val_marker][iVertex]->GetNode();
+    
+    /*--- Set Normal ---*/
+    conv_numerics->SetNormal(geometry->vertex[val_marker][iVertex]->GetNormal());
+
+    /*--- Set Conservative variables (for convection) ---*/
+    double* U_i = solver_container[FLOW_SOL]->node[iPoint]->GetSolution();
+    conv_numerics->SetConservative(U_i, NULL);
+    
+    /*--- Turbulent adjoint variables w/o reconstruction ---*/
+    double* TurbPsi_i = node[iPoint]->GetSolution();
+    conv_numerics->SetTurbAdjointVar(TurbPsi_i, NULL);
+    
+    /*--- Add Residuals and Jacobians ---*/
+    conv_numerics->ComputeResidual(Residual, Jacobian_ii, NULL, config);
+    LinSysRes.AddBlock(iPoint, Residual);
+    Jacobian.AddBlock(iPoint, iPoint, Jacobian_ii);
+    
+	}
+  
+}
+
+void CAdjTurbSolver::Preprocessing(CGeometry *geometry, CSolver **solver_container, CConfig *config, unsigned short iMesh, unsigned short iRKStep, unsigned short RunTime_EqSystem) {
+  unsigned long iPoint;
+  
+	for (iPoint = 0; iPoint < nPoint; iPoint++) {
+    
+  /*--- Initialize the residual vector ---*/
+		LinSysRes.SetBlock_Zero(iPoint);
+    
+  }
+  
+  
+    /*--- Initialize the jacobian matrices ---*/
+  Jacobian.SetValZero();
+  
+  /*--- Gradient of the adjoint turbulent variables ---*/
+	if (config->GetKind_Gradient_Method() == GREEN_GAUSS) SetSolution_Gradient_GG(geometry, config);
+	if (config->GetKind_Gradient_Method() == WEIGHTED_LEAST_SQUARES) SetSolution_Gradient_LS(geometry, config);
+  
+  /*--- Gradient of the turbulent variables ---*/
+  if (config->GetKind_Gradient_Method() == GREEN_GAUSS) solver_container[TURB_SOL]->SetSolution_Gradient_GG(geometry, config);
+	if (config->GetKind_Gradient_Method() == WEIGHTED_LEAST_SQUARES) solver_container[TURB_SOL]->SetSolution_Gradient_LS(geometry, config);
+  
+}
+
+void CAdjTurbSolver::Upwind_Residual(CGeometry *geometry, CSolver **solver_container, CNumerics *numerics, CConfig *config, unsigned short iMesh) {
+  
+	unsigned long iEdge, iPoint, jPoint;
+	double *U_i, *U_j, *TurbPsi_i, *TurbPsi_j, **TurbVar_Grad_i, **TurbVar_Grad_j;
+//  double *Limiter_i = NULL, *Limiter_j = NULL, **Gradient_i, **Gradient_j, Project_Grad_i, Project_Grad_j;
+//	unsigned short iDim, iVar;
+  
+	bool high_order_diss = (config->GetKind_Upwind_AdjTurb() == SCALAR_UPWIND_2ND);
+	bool limiter = (config->GetKind_SlopeLimit() != NONE);
+  
+	if (high_order_diss) {
+		if (config->GetKind_Gradient_Method() == GREEN_GAUSS) SetSolution_Gradient_GG(geometry, config);
+		if (config->GetKind_Gradient_Method() == WEIGHTED_LEAST_SQUARES) SetSolution_Gradient_LS(geometry, config);
+		if (limiter) SetSolution_Limiter(geometry, config);
+	}
+  
+  for (iEdge = 0; iEdge < geometry->GetnEdge(); iEdge++) {
+    
+    /*--- Points in edge ---*/
+    iPoint = geometry->edge[iEdge]->GetNode(0);
+    jPoint = geometry->edge[iEdge]->GetNode(1);
+    
+    /*--- Conservative variables w/o reconstruction ---*/
+    U_i = solver_container[FLOW_SOL]->node[iPoint]->GetSolution();
+    U_j = solver_container[FLOW_SOL]->node[jPoint]->GetSolution();
+    numerics->SetConservative(U_i, U_j);
+    
+    /*--- Set normal vectors and length ---*/
+    numerics->SetNormal(geometry->edge[iEdge]->GetNormal());
+    
+    /*--- Turbulent adjoint variables w/o reconstruction ---*/
+    TurbPsi_i = node[iPoint]->GetSolution();
+    TurbPsi_j = node[jPoint]->GetSolution();
+    numerics->SetTurbAdjointVar(TurbPsi_i, TurbPsi_j);
+    
+    /*--- Gradient of turbulent variables w/o reconstruction ---*/
+    TurbVar_Grad_i = solver_container[TURB_SOL]->node[iPoint]->GetGradient();
+    TurbVar_Grad_j = solver_container[TURB_SOL]->node[jPoint]->GetGradient();
+    numerics->SetTurbVarGradient(TurbVar_Grad_i, TurbVar_Grad_j);
+    
+//    if (high_order_diss) {
+//      
+//      /*--- Conservative solution using gradient reconstruction ---*/
+//      for (iDim = 0; iDim < nDim; iDim++) {
+//        Vector_i[iDim] = 0.5*(geometry->node[jPoint]->GetCoord(iDim) - geometry->node[iPoint]->GetCoord(iDim));
+//        Vector_j[iDim] = 0.5*(geometry->node[iPoint]->GetCoord(iDim) - geometry->node[jPoint]->GetCoord(iDim));
+//      }
+//      Gradient_i = solver_container[FLOW_SOL]->node[iPoint]->GetGradient();
+//      Gradient_j = solver_container[FLOW_SOL]->node[jPoint]->GetGradient();
+//      for (iVar = 0; iVar < solver_container[FLOW_SOL]->GetnVar(); iVar++) {
+//        Project_Grad_i = 0; Project_Grad_j = 0;
+//        for (iDim = 0; iDim < nDim; iDim++) {
+//          Project_Grad_i += Vector_i[iDim]*Gradient_i[iVar][iDim];
+//          Project_Grad_j += Vector_j[iDim]*Gradient_j[iVar][iDim];
+//        }
+//        FlowSolution_i[iVar] = U_i[iVar] + Project_Grad_i;
+//        FlowSolution_j[iVar] = U_j[iVar] + Project_Grad_j;
+//      }
+//      numerics->SetConservative(FlowSolution_i, FlowSolution_j);
+//      
+//      /*--- Adjoint turbulent variables using gradient reconstruction ---*/
+//      Gradient_i = node[iPoint]->GetGradient(); Gradient_j = node[jPoint]->GetGradient();
+//      if (limiter) { Limiter_i = node[iPoint]->GetLimiter(); Limiter_j = node[jPoint]->GetLimiter(); }
+//      for (iVar = 0; iVar < nVar; iVar++) {
+//        Project_Grad_i = 0; Project_Grad_j = 0;
+//        for (iDim = 0; iDim < nDim; iDim++) {
+//          Project_Grad_i += Vector_i[iDim]*Gradient_i[iVar][iDim];
+//          Project_Grad_j += Vector_j[iDim]*Gradient_j[iVar][iDim];
+//        }
+//        if (limiter) {
+//          Solution_i[iVar] = TurbPsi_i[iVar] + Project_Grad_i*Limiter_i[iVar];
+//          Solution_j[iVar] = TurbPsi_j[iVar] + Project_Grad_j*Limiter_j[iVar];
+//        }
+//        else {
+//          Solution_i[iVar] = TurbPsi_i[iVar] + Project_Grad_i;
+//          Solution_j[iVar] = TurbPsi_j[iVar] + Project_Grad_j;
+//        }
+//      }
+//      numerics->SetTurbVar(Solution_i, Solution_j);
+//      
+//    }
+    
+    /*--- Set normal vectors and length ---*/
+    numerics->SetNormal(geometry->edge[iEdge]->GetNormal());
+    
+    numerics->ComputeResidual(Residual_i, Residual_j, Jacobian_ii, Jacobian_ij, Jacobian_ji, Jacobian_jj, config);
+    
+    /*--- Add and Subtract Residual ---*/
+    LinSysRes.AddBlock(iPoint, Residual_i);
+    LinSysRes.AddBlock(jPoint, Residual_j);
+    Jacobian.AddBlock(iPoint,iPoint,Jacobian_ii);
+    Jacobian.AddBlock(iPoint,jPoint,Jacobian_ij);
+    Jacobian.AddBlock(jPoint,iPoint,Jacobian_ji);
+    Jacobian.AddBlock(jPoint,jPoint,Jacobian_jj);
+    
+  }
+  
+}
+
+void CAdjTurbSolver::Viscous_Residual(CGeometry *geometry, CSolver **solver_container, CNumerics *numerics, CConfig *config,
+                                      unsigned short iMesh, unsigned short iRKStep) {
+	unsigned long iEdge, iPoint, jPoint;
+	double *Coord_i, *Coord_j;
+  
+  for (iEdge = 0; iEdge < geometry->GetnEdge(); iEdge++) {
+    
+    /*--- Points in edge ---*/
+    iPoint = geometry->edge[iEdge]->GetNode(0);
+    jPoint = geometry->edge[iEdge]->GetNode(1);
+    
+    /*--- Points coordinates, and set normal vectors and length ---*/
+    Coord_i = geometry->node[iPoint]->GetCoord();
+    Coord_j = geometry->node[jPoint]->GetCoord();
+    numerics->SetCoord(Coord_i, Coord_j);
+    numerics->SetNormal(geometry->edge[iEdge]->GetNormal());
+    
+    /*--- Conservative variables w/o reconstruction, turbulent variables w/o reconstruction,
+     and turbulent adjoint variables w/o reconstruction ---*/
+    numerics->SetConservative(solver_container[FLOW_SOL]->node[iPoint]->GetSolution(), solver_container[FLOW_SOL]->node[jPoint]->GetSolution());
+    numerics->SetTurbVar(solver_container[TURB_SOL]->node[iPoint]->GetSolution(), solver_container[TURB_SOL]->node[jPoint]->GetSolution());
+    numerics->SetTurbAdjointVar(node[iPoint]->GetSolution(), node[jPoint]->GetSolution());
+    
+    /*--- Viscosity ---*/
+    numerics->SetLaminarViscosity(solver_container[FLOW_SOL]->node[iPoint]->GetLaminarViscosity(),
+                                  solver_container[FLOW_SOL]->node[jPoint]->GetLaminarViscosity());
+    
+    /*--- Turbulent adjoint variables w/o reconstruction ---*/
+    numerics->SetTurbAdjointGradient(node[iPoint]->GetGradient(), node[jPoint]->GetGradient());
+    
+    /*--- Compute residual in a non-conservative way, and update ---*/
+    numerics->ComputeResidual(Residual_i, Residual_j, Jacobian_ii, Jacobian_ij, Jacobian_ji, Jacobian_jj, config);
+    
+    /*--- Update adjoint viscous residual ---*/
+    LinSysRes.AddBlock(iPoint, Residual_i);
+    LinSysRes.AddBlock(jPoint, Residual_j);
+    
+    Jacobian.AddBlock(iPoint, iPoint, Jacobian_ii);
+    Jacobian.AddBlock(iPoint, jPoint, Jacobian_ij);
+    Jacobian.AddBlock(jPoint, iPoint, Jacobian_ji);
+    Jacobian.AddBlock(jPoint, jPoint, Jacobian_jj);
+    
+  }
+  
+}
+
+void CAdjTurbSolver::Source_Residual(CGeometry *geometry, CSolver **solver_container, CNumerics *numerics, CNumerics *second_numerics, CConfig *config, unsigned short iMesh) {
+	unsigned long iPoint;
+	double *U_i, **GradPrimVar_i, *TurbVar_i;
+	double **TurbVar_Grad_i, *TurbPsi_i, **PsiVar_Grad_i; // Gradients
+  
+  /*--- Piecewise source term ---*/
+	for (iPoint = 0; iPoint < nPointDomain; iPoint++) {
+        
+    /*--- Conservative variables w/o reconstruction ---*/
+    U_i = solver_container[FLOW_SOL]->node[iPoint]->GetSolution();
+    numerics->SetConservative(U_i, NULL);
+    
+    /*--- Gradient of primitive variables w/o reconstruction ---*/
+    GradPrimVar_i = solver_container[FLOW_SOL]->node[iPoint]->GetGradient_Primitive();
+    numerics->SetPrimVarGradient(GradPrimVar_i, NULL);
+    
+    /*--- Laminar viscosity of the fluid ---*/
+    numerics->SetLaminarViscosity(solver_container[FLOW_SOL]->node[iPoint]->GetLaminarViscosity(), 0.0);
+    
+    /*--- Turbulent variables w/o reconstruction ---*/
+    TurbVar_i = solver_container[TURB_SOL]->node[iPoint]->GetSolution();
+    numerics->SetTurbVar(TurbVar_i, NULL);
+    
+    /*--- Gradient of Turbulent Variables w/o reconstruction ---*/
+    TurbVar_Grad_i = solver_container[TURB_SOL]->node[iPoint]->GetGradient();
+    numerics->SetTurbVarGradient(TurbVar_Grad_i, NULL);
+    
+    /*--- Turbulent adjoint variables w/o reconstruction ---*/
+    TurbPsi_i = node[iPoint]->GetSolution();
+    numerics->SetTurbAdjointVar(TurbPsi_i, NULL);
+    
+    /*--- Gradient of Adjoint flow variables w/o reconstruction
+     (for non-conservative terms depending on gradients of flow adjoint vars.) ---*/
+    PsiVar_Grad_i = solver_container[ADJFLOW_SOL]->node[iPoint]->GetGradient();
+    numerics->SetAdjointVarGradient(PsiVar_Grad_i, NULL);
+    
+    /*--- Set volume and distances to the surface ---*/
+    numerics->SetVolume(geometry->node[iPoint]->GetVolume());
+    numerics->SetDistance(geometry->node[iPoint]->GetWall_Distance(), 0.0);
+    
+    /*--- Add and Subtract Residual ---*/
+    numerics->ComputeResidual(Residual, Jacobian_ii, NULL, config);
+    LinSysRes.AddBlock(iPoint, Residual);
+    Jacobian.AddBlock(iPoint, iPoint, Jacobian_ii);
+    
+	}
+  
+//  /*--- Conservative Source Term ---*/
+//  double **TurbVar_Grad_j;
+//  unsigned long jPoint, iEdge;
+//
+//  for (iEdge = 0; iEdge < geometry->GetnEdge(); iEdge++) {
+//    
+//    /*--- Points in edge ---*/
+//    iPoint = geometry->edge[iEdge]->GetNode(0);
+//    jPoint = geometry->edge[iEdge]->GetNode(1);
+//    
+//    /*--- Gradient of turbulent variables w/o reconstruction ---*/
+//    TurbVar_Grad_i = solver_container[TURB_SOL]->node[iPoint]->GetGradient();
+//    TurbVar_Grad_j = solver_container[TURB_SOL]->node[jPoint]->GetGradient();
+//    second_numerics->SetTurbVarGradient(TurbVar_Grad_i, TurbVar_Grad_j);
+//    
+//    /*--- Turbulent adjoint variables w/o reconstruction ---*/
+//    TurbPsi_i = node[iPoint]->GetSolution();
+//    TurbPsi_j = node[jPoint]->GetSolution();
+//    second_numerics->SetTurbAdjointVar(TurbPsi_i, TurbPsi_j);
+//    
+//    /*--- Set normal vectors and length ---*/
+//    second_numerics->SetNormal(geometry->edge[iEdge]->GetNormal());
+//    
+//    /*--- Add and Subtract Residual ---*/
+//    second_numerics->ComputeResidual(Residual, Jacobian_ii, Jacobian_jj, config);
+//    LinSysRes.AddBlock(iPoint, Residual);
+//    LinSysRes.SubtractBlock(jPoint, Residual);
+//    Jacobian.AddBlock(iPoint,iPoint, Jacobian_ii);
+//    Jacobian.AddBlock(iPoint,jPoint, Jacobian_jj);
+//    Jacobian.SubtractBlock(jPoint, iPoint, Jacobian_ii);
+//    Jacobian.SubtractBlock(jPoint, jPoint, Jacobian_jj);
+//    
+//  }
+  
+}
+
+void CAdjTurbSolver::ImplicitEuler_Iteration(CGeometry *geometry, CSolver **solver_container, CConfig *config) {
+	unsigned short iVar;
+	unsigned long iPoint, total_index;
+	double Delta, Vol;
+  
+	/*--- Set maximum residual to zero ---*/
+	for (iVar = 0; iVar < nVar; iVar++) {
+		SetRes_RMS(iVar, 0.0);
+    SetRes_Max(iVar, 0.0, 0);
+  }
+  
+	/*--- Build implicit system ---*/
+	for (iPoint = 0; iPoint < nPoint; iPoint++) {
+    
+    /*--- Read the volume ---*/
+		Vol = geometry->node[iPoint]->GetVolume();
+    
+		/*--- Modify matrix diagonal to assure diagonal dominance ---*/
+		Delta = Vol / (config->GetAdjTurb_CFLRedCoeff()*solver_container[FLOW_SOL]->node[iPoint]->GetDelta_Time());
+    
+		Jacobian.AddVal2Diag(iPoint,Delta);
+    
+    /*--- Right hand side of the system (-Residual) and initial guess (x = 0) ---*/
+		for (iVar = 0; iVar < nVar; iVar++) {
+			total_index = iPoint*nVar+iVar;
+			LinSysRes[total_index] = -LinSysRes[total_index];
+			LinSysSol[total_index] = 0.0;
+      AddRes_RMS(iVar, LinSysRes[total_index]*LinSysRes[total_index]);
+      AddRes_Max(iVar, fabs(LinSysRes[total_index]), geometry->node[iPoint]->GetGlobalIndex());
+		}
+    
+	}
+  
+  /*--- Initialize residual and solution at the ghost points ---*/
+  for (iPoint = nPointDomain; iPoint < nPoint; iPoint++) {
+    for (iVar = 0; iVar < nVar; iVar++) {
+      total_index = iPoint*nVar + iVar;
+      LinSysRes[total_index] = 0.0;
+      LinSysSol[total_index] = 0.0;
+    }
+  }
+  
+	/*--- Solve the linear system (Krylov subspace methods) ---*/
+  CMatrixVectorProduct* mat_vec = new CSysMatrixVectorProduct(Jacobian, geometry, config);
+  
+  CPreconditioner* precond = NULL;
+  if (config->GetKind_Linear_Solver_Prec() == JACOBI) {
+    Jacobian.BuildJacobiPreconditioner();
+    precond = new CJacobiPreconditioner(Jacobian, geometry, config);
+  }
+  else if (config->GetKind_Linear_Solver_Prec() == LU_SGS) {
+    precond = new CLU_SGSPreconditioner(Jacobian, geometry, config);
+  }
+  else if (config->GetKind_Linear_Solver_Prec() == LINELET) {
+    Jacobian.BuildJacobiPreconditioner();
+    Jacobian.BuildLineletPreconditioner(geometry, config);
+    precond = new CLineletPreconditioner(Jacobian, geometry, config);
+  }
+  
+  CSysSolve system;
+  if (config->GetKind_Linear_Solver() == BCGSTAB)
+    system.BCGSTAB(LinSysRes, LinSysSol, *mat_vec, *precond, config->GetAdjTurb_Linear_Error(),
+                   config->GetAdjTurb_Linear_Iter(), false);
+  else if (config->GetKind_Linear_Solver() == FGMRES)
+    system.FGMRES(LinSysRes, LinSysSol, *mat_vec, *precond, config->GetAdjTurb_Linear_Error(),
+                  config->GetAdjTurb_Linear_Iter(), false);
+  
+  delete mat_vec;
+  delete precond;
+  
+	/*--- Update solution (system written in terms of increments) ---*/
+	for (iPoint = 0; iPoint < nPointDomain; iPoint++) {
+		for (iVar = 0; iVar < nVar; iVar++)
+      node[iPoint]->AddSolution(iVar, config->GetLinear_Solver_Relax()*LinSysSol[iPoint*nVar+iVar]);
+	}
+  
+  /*--- MPI solution ---*/
+  Set_MPI_Solution(geometry, config);
+  
+  /*--- Compute the root mean square residual ---*/
+  SetResidual_RMS(geometry, config);
+  
+}