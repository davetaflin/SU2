--- conflicted
+++ resolved
@@ -3825,7 +3825,6 @@
   /*--- This will become more general, but we need to modify the configuration for that ---*/
   unsigned short ZONE_FLOW = 0, ZONE_STRUCT = 1;
   unsigned short iZone;
-<<<<<<< HEAD
 
   /*--- Boolean to determine if we are running a static or dynamic case ---*/
   bool stat_fsi = ((config_container[ZONE_FLOW]->GetUnsteady_Simulation() == STEADY) && (config_container[ZONE_STRUCT]->GetDynamic_Analysis() == STATIC));
@@ -3838,13 +3837,6 @@
   unsigned long nIntIter;
 
   bool StopCalc_Flow = false;
-=======
-
-  unsigned long IntIter = 0; for (iZone = 0; iZone < nZone; iZone++) config_container[iZone]->SetIntIter(IntIter);
-  unsigned long FSIIter = 0; for (iZone = 0; iZone < nZone; iZone++) config_container[iZone]->SetFSIIter(FSIIter);
-  unsigned long nFSIIter = config_container[ZONE_FLOW]->GetnIterFSI();
-  unsigned long nIntIter;
->>>>>>> 7a8d49ce
 
   int rank = MASTER_NODE;
 #ifdef HAVE_MPI
@@ -3872,7 +3864,6 @@
     /*-----------------------------------------------------------------*/
     /*------------------- Transfer Displacements ----------------------*/
     /*-----------------------------------------------------------------*/
-<<<<<<< HEAD
     if(transfer_container[ZONE_STRUCT][ZONE_FLOW] != NULL)
       Transfer_Displacements(ZONE_STRUCT, ZONE_FLOW);
 
@@ -3906,34 +3897,9 @@
         iteration_container[ZONE_FLOW]->Iterate(output, integration_container, geometry_container,
             solver_container, numerics_container, config_container,
             surface_movement, grid_movement, FFDBox, ZONE_FLOW);
-=======
-  if(transfer_container[ZONE_STRUCT][ZONE_FLOW] != NULL)
-      Transfer_Displacements(ZONE_STRUCT, ZONE_FLOW);
-
-    /*-----------------------------------------------------------------*/
-    /*-------------------- Fluid subiteration -------------------------*/
-    /*-----------------------------------------------------------------*/
-
-  iteration_container[ZONE_FLOW]->SetGrid_Movement(geometry_container,surface_movement, grid_movement, FFDBox, solver_container,
-        config_container, ZONE_FLOW, 0, ExtIter);
-
-  iteration_container[ZONE_FLOW]->Preprocess(output, integration_container, geometry_container,
-                                           solver_container, numerics_container, config_container,
-                                           surface_movement, grid_movement, FFDBox, ZONE_FLOW);
-
-  if ( (config_container[ZONE_FLOW]->GetUnsteady_Simulation() == DT_STEPPING_1ST) || (config_container[ZONE_FLOW]->GetUnsteady_Simulation() == DT_STEPPING_2ND) ) 
-      nIntIter = config_container[ZONE_FLOW]->GetUnst_nIntIter();
-    else
-      nIntIter = 1;
-
-  for (IntIter = 0; IntIter < nIntIter; IntIter++){
-
-      config_container[ZONE_FLOW]->SetIntIter(IntIter);
->>>>>>> 7a8d49ce
-
-    iteration_container[ZONE_FLOW]->Iterate(output, integration_container, geometry_container, solver_container, numerics_container, config_container, surface_movement, grid_movement, FFDBox, ZONE_FLOW);
-
-<<<<<<< HEAD
+
+        /*--- Write the convergence history for the fluid (only screen output) ---*/
+
         output->SetConvHistory_Body(&ConvHist_file, geometry_container, solver_container, config_container, integration_container, false, 0.0, ZONE_FLOW);
 
         /*--- If the convergence criteria is met for the flow, break the loop ---*/
@@ -3952,40 +3918,9 @@
       for (IntIter = 0; IntIter < nIntIter; IntIter++){
 
         config_container[ZONE_FLOW]->SetIntIter(IntIter);
-=======
-      /*--- If convergence was reached in every zone --*/
-
-    if (integration_container[ZONE_FLOW][FLOW_SOL]->GetConvergence() == 1) break;
-    }
-
-    /*--- Write the convergence history for the fluid (only screen output) ---*/
-
-        output->SetConvHistory_Body(NULL, geometry_container, solver_container, config_container, integration_container, true, 0.0, ZONE_FLOW);
-
-    /*--- Set the fluid convergence to false (to make sure FSI subiterations converge) ---*/
-
-    integration_container[ZONE_FLOW][FLOW_SOL]->SetConvergence(false);
-
-    /*-----------------------------------------------------------------*/
-    /*------------------- Set FEA loads from fluid --------------------*/
-    /*-----------------------------------------------------------------*/
-  if(transfer_container[ZONE_FLOW][ZONE_STRUCT] != NULL)
-      Transfer_Tractions(ZONE_FLOW, ZONE_STRUCT);
-
-    /*-----------------------------------------------------------------*/
-    /*------------------ Structural subiteration ----------------------*/
-    /*-----------------------------------------------------------------*/
-
-  iteration_container[ZONE_STRUCT]->Iterate(output, integration_container, geometry_container,
-                                  solver_container, numerics_container, config_container,
-                                  surface_movement, grid_movement, FFDBox, ZONE_STRUCT);
-
-    /*--- Write the convergence history for the structure (only screen output) ---*/
->>>>>>> 7a8d49ce
 
         iteration_container[ZONE_FLOW]->Iterate(output, integration_container, geometry_container, solver_container, numerics_container, config_container, surface_movement, grid_movement, FFDBox, ZONE_FLOW);
 
-<<<<<<< HEAD
         /*--- If convergence was reached in every zone --*/
 
         if (integration_container[ZONE_FLOW][FLOW_SOL]->GetConvergence() == 1) break;
@@ -4049,31 +3984,6 @@
     /*-----------------------------------------------------------------*/
 
     FSIIter++; for (iZone = 0; iZone < nZone; iZone++) config_container[iZone]->SetFSIIter(FSIIter);
-=======
-    /*--- Set the fluid convergence to false (to make sure FSI subiterations converge) ---*/
-
-    integration_container[ZONE_STRUCT][FEA_SOL]->SetConvergence(false);
-
-    /*-----------------------------------------------------------------*/
-    /*----------------- Displacements relaxation ----------------------*/
-    /*-----------------------------------------------------------------*/
-
-    Relaxation_Displacements(ZONE_STRUCT, ZONE_FLOW, FSIIter);
-
-    /*-----------------------------------------------------------------*/
-    /*-------------------- Check convergence --------------------------*/
-    /*-----------------------------------------------------------------*/
-
-  integration_container[ZONE_STRUCT][FEA_SOL]->Convergence_Monitoring_FSI(geometry_container[ZONE_STRUCT][MESH_0], config_container[ZONE_STRUCT], solver_container[ZONE_STRUCT][MESH_0][FEA_SOL], FSIIter);
-
-  if (integration_container[ZONE_STRUCT][FEA_SOL]->GetConvergence_FSI()) break;
-
-    /*-----------------------------------------------------------------*/
-    /*--------------------- Update FSIIter ---------------------------*/
-    /*-----------------------------------------------------------------*/
-
-  FSIIter++; for (iZone = 0; iZone < nZone; iZone++) config_container[iZone]->SetFSIIter(FSIIter);
->>>>>>> 7a8d49ce
 
   }
 
@@ -4088,37 +3998,23 @@
   /*-----------------------------------------------------------------*/
 
   iteration_container[ZONE_FLOW]->Update(output, integration_container, geometry_container,
-<<<<<<< HEAD
-      solver_container, numerics_container, config_container,
-      surface_movement, grid_movement, FFDBox, ZONE_FLOW);
-=======
                        solver_container, numerics_container, config_container,
                        surface_movement, grid_movement, FFDBox, ZONE_FLOW);
->>>>>>> 7a8d49ce
 
   /*-----------------------------------------------------------------*/
   /*----------------- Update structural solver ----------------------*/
   /*-----------------------------------------------------------------*/
 
   iteration_container[ZONE_STRUCT]->Update(output, integration_container, geometry_container,
-<<<<<<< HEAD
-      solver_container, numerics_container, config_container,
-      surface_movement, grid_movement, FFDBox, ZONE_STRUCT);
-=======
                          solver_container, numerics_container, config_container,
                          surface_movement, grid_movement, FFDBox, ZONE_STRUCT);
->>>>>>> 7a8d49ce
 
 
   /*-----------------------------------------------------------------*/
   /*--------------- Update convergence parameter --------------------*/
   /*-----------------------------------------------------------------*/
   integration_container[ZONE_STRUCT][FEA_SOL]->SetConvergence_FSI(false);
-<<<<<<< HEAD
-  
-=======
-
->>>>>>> 7a8d49ce
+
 }
 
 void CFSIDriver::Predict_Displacements(unsigned short donorZone, unsigned short targetZone) {
