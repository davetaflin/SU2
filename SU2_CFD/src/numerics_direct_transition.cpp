--- conflicted
+++ resolved
@@ -548,11 +548,7 @@
 	bool debug=true;
 
 	rey  = config->GetReynolds();
-<<<<<<< HEAD
-	mach = config->GetMach_FreeStreamND();
-=======
 	mach = config->GetMach();
->>>>>>> ae77e6ed
   turb_model = config->GetKind_Turb_Model();
 	/*--- Compute vorticity and strain ---*/
 	Vorticity = (PrimVar_Grad_i[2][0]-PrimVar_Grad_i[1][1])*(PrimVar_Grad_i[2][0]-PrimVar_Grad_i[1][1]);
@@ -746,7 +742,6 @@
 	//SU2_CPP2C COMMENT START
   double val_residuald[2], TransVar_id[2];
 
-<<<<<<< HEAD
   //if (boundary) {
   //  for (int i=0; i<nDim; i++) {
   //    for(int j=0; j<nDim; j++) {
@@ -757,16 +752,6 @@
   //}
 
   /* -- Initialize Jacobian to zero -- */
-=======
-  if (boundary) {
-    for (int i=0; i<nDim; i++) {
-      for(int j=0; j<nDim; j++) {
-        PrimVar_Grad_i[i+1][j] = 1e-5;
-      }
-    }
-  }
-
->>>>>>> ae77e6ed
 	implicit = (config->GetKind_TimeIntScheme_Flow() == EULER_IMPLICIT);
 	if (implicit) {
 		val_Jacobian_i[0][0] = 0.0;
@@ -775,7 +760,6 @@
 		val_Jacobian_i[1][1] = 0.0;
 	}
 
-<<<<<<< HEAD
 	/* -- Compute intermediate correlations/expressions. These quantities, which do not depend on TransVar, are isolated to simplify the differentiated version of this routine.--*/
 	translm_helper(config);
   
@@ -837,71 +821,7 @@
 
 	val_residual[0] = prod - des;
 	val_residual[0] *= Volume;
-
-=======
-	/* -- Compute intermediate correlations/expressions. These quantities which do not depend on TransVar are isolated to simplify the differentiated version of this routine.--*/
-	translm_helper(config);
-  
-	//SU2_CPP2C COMMENT END
-
-  if (turb_model==SST) {
-    re_tilda = TransVar_i[1]/U_i[0];
-
-    if (re_tilda<=1870.) {
-      re_theta_c = re_tilda - (396.035e-2 - 120.656e-4*re_tilda + 868.23e-6*pow(re_tilda,2)
-                               -696.506e-9*pow(re_tilda,3) + 174.105e-12*pow(re_tilda,4));
-    } else {
-      re_theta_c = re_tilda - (593.11 + (re_tilda-1870.)*0.482); 
-    }
-
-    // Correlation for flen (eq. 12)
-    if (re_tilda < 400) {
-      flen = 398.189e-1 - 119.27e-4*re_tilda - 132.567e-6*pow(re_tilda,2);
-    } else if (re_tilda < 596) {
-      flen = 263.404 - 123.939e-2*re_tilda + 194.548e-5*pow(re_tilda,2) - 101.695e-8*pow(re_tilda,3);
-    } else if (re_tilda < 1200) {
-      flen = 0.5 - (re_tilda-596.)*3e-4;
-    } else {
-      flen = 0.3188;
-    }
-
-    // Correction of flen for higher Reynolds numbers (eq. 13-15)
-    R_omega    = U_i[0]*dist_i*dist_i*TurbVar_i[1]/(500*Laminar_Viscosity_i);
-    f_sublayer = exp(-pow(R_omega/0.4,2));
-    flen       = flen*(1-f_sublayer) + 40.0*f_sublayer;
-  } else if (turb_model==SA) {
-	  /*-- Medida 2011, eq. 29-30 --*/
-	  re_theta_c = (4.45*pow(tu,3) - 5.7*pow(tu,2) + 1.37*tu + 0.585)*TransVar_i[1]/U_i[0];
-	  flen       = 0.171*pow(tu,2) - 0.0083*tu + 0.0306;
-  }
-
-	re_v   = U_i[0]*pow(dist_i,2)/Laminar_Viscosity_i*strain;  // Vorticity Reynolds number (eq. 6)
-	
-  if (turb_model==SST)  {
-    r_t = U_i[0]*TurbVar_i[0] / (Laminar_Viscosity_i*TurbVar_i[1]); // (eq. 9)
-  } else if(turb_model==SA) {
-    r_t = Eddy_Viscosity_i/Laminar_Viscosity_i;
-  }
-
-	/*-- f_onset controls transition onset location (eq. 7,8,10,11) --*/
-	f_onset1 = re_v / (2.193*re_theta_c);
-	f_onset2 = min(max(f_onset1, pow(f_onset1,4)), 2.);
-	f_onset3 = max(1. - pow(r_t/2.5,3),0.);
-	f_onset  = max(f_onset2 - f_onset3, 0.);
-
-	f_turb = exp(-pow(r_t/4,4));  // (Langtry 2006 eq. 15, Medida eq. 10)
-
-  /*-- Intermittency production and destruction (eq. 4-5) --*/
-	prod = flen*c_a1*U_i[0]*strain*pow(f_onset*TransVar_i[0]/U_i[0],0.5);
-	prod = prod*(1. - c_e1*TransVar_i[0]/U_i[0]);
-
-	des = c_a2*U_i[0]*Vorticity*TransVar_i[0]/U_i[0]*f_turb;
-	des = des*(c_e2*TransVar_i[0]/U_i[0] - 1.);
-
-	val_residual[0] = prod - des;
-	val_residual[0] *= Volume;
-  
->>>>>>> ae77e6ed
+  
 	/*-- REtheta eq: --*/
 	theta_bl   = TransVar_i[1]/U_i[0]*Laminar_Viscosity_i / (U_i[0]*Velocity_Mag); // (eq. 25)
 	delta_bl   = 7.5*theta_bl;
@@ -956,11 +876,7 @@
 
 void CSourcePieceWise_TransLM::CSourcePieceWise_TransLM__ComputeResidual_TransLM_d(double *TransVar_i, double *TransVar_id, double *val_residual, double *val_residuald, CConfig *config, bool boundary)
 {
-<<<<<<< HEAD
-    double re_theta_c, flen, re_v, f_onset1, f_onset2, f_onset3, f_onset, 
-=======
     double re_theta_c, flen, re_v, f_onset1, f_onset2, f_onset3, f_onset,
->>>>>>> ae77e6ed
     f_turb;
     double re_theta_cd, flend, f_onset1d, f_onset2d, f_onsetd;
     double prod, des;
@@ -1115,13 +1031,10 @@
     val_residual[0] = prod - des;
     val_residuald[0] = Volume*val_residuald[0];
     val_residual[0] *= Volume;
-<<<<<<< HEAD
-=======
   
   if (val_residual[0] != val_residual[0]) { cout << TransVar_i[0] <<endl; cin.get(); }
 
   
->>>>>>> ae77e6ed
     /*-- REtheta eq: --*/
     theta_bld = Laminar_Viscosity_i*TransVar_id[1]/U_i[0]/(U_i[0]*Velocity_Mag
         );
