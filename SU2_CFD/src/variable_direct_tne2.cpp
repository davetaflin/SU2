--- conflicted
+++ resolved
@@ -1,1951 +1,1936 @@
-/*!
- * \file variable_direct_tne2.cpp
- * \brief Definition of the solution fields.
- * \author Aerospace Design Laboratory (Stanford University) <http://su2.stanford.edu>.
- * \version 3.0.0 "eagle"
- *
- * SU2, Copyright (C) 2012-2014 Aerospace Design Laboratory (ADL).
- *
- * SU2 is free software; you can redistribute it and/or
- * modify it under the terms of the GNU Lesser General Public
- * License as published by the Free Software Foundation; either
- * version 2.1 of the License, or (at your option) any later version.
- *
- * SU2 is distributed in the hope that it will be useful,
- * but WITHOUT ANY WARRANTY; without even the implied warranty of
- * MERCHANTABILITY or FITNESS FOR A PARTICULAR PURPOSE. See the GNU
- * Lesser General Public License for more details.
- *
- * You should have received a copy of the GNU Lesser General Public
- * License along with SU2. If not, see <http://www.gnu.org/licenses/>.
- */
-
-#include "../include/variable_structure.hpp"
-#include <math.h>
-
-CTNE2EulerVariable::CTNE2EulerVariable(void) : CVariable() {  
-
-  /*--- Array initialization ---*/
-	Primitive = NULL;
-	Gradient_Primitive = NULL;
-	Limiter_Primitive = NULL;
-  dPdU = NULL;
-  dTdU = NULL;
-  dTvedU = NULL;
-  
-  /*--- Define structure of the primtive variable vector ---*/
-  // Primitive: [rho1, ..., rhoNs, T, Tve, u, v, w, P, rho, h, a, rhoCvtr, rhoCvve]^T
-  // GradPrim:  [rho1, ..., rhoNs, T, Tve, u, v, w, P]^T
-  RHOS_INDEX    = 0;
-  T_INDEX       = nSpecies;
-  TVE_INDEX     = nSpecies+1;
-  VEL_INDEX     = nSpecies+2;
-  P_INDEX       = nSpecies+nDim+2;
-  RHO_INDEX     = nSpecies+nDim+3;
-  H_INDEX       = nSpecies+nDim+4;
-  A_INDEX       = nSpecies+nDim+5;
-  RHOCVTR_INDEX = nSpecies+nDim+6;
-  RHOCVVE_INDEX = nSpecies+nDim+7;
-
-}
-
-CTNE2EulerVariable::CTNE2EulerVariable(unsigned short val_ndim,
-                                       unsigned short val_nvar,
-                                       unsigned short val_nprimvar,
-                                       unsigned short val_nprimvargrad,
-                                       CConfig *config) : CVariable(val_ndim,
-                                                                    val_nvar,
-                                                                    config) {
-  
-  nDim         = val_ndim;
-  nVar         = val_nvar;
-  nPrimVar     = val_nprimvar;
-  nPrimVarGrad = val_nprimvargrad;
-  nSpecies = config->GetnSpecies();
-  
-  ionization = config->GetIonization();
-  
-  /*--- Array initialization ---*/
-	Primitive = NULL;
-	Gradient_Primitive = NULL;
-	Limiter_Primitive = NULL;
-  dPdU = NULL;
-  dTdU = NULL;
-  dTvedU = NULL;
-  
-  /*--- Define structure of the primtive variable vector ---*/
-  // Primitive: [rho1, ..., rhoNs, T, Tve, u, v, w, P, rho, h, a, rhoCvtr, rhoCvve]^T
-  // GradPrim:  [rho1, ..., rhoNs, T, Tve, u, v, w, P]^T
-  RHOS_INDEX    = 0;
-  T_INDEX       = nSpecies;
-  TVE_INDEX     = nSpecies+1;
-  VEL_INDEX     = nSpecies+2;
-  P_INDEX       = nSpecies+nDim+2;
-  RHO_INDEX     = nSpecies+nDim+3;
-  H_INDEX       = nSpecies+nDim+4;
-  A_INDEX       = nSpecies+nDim+5;
-  RHOCVTR_INDEX = nSpecies+nDim+6;
-  RHOCVVE_INDEX = nSpecies+nDim+7;
-  
-}
-
-
-CTNE2EulerVariable::CTNE2EulerVariable(double val_pressure,
-                                       double *val_massfrac,
-                                       double *val_mach,
-                                       double val_temperature,
-                                       double val_temperature_ve,
-                                       unsigned short val_ndim,
-                                       unsigned short val_nvar,
-                                       unsigned short val_nvarprim,
-                                       unsigned short val_nvarprimgrad,
-                                       CConfig *config) : CVariable(val_ndim,
-                                                                    val_nvar,
-                                                                    config   ) {
-  
-  unsigned short iEl, iMesh, iDim, iSpecies, iVar, nDim, nEl, nHeavy, nMGSmooth;
-  unsigned short *nElStates;
-  double *xi, *Ms, *thetav, **thetae, **g, *hf, *Tref;
-  double rhoE, rhoEve, Ev, Ee, Ef, T, Tve, rho, rhoCvtr, rhos;
-  double Ru, sqvel, num, denom, conc, soundspeed;
-  
-  /*--- Get Mutation++ mixture ---*/
-  nSpecies     = config->GetnSpecies();
-  nDim         = val_ndim;
-  nPrimVar     = val_nvarprim;
-  nPrimVarGrad = val_nvarprimgrad;
-  nMGSmooth    = 0;
-  
-  /*--- Define structure of the primtive variable vector ---*/
-  // Primitive: [rho1, ..., rhoNs, T, Tve, u, v, w, P, rho, h, a, rhoCvtr, rhoCvve]^T
-  // GradPrim:  [rho1, ..., rhoNs, T, Tve, u, v, w, P]^T
-  RHOS_INDEX    = 0;
-  T_INDEX       = nSpecies;
-  TVE_INDEX     = nSpecies+1;
-  VEL_INDEX     = nSpecies+2;
-  P_INDEX       = nSpecies+nDim+2;
-  RHO_INDEX     = nSpecies+nDim+3;
-  H_INDEX       = nSpecies+nDim+4;
-  A_INDEX       = nSpecies+nDim+5;
-  RHOCVTR_INDEX = nSpecies+nDim+6;
-  RHOCVVE_INDEX = nSpecies+nDim+7;
-  
-  /*--- Array initialization ---*/
-	Primitive = NULL;
-	Gradient_Primitive = NULL;
-	Limiter_Primitive = NULL;
-  
-  /*--- Allocate & initialize residual vectors ---*/
-	Res_TruncError = new double [nVar];
-	for (iVar = 0; iVar < nVar; iVar++) {
-		Res_TruncError[iVar] = 0.0;
-	}
-  
-	/*--- If using multigrid, allocate residual-smoothing vectors ---*/
-	for (iMesh = 0; iMesh <= config->GetMGLevels(); iMesh++)
-		nMGSmooth += config->GetMG_CorrecSmooth(iMesh);
-	if (nMGSmooth > 0) {
-		Residual_Sum = new double [nVar];
-		Residual_Old = new double [nVar];
-	}
-  
-  /*--- If using limiters, allocate the arrays ---*/
-  if ((config->GetKind_ConvNumScheme_TNE2() == SPACE_UPWIND) &&
-<<<<<<< HEAD
-			(config->GetKind_SlopeLimit_TNE2() != NONE)) {
-		Limiter           = new double [nVar];
-=======
-			(config->GetSpatialOrder_TNE2() == SECOND_ORDER_LIMITER)) {
-		Limiter      = new double [nVar];
-		Solution_Max = new double [nVar];
-		Solution_Min = new double [nVar];
->>>>>>> ac88e7fc
-		for (iVar = 0; iVar < nVar; iVar++) {
-			Limiter[iVar]      = 0.0;
-		}
-	}
-  
-  /*--- Allocate & initialize primitive variable & gradient arrays ---*/
-  Primitive         = new double [nPrimVar];
-  Limiter_Primitive = new double [nPrimVarGrad];
-  Solution_Max      = new double [nPrimVarGrad];
-  Solution_Min      = new double [nPrimVarGrad];
-  for (iVar = 0; iVar < nPrimVar; iVar++) Primitive[iVar] = 0.0;
-  Gradient_Primitive = new double* [nPrimVarGrad];
-  for (iVar = 0; iVar < nPrimVarGrad; iVar++) {
-    Limiter_Primitive[iVar] = 0.0;
-    Solution_Min[iVar]      = 0.0;
-    Solution_Max[iVar]      = 0.0;
-    Gradient_Primitive[iVar] = new double [nDim];
-    for (iDim = 0; iDim < nDim; iDim++)
-      Gradient_Primitive[iVar][iDim] = 0.0;
-  }
-  
-  /*--- Allocate partial derivative vectors ---*/
-  dPdU      = new double [nVar];
-  dTdU      = new double [nVar];
-  dTvedU    = new double [nVar];
-  
-  /*--- Determine the number of heavy species ---*/
-  ionization = config->GetIonization();
-  if (ionization) { nHeavy = nSpecies-1; nEl = 1; }
-  else            { nHeavy = nSpecies;   nEl = 0; }
-
-  /*--- Load variables from the config class --*/
-  xi        = config->GetRotationModes();      // Rotational modes of energy storage
-  Ms        = config->GetMolar_Mass();         // Species molar mass
-  thetav    = config->GetCharVibTemp();        // Species characteristic vib. temperature [K]
-  thetae    = config->GetCharElTemp();         // Characteristic electron temperature [K]
-  g         = config->GetElDegeneracy();       // Degeneracy of electron states
-  nElStates = config->GetnElStates();          // Number of electron states
-  Tref      = config->GetRefTemperature();     // Thermodynamic reference temperature [K]
-  hf        = config->GetEnthalpy_Formation(); // Formation enthalpy [J/kg]
-  
-  /*--- Rename & initialize for convenience ---*/
-  Ru      = UNIVERSAL_GAS_CONSTANT;         // Universal gas constant [J/(kmol*K)]
-  Tve     = val_temperature_ve;             // Vibrational temperature [K]
-  T       = val_temperature;                // Translational-rotational temperature [K]
-  sqvel   = 0.0;                            // Velocity^2 [m2/s2]
-  rhoE    = 0.0;                            // Mixture total energy per mass [J/kg]
-  rhoEve  = 0.0;                            // Mixture vib-el energy per mass [J/kg]
-  denom   = 0.0;
-  conc    = 0.0;
-  rhoCvtr = 0.0;
-  
-  /*--- Calculate mixture density from supplied primitive quantities ---*/
-  for (iSpecies = 0; iSpecies < nHeavy; iSpecies++)
-    denom += val_massfrac[iSpecies] * (Ru/Ms[iSpecies]) * T;
-  for (iSpecies = 0; iSpecies < nEl; iSpecies++)
-    denom += val_massfrac[nSpecies-1] * (Ru/Ms[nSpecies-1]) * Tve;
-  rho = val_pressure / denom;
-  
-  /*--- Calculate sound speed and extract velocities ---*/
-  for (iSpecies = 0; iSpecies < nHeavy; iSpecies++) {
-    conc += val_massfrac[iSpecies]*rho/Ms[iSpecies];
-    rhoCvtr += rho*val_massfrac[iSpecies] * (3.0/2.0 + xi[iSpecies]/2.0) * Ru/Ms[iSpecies];
-  }
-  soundspeed = sqrt((1.0 + Ru/rhoCvtr*conc) * val_pressure/rho);
-  for (iDim = 0; iDim < nDim; iDim++)
-    sqvel += val_mach[iDim]*soundspeed * val_mach[iDim]*soundspeed;
-  
-  /*--- Calculate energy (RRHO) from supplied primitive quanitites ---*/
-  for (iSpecies = 0; iSpecies < nHeavy; iSpecies++) {
-    // Species density
-    rhos = val_massfrac[iSpecies]*rho;
-    
-    // Species formation energy
-    Ef = hf[iSpecies] - Ru/Ms[iSpecies]*Tref[iSpecies];
-    
-    // Species vibrational energy
-    if (thetav[iSpecies] != 0.0)
-      Ev = Ru/Ms[iSpecies] * thetav[iSpecies] / (exp(thetav[iSpecies]/Tve)-1.0);
-    else
-      Ev = 0.0;
-    
-    // Species electronic energy    
-    num = 0.0;
-    denom = g[iSpecies][0] * exp(thetae[iSpecies][0]/Tve);
-    for (iEl = 1; iEl < nElStates[iSpecies]; iEl++) {
-      num   += g[iSpecies][iEl] * thetae[iSpecies][iEl] * exp(-thetae[iSpecies][iEl]/Tve);
-      denom += g[iSpecies][iEl] * exp(-thetae[iSpecies][iEl]/Tve);
-    }
-    Ee = Ru/Ms[iSpecies] * (num/denom);
-    
-    // Mixture total energy
-    rhoE += rhos * ((3.0/2.0+xi[iSpecies]/2.0) * Ru/Ms[iSpecies] * (T-Tref[iSpecies])
-                    + Ev + Ee + Ef + 0.5*sqvel);
-    
-    // Mixture vibrational-electronic energy
-    rhoEve += rhos * (Ev + Ee);
-  }
-  for (iSpecies = 0; iSpecies < nEl; iSpecies++) {
-    // Species formation energy
-    Ef = hf[nSpecies-1] - Ru/Ms[nSpecies-1] * Tref[nSpecies-1];
-    
-    // Electron t-r mode contributes to mixture vib-el energy
-    rhoEve += (3.0/2.0) * Ru/Ms[nSpecies-1] * (Tve - Tref[nSpecies-1]);
-  }
-  
-  /*--- Initialize Solution & Solution_Old vectors ---*/
-  for (iSpecies = 0; iSpecies < nSpecies; iSpecies++) {
-    Solution[iSpecies]     = rho*val_massfrac[iSpecies];
-    Solution_Old[iSpecies] = rho*val_massfrac[iSpecies];
-  }
-  for (iDim = 0; iDim < nDim; iDim++) {
-    Solution[nSpecies+iDim]     = rho*val_mach[iDim]*soundspeed;
-    Solution_Old[nSpecies+iDim] = rho*val_mach[iDim]*soundspeed;
-  }
-  Solution[nSpecies+nDim]       = rhoE;
-  Solution_Old[nSpecies+nDim]   = rhoE;
-  Solution[nSpecies+nDim+1]     = rhoEve;
-  Solution_Old[nSpecies+nDim+1] = rhoEve;
-  
-  /*--- Assign primitive variables ---*/
-  Primitive[T_INDEX]   = val_temperature;
-  Primitive[TVE_INDEX] = val_temperature_ve;
-  Primitive[P_INDEX]   = val_pressure;
-  
-}
-
-CTNE2EulerVariable::CTNE2EulerVariable(double *val_solution,
-                                       unsigned short val_ndim,
-                                       unsigned short val_nvar,
-                                       unsigned short val_nvarprim,
-                                       unsigned short val_nvarprimgrad,
-                                       CConfig *config) : CVariable(val_ndim,
-                                                                    val_nvar,
-                                                                    config) {
-
-	unsigned short iVar, iDim, iMesh, nMGSmooth;
-  
-  nSpecies     = config->GetnSpecies();
-  nDim         = val_ndim;
-  nPrimVar     = val_nvarprim;
-  nPrimVarGrad = val_nvarprimgrad;
-  nMGSmooth    = 0;
-  
-  /*--- Define structure of the primtive variable vector ---*/
-  // Primitive: [rho1, ..., rhoNs, T, Tve, u, v, w, P, rho, h, a, rhoCvtr, rhoCvve]^T
-  // GradPrim:  [rho1, ..., rhoNs, T, Tve, u, v, w, P]^T
-  RHOS_INDEX    = 0;
-  T_INDEX       = nSpecies;
-  TVE_INDEX     = nSpecies+1;
-  VEL_INDEX     = nSpecies+2;
-  P_INDEX       = nSpecies+nDim+2;
-  RHO_INDEX     = nSpecies+nDim+3;
-  H_INDEX       = nSpecies+nDim+4;
-  A_INDEX       = nSpecies+nDim+5;
-  RHOCVTR_INDEX = nSpecies+nDim+6;
-  RHOCVVE_INDEX = nSpecies+nDim+7;
-  
-  /*--- Array initialization ---*/
-	Primitive = NULL;
-	Gradient_Primitive = NULL;
-  Limiter_Primitive = NULL;
-  
-  /*--- Allocate & initialize residual vectors ---*/
-	Res_TruncError = new double [nVar];
-	for (iVar = 0; iVar < nVar; iVar++) {
-		Res_TruncError[iVar] = 0.0;
-	}
-  
-	/*--- If using multigrid, allocate residual-smoothing vectors ---*/
-	for (iMesh = 0; iMesh <= config->GetMGLevels(); iMesh++)
-		nMGSmooth += config->GetMG_CorrecSmooth(iMesh);
-	if (nMGSmooth > 0) {
-		Residual_Sum = new double [nVar];
-		Residual_Old = new double [nVar];
-	}
-  
-  /*--- If using limiters, allocate the arrays ---*/
-  if ((config->GetKind_ConvNumScheme_TNE2() == SPACE_UPWIND) &&
-<<<<<<< HEAD
-			(config->GetKind_SlopeLimit_TNE2() != NONE)) {
-		Limiter           = new double [nVar];
-    Limiter_Primitive = new double [nPrimVarGrad];
-		Solution_Max      = new double [nPrimVarGrad];
-		Solution_Min      = new double [nPrimVarGrad];
-		for (iVar = 0; iVar < nVar; iVar++)
-=======
-			(config->GetSpatialOrder_TNE2() == SECOND_ORDER_LIMITER)) {
-		Limiter      = new double [nVar];
-		Solution_Max = new double [nVar];
-		Solution_Min = new double [nVar];
-		for (iVar = 0; iVar < nVar; iVar++) {
->>>>>>> ac88e7fc
-			Limiter[iVar]      = 0.0;
-    for (iVar = 0; iVar < nVar; iVar++) {
-      Limiter_Primitive[iVar] = 0.0;
-			Solution_Max[iVar]      = 0.0;
-			Solution_Min[iVar]      = 0.0;
-    }
-	}
-  
-  /*--- Allocate & initialize primitive variable & gradient arrays ---*/
-  Primitive = new double [nPrimVar];
-  for (iVar = 0; iVar < nPrimVar; iVar++) Primitive[iVar] = 0.0;
-  Gradient_Primitive = new double* [nPrimVarGrad];
-  for (iVar = 0; iVar < nPrimVarGrad; iVar++) {
-    Gradient_Primitive[iVar] = new double [nDim];
-    for (iDim = 0; iDim < nDim; iDim++)
-      Gradient_Primitive[iVar][iDim] = 0.0;
-  }
-  
-  /*--- Allocate partial derivative vectors ---*/
-  dPdU      = new double [nVar];
-  dTdU      = new double [nVar];
-  dTvedU    = new double [nVar];
-  
-  /*--- Determine the number of heavy species ---*/
-  ionization = config->GetIonization();
-  
-	/*--- Initialize Solution & Solution_Old vectors ---*/
-	for (iVar = 0; iVar < nVar; iVar++) {
-		Solution[iVar]     = val_solution[iVar];
-		Solution_Old[iVar] = val_solution[iVar];
-	}
-  
-  /*--- Initialize Tve to the free stream for Newton-Raphson method ---*/
-  Primitive[TVE_INDEX] = config->GetTemperature_FreeStream();
-  Primitive[T_INDEX]   = config->GetTemperature_FreeStream();
-  Primitive[P_INDEX]   = config->GetPressure_FreeStream();
-}
-
-CTNE2EulerVariable::~CTNE2EulerVariable(void) {
-	unsigned short iVar;
-  
-  if (Primitive         != NULL) delete [] Primitive;
-  if (Limiter_Primitive != NULL) delete [] Limiter_Primitive;
-  
-  if (Res_TruncError != NULL) delete [] Res_TruncError;
-  if (Residual_Old   != NULL) delete [] Residual_Old;
-  if (Residual_Sum   != NULL) delete [] Residual_Sum;
-  if (Limiter != NULL) delete [] Limiter;
-  if (Solution_Max != NULL) delete [] Solution_Max;
-  if (Solution_Min != NULL) delete [] Solution_Min;
-  
-  if (Primitive != NULL) delete [] Primitive;
-  if (Gradient_Primitive != NULL) {
-    for (iVar = 0; iVar < nPrimVarGrad; iVar++)
-      delete Gradient_Primitive[iVar];
-    delete [] Gradient_Primitive;
-  }
-  if (dPdU      != NULL) delete [] dPdU;
-  if (dTdU      != NULL) delete [] dTdU;
-  if (dTvedU    != NULL) delete [] dTvedU;
-  
-}
-
-void CTNE2EulerVariable::SetGradient_PrimitiveZero(unsigned short val_primvar) {
-	unsigned short iVar, iDim;
-  
-	for (iVar = 0; iVar < val_primvar; iVar++)
-		for (iDim = 0; iDim < nDim; iDim++)
-			Gradient_Primitive[iVar][iDim] = 0.0;
-}
-
-bool CTNE2EulerVariable::SetDensity(void) {
-  unsigned short iSpecies;
-  double Density;
-  
-  Density = 0.0;
-  for (iSpecies = 0; iSpecies < nSpecies; iSpecies++) {
-    Primitive[RHOS_INDEX+iSpecies] = Solution[iSpecies];
-    Density += Solution[iSpecies];
-  }
-  Primitive[RHO_INDEX] = Density;
-  
-  return true;
-}
-
-double CTNE2EulerVariable::GetProjVel(double *val_vector) {
-	double ProjVel, density;
-	unsigned short iDim, iSpecies;
-  
-	ProjVel = 0.0;
-  density = 0.0;
-  for (iSpecies = 0; iSpecies < nSpecies; iSpecies++)
-    density += Solution[iSpecies];
-	for (iDim = 0; iDim < nDim; iDim++)
-		ProjVel += Solution[nSpecies+iDim]*val_vector[iDim]/density;
-  
-	return ProjVel;
-}
-
-void CTNE2EulerVariable::SetVelocity2(void) {
-  unsigned short iDim;
-  
-  Velocity2 = 0.0;
-  for (iDim = 0; iDim < nDim; iDim++) {
-    Primitive[VEL_INDEX+iDim] = Solution[nSpecies+iDim] / Primitive[RHO_INDEX];
-    Velocity2 +=  Solution[nSpecies+iDim]*Solution[nSpecies+iDim]
-    / (Primitive[RHO_INDEX]*Primitive[RHO_INDEX]);
-  }
-}
-
-bool CTNE2EulerVariable::SetTemperature(CConfig *config) {
-  
-  // Note: Requires previous call to SetDensity()
-  unsigned short iEl, iSpecies, iDim, nHeavy, nEl, iIter, maxIter, *nElStates;
-  double *xi, *Ms, *thetav, **thetae, **g, *hf, *Tref;
-  double rho, rhoE, rhoEve, rhoEve_t, rhoE_ref, rhoE_f;
-  double evs, eels;
-  double Ru, sqvel, rhoCvtr, rhoCvve;
-  double Cvvs, Cves, Tve, Tve2, Tve_o;
-  double f, df, tol;
-  double exptv, thsqr, thoTve;
-  double num, denom, num2, num3;
-  double Tmin, Tmax, Tvemin, Tvemax;
-  
-  /*--- Set tolerance for Newton-Raphson method ---*/
-  tol     = 1.0E-4;
-  maxIter = 100;
-  
-  /*--- Set temperature clipping values ---*/
-  Tmin   = 100.0;
-  Tmax   = 6E4;
-  Tvemin = 100.0;
-  Tvemax = 4E4;
-  
-  /*--- Determine the number of heavy species ---*/
-  if (ionization) { nHeavy = nSpecies-1; nEl = 1; }
-  else            { nHeavy = nSpecies;   nEl = 0; }
-  
-  /*--- Load variables from the config class --*/
-  xi        = config->GetRotationModes();      // Rotational modes of energy storage
-  Ms        = config->GetMolar_Mass();         // Species molar mass
-  thetav    = config->GetCharVibTemp();        // Species characteristic vib. temperature [K]
-  Tref      = config->GetRefTemperature();     // Thermodynamic reference temperature [K]
-  hf        = config->GetEnthalpy_Formation(); // Formation enthalpy [J/kg]
-  thetae    = config->GetCharElTemp();
-  g         = config->GetElDegeneracy();
-  nElStates = config->GetnElStates();
-  
-  /*--- Rename & initialize for convenience ---*/
-  Ru       = UNIVERSAL_GAS_CONSTANT;           // Universal gas constant [J/(kmol*K)]
-  rho      = Primitive[RHO_INDEX];             // Mixture density [kg/m3]
-  rhoE     = Solution[nSpecies+nDim];          // Density * energy [J/m3]
-  rhoEve   = Solution[nSpecies+nDim+1];        // Density * energy_ve [J/m3]
-  rhoE_f   = 0.0;                              // Density * formation energy [J/m3]
-  rhoE_ref = 0.0;                              // Density * reference energy [J/m3]
-  rhoCvtr  = 0.0;                              // Mix spec. heat @ const. volume [J/(kg*K)]
-  sqvel    = 0.0;                              // Velocity^2 [m2/s2]
-  
-  /*--- Error checking ---*/
-  if (rhoE < 0.0)
-    rhoE = EPS;
-  if (rhoEve < 0.0)
-    rhoEve = EPS;
-  
-  /*--- Calculate mixture properties (heavy particles only) ---*/
-  for (iSpecies = 0; iSpecies < nHeavy; iSpecies++) {
-    rhoCvtr  += Solution[iSpecies] * (3.0/2.0 + xi[iSpecies]/2.0) * Ru/Ms[iSpecies];
-    rhoE_ref += Solution[iSpecies] * (3.0/2.0 + xi[iSpecies]/2.0) * Ru/Ms[iSpecies] * Tref[iSpecies];
-    rhoE_f   += Solution[iSpecies] * (hf[iSpecies] - Ru/Ms[iSpecies]*Tref[iSpecies]);
-  }
-  for (iDim = 0; iDim < nDim; iDim++)
-    sqvel    += (Solution[nSpecies+iDim]/rho) * (Solution[nSpecies+iDim]/rho);
-  
-  /*--- Calculate translational-rotational temperature ---*/
-  Primitive[T_INDEX] = (rhoE - rhoEve - rhoE_f + rhoE_ref - 0.5*rho*sqvel) / rhoCvtr;
-  
-  /*--- Calculate vibrational-electronic temperature ---*/
-  // NOTE: Cannot write an expression explicitly in terms of Tve
-  // NOTE: We use Newton-Raphson to iteratively find the value of Tve
-  // NOTE: Use T as an initial guess
-  Tve   = Primitive[TVE_INDEX];
-  Tve_o = Primitive[TVE_INDEX];
-  
-  for (iIter = 0; iIter < maxIter; iIter++) {
-    rhoEve_t = 0.0;
-    rhoCvve  = 0.0;
-    for (iSpecies = 0; iSpecies < nHeavy; iSpecies++) {
-      
-      /*--- Vibrational energy ---*/
-      if (thetav[iSpecies] != 0.0) {
-        
-        /*--- Rename for convenience ---*/
-        thoTve = thetav[iSpecies]/Tve;
-        exptv = exp(thetav[iSpecies]/Tve);
-        thsqr = thetav[iSpecies]*thetav[iSpecies];
-        
-        /*--- Calculate vibrational energy ---*/
-        evs  = Ru/Ms[iSpecies] * thetav[iSpecies] / (exptv - 1.0);
-        
-        /*--- Calculate species vibrational specific heats ---*/
-        Cvvs  = Ru/Ms[iSpecies] * thoTve*thoTve * exptv / ((exptv-1.0)*(exptv-1.0));
-        
-        /*--- Add contribution ---*/
-        rhoEve_t += Solution[iSpecies] * evs;
-        rhoCvve  += Solution[iSpecies] * Cvvs;
-      }
-      /*--- Electronic energy ---*/
-      if (nElStates[iSpecies] != 0) {
-        num = 0.0; num2 = 0.0;
-        denom = g[iSpecies][0] * exp(thetae[iSpecies][0]/Tve);
-        num3  = g[iSpecies][0] * (thetae[iSpecies][0]/(Tve*Tve))*exp(-thetae[iSpecies][0]/Tve);
-        for (iEl = 1; iEl < nElStates[iSpecies]; iEl++) {
-          thoTve = thetae[iSpecies][iEl]/Tve;
-          exptv = exp(-thetae[iSpecies][iEl]/Tve);
-          
-          num   += g[iSpecies][iEl] * thetae[iSpecies][iEl] * exptv;
-          denom += g[iSpecies][iEl] * exptv;
-          num2  += g[iSpecies][iEl] * (thoTve*thoTve) * exptv;
-          num3  += g[iSpecies][iEl] * thoTve/Tve * exptv;
-        }
-        eels = Ru/Ms[iSpecies] * (num/denom);
-        Cves = Ru/Ms[iSpecies] * (num2/denom - num*num3/(denom*denom));
-        
-        rhoEve_t += Solution[iSpecies] * eels;
-        rhoCvve  += Solution[iSpecies] * Cves;
-      }
-    }
-    for (iSpecies = 0; iSpecies < nEl; iSpecies++) {
-      Cves = 3.0/2.0 * Ru/Ms[nSpecies-1];
-      rhoEve_t += Solution[nSpecies-1] * Cves * Tve;
-      rhoCvve += Solution[nSpecies-1] * Cves;
-    }
-    
-    /*--- Determine function f(Tve) and df/dTve ---*/
-    f  = rhoEve - rhoEve_t;
-    df = -rhoCvve;
-    Tve2 = Tve - (f/df)*0.5;
-    
-    /*--- Check for non-physical conditions ---*/
-    if ((Tve2 != Tve2) || (Tve2 < 0))
-      Tve2 = 1.4*Primitive[T_INDEX];
-    
-    /*--- Check for convergence ---*/
-    if (fabs(Tve2-Tve) < tol) break;
-    if (iIter == maxIter-1) {
-      cout << "WARNING!!! Tve convergence not reached!" << endl;
-      cout << "rhoE: " << rhoE << endl;
-      cout << "rhoEve: " << rhoEve << endl;
-      cout << "T: " << Primitive[T_INDEX] << endl;
-      cout << "Tve2: " << Tve2 << endl;
-      cout << "Tve_o: " << Tve_o << endl;
-      Tve2 = Tve_o;
-      break;
-    }
-    Tve = Tve2;
-  }
-  
-  Primitive[TVE_INDEX] = Tve2;
-  
-  /*--- Error checking ---*/
-  if (Primitive[T_INDEX] <= Tmin) {
-    cout << "WARNING: T = " << Primitive[T_INDEX] << "\t -- Clipping at: " << Tmin << endl;
-    Primitive[T_INDEX] = Tmin;
-  } else if (Primitive[T_INDEX] >= Tmax) {
-    cout << "WARNING: T = " << Primitive[T_INDEX] << "\t -- Clipping at: " << Tmax << endl;
-    Primitive[T_INDEX] = Tmax;
-  }
-  if (Primitive[TVE_INDEX] <= Tvemin) {
-    cout << "WARNING: Tve = " << Primitive[TVE_INDEX] << "\t -- Clipping at: " << Tvemin << endl;
-    Primitive[TVE_INDEX] = Tvemin;
-  } else if (Primitive[TVE_INDEX] >= Tvemax) {
-    cout << "WARNING: Tve = " << Primitive[TVE_INDEX] << "\t -- Clipping at: " << Tvemax << endl;
-    Primitive[TVE_INDEX] = Tvemax;
-  }
-    
-  
-  /*--- Assign Gas Properties ---*/
-  Primitive[RHOCVTR_INDEX] = rhoCvtr;
-  Primitive[RHOCVVE_INDEX] = rhoCvve;
-  
-  /*--- Check that the solution is physical ---*/
-  if ((Primitive[T_INDEX] > 0.0) && (Primitive[TVE_INDEX] > 0.0)) return false;
-  else return true;
-}
-
-
-void CTNE2EulerVariable::SetGasProperties(CConfig *config) {
-
-  // NOTE: Requires computation of vib-el temperature.
-  // NOTE: For now, neglecting contribution from electronic excitation
-  
-  unsigned short iSpecies, nHeavy, nEl;
-  double rhoCvtr, rhoCvve, Ru, Tve;
-  double *xi, *Ms, *thetav;
-  
-  /*--- Determine the number of heavy species ---*/
-  if (ionization) { nHeavy = nSpecies-1; nEl = 1; }
-  else            { nHeavy = nSpecies;   nEl = 0; }
-  
-  /*--- Load variables from the config class --*/
-  xi     = config->GetRotationModes(); // Rotational modes of energy storage
-  Ms     = config->GetMolar_Mass();    // Species molar mass
-  thetav = config->GetCharVibTemp();   // Species characteristic vib. temperature [K]
-  Ru     = UNIVERSAL_GAS_CONSTANT;     // Universal gas constant [J/(kmol*K)]
-  Tve    = Primitive[nSpecies+1];      // Vibrational-electronic temperature [K]
-  
-  rhoCvtr = 0.0;
-  rhoCvve = 0.0;
-  
-  /*--- Heavy particle contribution ---*/
-  for (iSpecies = 0; iSpecies < nHeavy; iSpecies++) {
-    rhoCvtr += Solution[iSpecies] * (3.0/2.0 + xi[iSpecies]/2.0) * Ru/Ms[iSpecies];
-    
-    if (thetav[iSpecies] != 0.0) {
-      rhoCvve += Ru/Ms[iSpecies] * (thetav[iSpecies]/Tve)*(thetav[iSpecies]/Tve) * exp(thetav[iSpecies]/Tve)
-                 / ((exp(thetav[iSpecies]/Tve)-1.0)*(exp(thetav[iSpecies]/Tve)-1.0));
-    }
-    
-    //--- [ Electronic energy goes here ] ---//
-    
-  }
-  
-  /*--- Free-electron contribution ---*/
-  for (iSpecies = 0; iSpecies < nEl; iSpecies++) {
-    rhoCvve += Solution[nSpecies-1] * 3.0/2.0 * Ru/Ms[nSpecies-1];
-  }
-  
-  /*--- Store computed values ---*/
-  Primitive[RHOCVTR_INDEX] = rhoCvtr;
-  Primitive[RHOCVVE_INDEX] = rhoCvve;
-}
-
-
-bool CTNE2EulerVariable::SetPressure(CConfig *config) {
-  
-  // NOTE: Requires computation of trans-rot & vib-el temperatures.
-  
-  unsigned short iSpecies, nHeavy, nEl;
-  double *Ms;
-  double P, Ru;
-  
-  /*--- Determine the number of heavy species ---*/
-  if (ionization) { nHeavy = nSpecies-1; nEl = 1; }
-  else            { nHeavy = nSpecies;   nEl = 0; }
-  
-  /*--- Read gas mixture properties from config ---*/
-  Ms = config->GetMolar_Mass();
-  
-  /*--- Rename for convenience ---*/
-  Ru = UNIVERSAL_GAS_CONSTANT;
-  
-  /*--- Solve for mixture pressure using ideal gas law & Dalton's law ---*/
-  // Note: If free electrons are present, use Tve for their partial pressure
-  P = 0.0;
-  for(iSpecies = 0; iSpecies < nHeavy; iSpecies++)
-    P += Solution[iSpecies] * Ru/Ms[iSpecies] * Primitive[T_INDEX];
-  
-  for (iSpecies = 0; iSpecies < nEl; iSpecies++)
-    P += Solution[nSpecies-1] * Ru/Ms[nSpecies-1] * Primitive[TVE_INDEX];
-  
-  /*--- Store computed values and check for a physical solution ---*/
-  Primitive[P_INDEX] = P;
-  if (Primitive[P_INDEX] > 0.0) return false;
-  else return true;
-}
-
-bool CTNE2EulerVariable::SetSoundSpeed(CConfig *config) {
-  
-  // NOTE: Requires SetDensity(), SetTemperature(), SetPressure(), & SetGasProperties().
-  
-//  unsigned short iDim, iSpecies, nHeavy, nEl;
-//  double dPdrhoE, factor, Ru, radical, radical2;
-//  double *Ms, *xi;
-//  
-//  /*--- Determine the number of heavy species ---*/
-//  if (ionization) { nHeavy = nSpecies-1; nEl = 1; }
-//  else            { nHeavy = nSpecies;   nEl = 0; }
-//  
-//  /*--- Read gas mixture properties from config ---*/
-//  Ms = config->GetMolar_Mass();
-//  xi = config->GetRotationModes();
-//  
-//  /*--- Rename for convenience ---*/
-//  Ru = UNIVERSAL_GAS_CONSTANT;
-//  
-//  /*--- Calculate partial derivative of pressure w.r.t. rhoE ---*/
-//  factor = 0.0;
-//  for (iSpecies = 0; iSpecies < nHeavy; iSpecies++)
-//    factor += Solution[iSpecies] / Ms[iSpecies];
-//  dPdrhoE = Ru/Primitive[RHOCVTR_INDEX] * factor;
-//  
-//  /*--- Calculate a^2 using Gnoffo definition (NASA TP 2867) ---*/
-//  radical = (1.0+dPdrhoE) * Primitive[P_INDEX]/Primitive[RHO_INDEX];
-  
-  
-  
-  /// alternative
-  unsigned short iSpecies, iDim;
-  double radical2;
-  
-  radical2 = 0.0;
-  for (iSpecies = 0; iSpecies < nSpecies; iSpecies++)
-    radical2 += Primitive[RHOS_INDEX+iSpecies]/Primitive[RHO_INDEX] * dPdU[iSpecies];
-  for (iDim = 0; iDim < nDim; iDim++)
-    radical2 += Primitive[VEL_INDEX+iDim]*dPdU[nSpecies+iDim];
-  radical2 += (Solution[nSpecies+nDim]+Primitive[P_INDEX])/Primitive[RHO_INDEX] * dPdU[nSpecies+nDim];
-  radical2 += Solution[nSpecies+nDim+1]/Primitive[RHO_INDEX] * dPdU[nSpecies+nDim+1];
-  
-  if (radical2 < 0.0) return true;
-  else {Primitive[A_INDEX] = sqrt(radical2); return false; }
-  
-//  if (radical < 0.0) return true;
-//  else { Primitive[A_INDEX] = sqrt(radical); return false; }
-}
-
-void CTNE2EulerVariable::CalcdPdU(double *V, CConfig *config, double *val_dPdU) {
-
-  // Note: Requires SetDensity(), SetTemperature(), SetPressure(), & SetGasProperties()
-  // Note: Electron energy not included properly.
-  
-  unsigned short iDim, iSpecies, iEl, nHeavy, nEl, *nElStates;
-  double *Ms, *Tref, *hf, *xi, *thetav, **thetae, **g;
-  double Ru, RuBAR, CvtrBAR, rhoCvtr, rhoCvve, Cvtrs, rho_el, sqvel, conc;
-  double rho, rhos, T, Tve, evibs, eels, ef;
-  double num, denom;
-  
-  if (val_dPdU == NULL) {
-    cout << "ERROR: CalcdPdU - Array dPdU not allocated!" << endl;
-    exit(1);
-  }
-  
-  /*--- Determine the number of heavy species ---*/
-  if (ionization) {
-    nHeavy = nSpecies-1;
-    nEl    = 1;
-    rho_el = V[RHOS_INDEX+nSpecies-1];
-  } else {
-    nHeavy = nSpecies;
-    nEl    = 0;
-    rho_el = 0.0;
-  }
-  
-  /*--- Read gas mixture properties from config ---*/
-  Ms        = config->GetMolar_Mass();
-  Tref      = config->GetRefTemperature();
-  hf        = config->GetEnthalpy_Formation();
-  xi        = config->GetRotationModes();
-  thetav    = config->GetCharVibTemp();
-  thetae    = config->GetCharElTemp();
-  g         = config->GetElDegeneracy();
-  nElStates = config->GetnElStates();
-  
-  /*--- Rename for convenience ---*/
-  Ru      = UNIVERSAL_GAS_CONSTANT;
-  T       = V[T_INDEX];
-  Tve     = V[TVE_INDEX];
-  rho     = V[RHO_INDEX];
-  rhoCvtr = V[RHOCVTR_INDEX];
-  rhoCvve = V[RHOCVVE_INDEX];
-  
-  /*--- Pre-compute useful quantities ---*/
-  RuBAR   = 0.0;
-  CvtrBAR = 0.0;
-  sqvel   = 0.0;
-  conc    = 0.0;
-  for (iDim = 0; iDim < nDim; iDim++)
-    sqvel += V[VEL_INDEX+iDim] * V[VEL_INDEX+iDim];
-  for (iSpecies = 0; iSpecies < nSpecies; iSpecies++) {
-    CvtrBAR += V[RHOS_INDEX+iSpecies]*(3.0/2.0 + xi[iSpecies]/2.0)*Ru/Ms[iSpecies];
-    conc    += V[RHOS_INDEX+iSpecies]/Ms[iSpecies];
-  }
-  
-  // Species density
-  for (iSpecies = 0; iSpecies < nHeavy; iSpecies++) {
-    rhos  = V[RHOS_INDEX+iSpecies];
-    ef    = hf[iSpecies] - Ru/Ms[iSpecies]*Tref[iSpecies];
-    Cvtrs = (3.0/2.0+xi[iSpecies]/2.0)*Ru/Ms[iSpecies];
-    
-    val_dPdU[iSpecies] =  T*Ru/Ms[iSpecies] + Ru*conc/rhoCvtr *
-                                          (-Cvtrs*(T-Tref[iSpecies]) -
-                                           ef + 0.5*sqvel);
-  }
-  if (ionization) {
-    for (iSpecies = 0; iSpecies < nHeavy; iSpecies++) {
-      evibs = Ru/Ms[iSpecies] * thetav[iSpecies]/(exp(thetav[iSpecies]/Tve)-1.0);
-      num = 0.0;
-      denom = g[iSpecies][0] * exp(thetae[iSpecies][0]/Tve);
-      for (iEl = 1; iEl < nElStates[iSpecies]; iEl++) {
-        num   += g[iSpecies][iEl] * thetae[iSpecies][iEl] * exp(-thetae[iSpecies][iEl]/Tve);
-        denom += g[iSpecies][iEl] * exp(-thetae[iSpecies][iEl]/Tve);
-      }
-      eels = Ru/Ms[iSpecies] * (num/denom);
-      
-      val_dPdU[iSpecies] -= rho_el * Ru/Ms[nSpecies-1] * (evibs + eels)/rhoCvve;
-    }
-    ef = hf[nSpecies-1] - Ru/Ms[nSpecies-1]*Tref[nSpecies-1];
-    val_dPdU[nSpecies-1] = Ru*conc/rhoCvtr * (-ef + 0.5*sqvel)
-                         + Ru/Ms[nSpecies-1]*Tve
-                         - rho_el*Ru/Ms[nSpecies-1] * (-3.0/2.0*Ru/Ms[nSpecies-1]*Tve)/rhoCvve;
-  }
-  // Momentum
-  for (iDim = 0; iDim < nDim; iDim++)
-    val_dPdU[nSpecies+iDim] = -conc*Ru*V[VEL_INDEX+iDim]/rhoCvtr;
-  
-  // Total energy
-  val_dPdU[nSpecies+nDim]   = conc*Ru / rhoCvtr;
-  
-  // Vib.-el energy
-  val_dPdU[nSpecies+nDim+1] = -val_dPdU[nSpecies+nDim]
-                            + rho_el*Ru/Ms[nSpecies-1]*1.0/rhoCvve;
-}
-
-double CTNE2EulerVariable::CalcEve(double *V, CConfig *config, unsigned short val_Species) {
-
-  unsigned short iEl, *nElStates;
-  double *Ms, *thetav, **thetae, **g, *hf, *Tref, Ru;
-  double Tve, Ev, Eel, Ef;
-  double num, denom;
-  
-  /*--- Read gas mixture properties from config ---*/
-  Ms        = config->GetMolar_Mass();
-  
-  /*--- Rename for convenience ---*/
-  Ru  = UNIVERSAL_GAS_CONSTANT;
-  Tve = V[TVE_INDEX];
-  
-  /*--- Electron species energy ---*/
-  if ((ionization) && (val_Species == nSpecies-1)) {
-    
-    /*--- Get quantities from CConfig ---*/
-    Tref = config->GetRefTemperature();
-    hf   = config->GetEnthalpy_Formation();
-    
-    /*--- Calculate formation energy ---*/
-    Ef = hf[val_Species] - Ru/Ms[val_Species] * Tref[val_Species];
-    
-    /*--- Electron t-r mode contributes to mixture vib-el energy ---*/
-    Eel = (3.0/2.0) * Ru/Ms[val_Species] * (Tve - Tref[val_Species]) + Ef;
-    Ev  = 0.0;
-    
-  }
-
-  /*--- Heavy particle energy ---*/
-  else {
-    
-    /*--- Read from CConfig ---*/
-    thetav    = config->GetCharVibTemp();
-    thetae    = config->GetCharElTemp();
-    g         = config->GetElDegeneracy();
-    nElStates = config->GetnElStates();
-    
-    /*--- Calculate vibrational energy (harmonic-oscillator model) ---*/
-    if (thetav[val_Species] != 0.0)
-      Ev = Ru/Ms[val_Species] * thetav[val_Species] / (exp(thetav[val_Species]/Tve)-1.0);
-    else
-      Ev = 0.0;
-    
-    /*--- Calculate electronic energy ---*/
-    num = 0.0;
-    denom = g[val_Species][0] * exp(thetae[val_Species][0]/Tve);
-    for (iEl = 1; iEl < nElStates[val_Species]; iEl++) {
-      num   += g[val_Species][iEl] * thetae[val_Species][iEl] * exp(-thetae[val_Species][iEl]/Tve);
-      denom += g[val_Species][iEl] * exp(-thetae[val_Species][iEl]/Tve);
-    }
-    Eel = Ru/Ms[val_Species] * (num/denom);
-  }
-  
-  return Ev + Eel;
-}
-
-
-double CTNE2EulerVariable::CalcHs(double *V, CConfig *config,
-                                  unsigned short val_Species) {
-
-  double Ru, *xi, *Ms, *hf, *Tref, T, eve, ef, hs;
-  
-  /*--- Read from config ---*/
-  xi   = config->GetRotationModes();
-  Ms   = config->GetMolar_Mass();
-  hf   = config->GetEnthalpy_Formation();
-  Tref = config->GetRefTemperature();
-  
-  /*--- Rename for convenience ---*/
-  Ru = UNIVERSAL_GAS_CONSTANT;
-  T = V[T_INDEX];
-  
-  /*--- Calculate vibrational-electronic energy per unit mass ---*/
-  eve = CalcEve(V, config, val_Species);
-  
-  /*--- Calculate formation energy ---*/
-  ef = hf[val_Species] - Ru/Ms[val_Species]*Tref[val_Species];
-  
-//  hs = Ru/Ms[val_Species]*T
-//     + (3.0/2.0+xi[val_Species]/2.0)*Ru/Ms[val_Species]
-//     + hf[val_Species] + eve;
-  
-  hs = (3.0/2.0+xi[val_Species]/2.0) * Ru/Ms[val_Species] * (T-Tref[val_Species])
-   + eve + ef;
-  
-  return hs;
-}
-
-double CTNE2EulerVariable::CalcCvve(double val_Tve, CConfig *config, unsigned short val_Species) {
-  
-  unsigned short iEl, *nElStates;
-  double *Ms, *thetav, **thetae, **g, Ru;
-  double thoTve, exptv, thsqr, Cvvs, Cves;
-  double Tve;
-  double num, num2, num3, denom;
-  
-  /*--- Read from config ---*/
-  thetav    = config->GetCharVibTemp();
-  thetae    = config->GetCharElTemp();
-  g         = config->GetElDegeneracy();
-  Ms        = config->GetMolar_Mass();
-  nElStates = config->GetnElStates();
-  
-  /*--- Rename for convenience ---*/
-  Ru  = UNIVERSAL_GAS_CONSTANT;
-  Tve = val_Tve;
-  
-  /*--- Initialize ---*/
-  Cves = 0.0;
-  Cvvs = 0.0;
-  
-  /*--- If requesting electron specific heat ---*/
-  if (ionization && val_Species == nSpecies-1) {
-    Cves = 3.0/2.0 * Ru/Ms[nSpecies-1];
-    return Cves;
-  }
-  
-  /*--- Heavy particle specific heat ---*/
-  else {
-    
-    /*--- Vibrational energy ---*/
-    if (thetav[val_Species] != 0.0) {
-      thoTve = thetav[val_Species]/Tve;
-      exptv = exp(thetav[val_Species]/Tve);
-      thsqr = thetav[val_Species]*thetav[val_Species];
-      Cvvs  = Ru/Ms[val_Species] * thoTve*thoTve * exptv / ((exptv-1.0)*(exptv-1.0));
-    }
-    
-    /*--- Electronic energy ---*/
-    if (nElStates[val_Species] != 0) {
-      num = 0.0; num2 = 0.0;
-      denom = g[val_Species][0] * exp(thetae[val_Species][0]/Tve);
-      num3  = g[val_Species][0] * (thetae[val_Species][0]/(Tve*Tve))*exp(-thetae[val_Species][0]/Tve);
-      for (iEl = 1; iEl < nElStates[val_Species]; iEl++) {
-        thoTve = thetae[val_Species][iEl]/Tve;
-        exptv = exp(-thetae[val_Species][iEl]/Tve);
-        
-        num   += g[val_Species][iEl] * thetae[val_Species][iEl] * exptv;
-        denom += g[val_Species][iEl] * exptv;
-        num2  += g[val_Species][iEl] * (thoTve*thoTve) * exptv;
-        num3  += g[val_Species][iEl] * thoTve/Tve * exptv;
-      }
-      Cves = Ru/Ms[val_Species] * (num2/denom - num*num3/(denom*denom));
-    }
-  }
-  return Cvvs + Cves;
-}
-
-
-
-void CTNE2EulerVariable::CalcdTdU(double *V, CConfig *config,
-                                  double *val_dTdU) {
-  
-  unsigned short iDim, iSpecies, nHeavy, nEl;
-  double *Ms, *xi, *Tref, *hf;
-  double v2, ef, T, Cvtrs, rhoCvtr, Ru;
-  
-  if (ionization) { nHeavy = nSpecies-1; nEl = 1; }
-  else            { nHeavy = nSpecies;   nEl = 0; }
-  
-  /*--- Get gas properties from config settings ---*/
-  Ms   = config->GetMolar_Mass();
-  xi   = config->GetRotationModes();
-  hf   = config->GetEnthalpy_Formation();
-  Tref = config->GetRefTemperature();
-  
-  /*--- Rename for convenience ---*/
-  rhoCvtr = V[RHOCVTR_INDEX];
-  T       = V[T_INDEX];
-  Ru      = UNIVERSAL_GAS_CONSTANT;
-  
-  /*--- Calculate supporting quantities ---*/
-  v2 = 0.0;
-  for (iDim = 0; iDim < nDim; iDim++)
-    v2 += V[VEL_INDEX+iDim]*V[VEL_INDEX+iDim];
-  
-  /*--- Species density derivatives ---*/
-  for (iSpecies = 0; iSpecies < nHeavy; iSpecies++) {
-    ef    = hf[iSpecies] - Ru/Ms[iSpecies]*Tref[iSpecies];
-    Cvtrs = (3.0/2.0 + xi[iSpecies]/2.0)*Ru/Ms[iSpecies];
-    val_dTdU[iSpecies]   = (-ef + 0.5*v2 + Cvtrs*(Tref[iSpecies]-T)) / rhoCvtr;
-  }
-  if (ionization) {
-    cout << "CTNE2Variable: NEED TO IMPLEMENT dTdU for IONIZED MIX" << endl;
-    exit(1);
-  }
-  
-  /*--- Momentum derivatives ---*/
-  for (iDim = 0; iDim < nDim; iDim++)
-    val_dTdU[nSpecies+iDim] = -V[VEL_INDEX+iDim] / V[RHOCVTR_INDEX];
-  
-  /*--- Energy derivatives ---*/
-  val_dTdU[nSpecies+nDim]   = 1.0 / V[RHOCVTR_INDEX];
-  val_dTdU[nSpecies+nDim+1] = -1.0 / V[RHOCVTR_INDEX];
-  
-}
-
-void CTNE2EulerVariable::CalcdTvedU(double *V, CConfig *config,
-                                    double *val_dTvedU) {
-  
-  unsigned short iDim, iSpecies;
-  double rhoCvve;
-  double eve;
-  
-  /*--- Rename for convenience ---*/
-  rhoCvve = V[RHOCVVE_INDEX];
-  
-  /*--- Species density derivatives ---*/
-  for (iSpecies = 0; iSpecies < nSpecies; iSpecies++) {
-    eve = CalcEve(V, config, iSpecies);
-    val_dTvedU[iSpecies] = -eve/rhoCvve;
-  }
-  /*--- Momentum derivatives ---*/
-  for (iDim = 0; iDim < nDim; iDim++)
-    val_dTvedU[nSpecies+iDim] = 0.0;
-  
-  /*--- Energy derivatives ---*/
-  val_dTvedU[nSpecies+nDim]   = 0.0;
-  val_dTvedU[nSpecies+nDim+1] = 1.0 / rhoCvve;
-  
-}
-
-bool CTNE2EulerVariable::SetPrimVar_Compressible(CConfig *config) {
-
-  bool V_err, bkup;
-  unsigned short iVar;
-  
-  /*--- Convert conserved to primitive variables ---*/
-  V_err = Cons2PrimVar(config, Solution, Primitive, dPdU, dTdU, dTvedU);
-  if (V_err) {
-    for (iVar = 0; iVar < nVar; iVar++)
-      Solution[iVar] = Solution_Old[iVar];
-    bkup = Cons2PrimVar(config, Solution, Primitive, dPdU, dTdU, dTvedU);
-  }
-  
-  SetVelocity2();
-  
-  return !V_err;
-  
-//	unsigned short iVar, iSpecies;
-//  bool check_dens, check_press, check_sos, check_temp, RightVol;
-//  
-//  /*--- Initialize booleans that check for physical solutions ---*/
-//  check_dens  = false;
-//  check_press = false;
-//  check_sos   = false;
-//  check_temp  = false;
-//  RightVol    = true;
-//  
-//  /*--- Calculate primitive variables ---*/
-//  // Solution:  [rho1, ..., rhoNs, rhou, rhov, rhow, rhoe, rhoeve]^T
-//  // Primitive: [rho1, ..., rhoNs, T, Tve, u, v, w, P, rho, h, a, rhoCvtr, rhoCvve]^T
-//  // GradPrim:  [rho1, ..., rhoNs, T, Tve, u, v, w, P]^T
-//  SetDensity();                             // Compute species & mixture density
-//	SetVelocity2();                           // Compute the square of the velocity (req. mixture density).
-//  for (iSpecies = 0; iSpecies < nSpecies; iSpecies++)
-//    check_dens = ((Solution[iSpecies] < 0.0) || check_dens);  // Check the density
-//  check_temp  = SetTemperature(config);     // Compute temperatures (T & Tve) (req. mixture density).
-// 	check_press = SetPressure(config);        // Requires T & Tve computation.
-//  CalcdPdU(Primitive, config, dPdU);        // Requires density, pressure, rhoCvtr, & rhoCvve.
-//  CalcdTdU(Primitive, config, dTdU);
-//  CalcdTvedU(Primitive, config, dTvedU);
-//  check_sos   = SetSoundSpeed(config);      // Requires density, pressure, rhoCvtr, & rhoCvve.
-//  
-//  /*--- Check that the solution has a physical meaning ---*/
-//  if (check_dens || check_press || check_sos || check_temp) {
-//    
-//    /*--- Copy the old solution ---*/
-//    for (iVar = 0; iVar < nVar; iVar++)
-//      Solution[iVar] = Solution_Old[iVar];
-//    
-//    /*--- Recompute the primitive variables ---*/
-//    SetDensity();                           // Compute mixture density
-//    SetVelocity2();                         // Compute square of the velocity (req. mixture density).
-//    check_temp  = SetTemperature(config);   // Compute temperatures (T & Tve)
-//    check_press = SetPressure(config);      // Requires T & Tve computation.
-//    CalcdPdU(Primitive, config, dPdU);                       // Requires density, pressure, rhoCvtr, & rhoCvve.
-//    CalcdTdU(Primitive, config, dTdU);
-//    CalcdTvedU(Primitive, config, dTvedU);
-//    check_sos   = SetSoundSpeed(config);    // Requires density & pressure computation.
-//  
-//    RightVol = false;
-//  }
-//  
-//  SetEnthalpy();                            // Requires density & pressure computation.
-//
-//  
-//  
-//  return RightVol;
-}
-
-
-bool CTNE2EulerVariable::Cons2PrimVar(CConfig *config, double *U, double *V,
-                                      double *val_dPdU, double *val_dTdU,
-                                      double *val_dTvedU) {
-  
-  bool ionization, nonphys, nrconvg, converr;
-	unsigned short iDim, iEl, iSpecies, nHeavy, nEl, iIter, maxBIter, maxNIter;
-  double rho, rhoE, rhoEve, rhoE_f, rhoE_ref, rhoEve_t;
-  double Ru, sqvel, rhoCvtr, rhoCvve;
-  double Tve, Tve2, Tve_o;
-  double f, df, tol;
-  double Tmin, Tmax, Tvemin, Tvemax;
-  double radical2;
-  double *xi, *Ms, *hf, *Tref;
-  
-  /*--- Conserved & primitive vector layout ---*/
-  // U:  [rho1, ..., rhoNs, rhou, rhov, rhow, rhoe, rhoeve]^T
-  // V: [rho1, ..., rhoNs, T, Tve, u, v, w, P, rho, h, a, rhoCvtr, rhoCvve]^T
-  
-  converr = false;
-  
-  /*--- Read from config ---*/
-  xi         = config->GetRotationModes();      // Rotational modes of energy storage
-  Ms         = config->GetMolar_Mass();         // Species molar mass
-  Tref       = config->GetRefTemperature();     // Thermodynamic reference temperature [K]
-  hf         = config->GetEnthalpy_Formation(); // Formation enthalpy [J/kg]
-  ionization = config->GetIonization();
-  
-  /*--- Rename for convenience ---*/
-  Ru     = UNIVERSAL_GAS_CONSTANT;    // Universal gas constant [J/(kmol*K)]
-  rhoE   = U[nSpecies+nDim];          // Density * energy [J/m3]
-  rhoEve = U[nSpecies+nDim+1];        // Density * energy_ve [J/m3]
-
-  /*--- Determine the number of heavy species ---*/
-  if (ionization) { nHeavy = nSpecies-1; nEl = 1; }
-  else            { nHeavy = nSpecies;   nEl = 0; }
-  
-  /*--- Species & mixture density ---*/
-  V[RHO_INDEX] = 0.0;
-  for (iSpecies = 0; iSpecies < nSpecies; iSpecies++) {
-    V[RHOS_INDEX+iSpecies] = U[iSpecies];
-    V[RHO_INDEX]          += U[iSpecies];
-    if (V[RHOS_INDEX+iSpecies] < 0.0) {
-      V[RHOS_INDEX+iSpecies] = 1E-14;
-      U[iSpecies] = 1E-14;
-      converr = true;
-//      cout << "density < 0" << endl;
-    }
-  }
-  
-  /*--- Mixture velocity ---*/
-  sqvel = 0.0;
-  for (iDim = 0; iDim < nDim; iDim++) {
-    V[VEL_INDEX+iDim] = U[nSpecies+iDim]/V[RHO_INDEX];
-    sqvel += V[VEL_INDEX+iDim]*V[VEL_INDEX+iDim];
-  }
-  
-  
-  /*--- T-R Temperature ---*/
-  // Set temperature clipping values
-  Tmin   = 80.0;
-  Tmax   = 6E4;
-  
-  // Rename for convenience
-  rho = V[RHO_INDEX];
-  rhoE_f   = 0.0;
-  rhoE_ref = 0.0;
-  rhoCvtr  = 0.0;
-  
-  // Calculate mixture properties
-  for (iSpecies = 0; iSpecies < nHeavy; iSpecies++) {
-    rhoCvtr  += U[iSpecies] * (3.0/2.0 + xi[iSpecies]/2.0) * Ru/Ms[iSpecies];
-    rhoE_ref += U[iSpecies] * (3.0/2.0 + xi[iSpecies]/2.0) * Ru/Ms[iSpecies] * Tref[iSpecies];
-    rhoE_f   += U[iSpecies] * (hf[iSpecies] - Ru/Ms[iSpecies]*Tref[iSpecies]);
-  }
-  
-  // Calculate T-R temperature
-  V[T_INDEX] = (rhoE - rhoEve - rhoE_f + rhoE_ref - 0.5*rho*sqvel) / rhoCvtr;
-  V[RHOCVTR_INDEX] = rhoCvtr;
-  
-  // Error checking
-  if (V[T_INDEX] < Tmin) {
-    V[T_INDEX] = Tmin;
-    converr = true;
-//    cout << "T < Tmin" << endl;
-  }
-  if (V[T_INDEX] > Tmax){
-    V[T_INDEX] = Tmax;
-    converr = true;
-//    cout << "T > Tmax" << endl;
-  }
-  
-  Tve = V[T_INDEX];
-  V[TVE_INDEX] = V[T_INDEX];
-  
-  /*--- V-E Temperature ---*/
-  // Set temperature clipping values
-  Tvemin = 80.0;
-  Tvemax = 4E4;
-  
-  // Set tolerance for Newton-Raphson method
-  tol     = 1.0E-4;
-  maxNIter = 20;
-  maxBIter = 24;
-  
-  // Check for non-physical solutions
-  nonphys = false;
-  V[TVE_INDEX] = Tvemin;
-  rhoEve_t = 0.0;
-  for (iSpecies = 0; iSpecies < nSpecies; iSpecies++)
-    rhoEve_t += U[iSpecies]*CalcEve(V, config, iSpecies);
-  if (rhoEve < rhoEve_t) {
-    nonphys = true;
-    converr = true;
-    V[TVE_INDEX] = Tvemin;
-//    cout << "Tve < Tve min" << endl;
-  }
-  
-  V[TVE_INDEX] = Tvemax;
-  rhoEve_t = 0.0;
-  for (iSpecies = 0; iSpecies < nSpecies; iSpecies++)
-    rhoEve_t += U[iSpecies]*CalcEve(V, config, iSpecies);
-  if (rhoEve > rhoEve_t) {
-    nonphys = true;
-    converr = true;
-    V[TVE_INDEX] = Tvemax;
-//    cout << "Tve > Tve max" << endl;
-  }
-  
-  // Initialize trial values of Tve for Newton-Raphson method
-//  Tve   = Primitive[TVE_INDEX];
-//  Tve_o = Primitive[TVE_INDEX];
-  Tve   = V[T_INDEX];
-  Tve_o = V[T_INDEX];
-
-  // Newton-Raphson
-  if (!nonphys) {
-    nrconvg = false;
-    for (iIter = 0; iIter < maxNIter; iIter++) {
-      rhoEve_t     = 0.0;
-      rhoCvve      = 0.0;
-      V[TVE_INDEX] = Tve;
-      for (iSpecies = 0; iSpecies < nSpecies; iSpecies++) {
-        rhoEve_t += U[iSpecies] * CalcEve(V, config, iSpecies);
-        rhoCvve  += U[iSpecies] * CalcCvve(Tve, config, iSpecies);
-      }
-      
-      // Find the root
-      f  = rhoEve - rhoEve_t;
-      df = -rhoCvve;
-      Tve2 = Tve - (f/df)*0.5;
-      
-      // Check for non-physical conditions
-      if ((Tve2 != Tve2) || (Tve2 < 0)) {
-        nonphys = true;
-        break;
-      }
-      // Check for convergence
-      if (fabs(Tve2-Tve) < tol) {
-        nrconvg = true;
-        break;
-      }
-      // Update guess and iterate
-      Tve = Tve2;
-    }
-    
-    // If converged, load in to the solution
-    if (nrconvg == true)
-      V[TVE_INDEX] = Tve;
-    
-    else {
-      
-      // Bisection method
-      Tve_o = Tvemin;
-      Tve2  = Tvemax;
-      
-      for (iIter = 0; iIter < maxBIter; iIter++) {
-        Tve = (Tve_o+Tve2)/2.0;
-        V[TVE_INDEX] = Tve;
-        rhoEve_t = 0.0;
-        for (iSpecies = 0; iSpecies < nSpecies; iSpecies++)
-          rhoEve_t += U[iSpecies] * CalcEve(V, config, iSpecies);
-        
-        if (fabs(rhoEve_t - rhoEve) < tol) {
-          V[TVE_INDEX] = Tve;
-          break;
-        } else {
-          if (rhoEve_t > rhoEve) Tve2 = Tve;
-          else                  Tve_o = Tve;
-        }
-      }
-    }
-  }
-
-  V[RHOCVVE_INDEX] = 0.0;
-  for (iSpecies = 0; iSpecies < nSpecies; iSpecies++)
-    V[RHOCVVE_INDEX] += U[iSpecies]*CalcCvve(V[TVE_INDEX], config, iSpecies);
-  
-  /*--- Pressure ---*/
-  V[P_INDEX] = 0.0;
-  for (iSpecies = 0; iSpecies < nHeavy; iSpecies++)
-    V[P_INDEX] += U[iSpecies] * Ru/Ms[iSpecies] * V[T_INDEX];
-  for (iEl = 0; iEl < nEl; iEl++)
-    V[P_INDEX] += U[nSpecies-1] * Ru/Ms[nSpecies-1] * V[TVE_INDEX];
-
-  if (V[P_INDEX] < 0.0) {
-//    cout << "P: " << V[P_INDEX] << endl;
-    V[P_INDEX] = 1E-14;
-    converr = true;
-  }
-  
-  /*--- Partial derivatives of pressure and temperature ---*/
-  CalcdPdU(  V, config, val_dPdU  );
-  CalcdTdU(  V, config, val_dTdU  );
-  CalcdTvedU(V, config, val_dTvedU);
-  
-  
-  /*--- Sound speed ---*/
-  radical2 = 0.0;
-  for (iSpecies = 0; iSpecies < nSpecies; iSpecies++)
-    radical2 += V[RHOS_INDEX+iSpecies]/V[RHO_INDEX] * val_dPdU[iSpecies];
-  for (iDim = 0; iDim < nDim; iDim++)
-    radical2 += V[VEL_INDEX+iDim]*val_dPdU[nSpecies+iDim];
-  radical2 += (U[nSpecies+nDim]+V[P_INDEX])/V[RHO_INDEX] * val_dPdU[nSpecies+nDim];
-  radical2 += U[nSpecies+nDim+1]/V[RHO_INDEX] * val_dPdU[nSpecies+nDim+1];
-  V[A_INDEX] = sqrt(radical2);
-  
-  if (radical2 < 0.0) {
-//    unsigned short iVar;
-    converr = true;
-    V[A_INDEX] = 1E4;
-//    cout << "Soundspeed NaN" << endl;
-//    for (iVar = 0; iVar < nVar; iVar++)
-//      cout << "dPdU[" << iVar << "]: " << val_dPdU[iVar] << endl;
-  }
-  
-  
-  /*--- Enthalpy ---*/
-  V[H_INDEX] = (U[nSpecies+nDim] + V[P_INDEX])/V[RHO_INDEX];
-  
-//  unsigned short iVar;
-//  for (iVar = 0; iVar < nPrimVar; iVar++)
-//    cout << "V[" << iVar << "]: " << V[iVar] << endl;
-//  for (iVar = 0; iVar < nVar; iVar++)
-//    cout << "dPdU[" << iVar << "]: " << val_dPdU[iVar] << endl;
-//  cin.get();
-  
-  return converr;
-}
-
-void CTNE2EulerVariable::Prim2ConsVar(CConfig *config, double *V, double *U) {
-  unsigned short iDim, iEl, iSpecies, nEl, nHeavy;
-  unsigned short *nElStates;
-  double Ru, Tve, T, sqvel, rhoE, rhoEve, Ef, Ev, Ee, rhos, rhoCvtr, num, denom;
-  double *thetav, *Ms, *xi, *hf, *Tref;
-  double **thetae, **g;
-  
-  /*--- Determine the number of heavy species ---*/
-  ionization = config->GetIonization();
-  if (ionization) { nHeavy = nSpecies-1; nEl = 1; }
-  else            { nHeavy = nSpecies;   nEl = 0; }
-  
-  /*--- Load variables from the config class --*/
-  xi        = config->GetRotationModes();      // Rotational modes of energy storage
-  Ms        = config->GetMolar_Mass();         // Species molar mass
-  thetav    = config->GetCharVibTemp();        // Species characteristic vib. temperature [K]
-  thetae    = config->GetCharElTemp();         // Characteristic electron temperature [K]
-  g         = config->GetElDegeneracy();       // Degeneracy of electron states
-  nElStates = config->GetnElStates();          // Number of electron states
-  Tref      = config->GetRefTemperature();     // Thermodynamic reference temperature [K]
-  hf        = config->GetEnthalpy_Formation(); // Formation enthalpy [J/kg]
-  
-  /*--- Rename & initialize for convenience ---*/
-  Ru      = UNIVERSAL_GAS_CONSTANT;         // Universal gas constant [J/(kmol*K)]
-  Tve     = V[TVE_INDEX];                   // Vibrational temperature [K]
-  T       = V[T_INDEX];                     // Translational-rotational temperature [K]
-  sqvel   = 0.0;                            // Velocity^2 [m2/s2]
-  rhoE    = 0.0;                            // Mixture total energy per mass [J/kg]
-  rhoEve  = 0.0;                            // Mixture vib-el energy per mass [J/kg]
-  denom   = 0.0;
-  rhoCvtr = 0.0;
-  
-  for (iDim = 0; iDim < nDim; iDim++)
-    sqvel += V[VEL_INDEX+iDim]*V[VEL_INDEX+iDim];
-  
-  /*--- Set species density ---*/
-  for (iSpecies = 0; iSpecies < nSpecies; iSpecies++)
-    U[iSpecies] = V[RHOS_INDEX+iSpecies];
-  
-  /*--- Set momentum ---*/
-  for (iDim = 0; iDim < nDim; iDim++)
-    U[nSpecies+iDim] = V[RHO_INDEX]*V[VEL_INDEX+iDim];
-  
-  /*--- Set the total energy ---*/
-  for (iSpecies = 0; iSpecies < nHeavy; iSpecies++) {
-    rhos = U[iSpecies];
-    
-    // Species formation energy
-    Ef = hf[iSpecies] - Ru/Ms[iSpecies]*Tref[iSpecies];
-    
-    // Species vibrational energy
-    if (thetav[iSpecies] != 0.0)
-      Ev = Ru/Ms[iSpecies] * thetav[iSpecies] / (exp(thetav[iSpecies]/Tve)-1.0);
-    else
-      Ev = 0.0;
-    
-    // Species electronic energy
-    num = 0.0;
-    denom = g[iSpecies][0] * exp(thetae[iSpecies][0]/Tve);
-    for (iEl = 1; iEl < nElStates[iSpecies]; iEl++) {
-      num   += g[iSpecies][iEl] * thetae[iSpecies][iEl] * exp(-thetae[iSpecies][iEl]/Tve);
-      denom += g[iSpecies][iEl] * exp(-thetae[iSpecies][iEl]/Tve);
-    }
-    Ee = Ru/Ms[iSpecies] * (num/denom);
-    
-    // Mixture total energy
-    rhoE += rhos * ((3.0/2.0+xi[iSpecies]/2.0) * Ru/Ms[iSpecies] * (T-Tref[iSpecies])
-                    + Ev + Ee + Ef + 0.5*sqvel);
-    
-    // Mixture vibrational-electronic energy
-    rhoEve += rhos * (Ev + Ee);
-  }
-  for (iSpecies = 0; iSpecies < nEl; iSpecies++) {
-    // Species formation energy
-    Ef = hf[nSpecies-1] - Ru/Ms[nSpecies-1] * Tref[nSpecies-1];
-    
-    // Electron t-r mode contributes to mixture vib-el energy
-    rhoEve += (3.0/2.0) * Ru/Ms[nSpecies-1] * (Tve - Tref[nSpecies-1]);
-  }
-  
-  /*--- Set energies ---*/
-  U[nSpecies+nDim]   = rhoE;
-  U[nSpecies+nDim+1] = rhoEve;
-  
-//  unsigned short iVar;
-//  cout << "In CVariable:" << endl;
-//  cout << "U: " << endl;
-//  for (iVar = 0; iVar < nVar; iVar++)
-//    cout << U[iVar] << endl;
-//  cout << "V: " << endl;
-//  for (iVar = 0; iVar < nPrimVar; iVar++)
-//    cout << V[iVar] << endl;
-//  cin.get();
- 
-  return;
-}
-
-CTNE2NSVariable::CTNE2NSVariable(void) : CTNE2EulerVariable() { }
-
-
-CTNE2NSVariable::CTNE2NSVariable(unsigned short val_ndim,
-                                 unsigned short val_nvar,
-                                 unsigned short val_nprimvar,
-                                 unsigned short val_nprimvargrad,
-                                 CConfig *config) : CTNE2EulerVariable(val_ndim,
-                                                                       val_nvar,
-                                                                       val_nprimvar,
-                                                                       val_nprimvargrad,
-                                                                       config) {
-  
-  Temperature_Ref = config->GetTemperature_Ref();
-	Viscosity_Ref   = config->GetViscosity_Ref();
-	Viscosity_Inf   = config->GetViscosity_FreeStreamND();
-	Prandtl_Lam     = config->GetPrandtl_Lam();
-  DiffusionCoeff  = new double[nSpecies];
-}
-
-
-CTNE2NSVariable::CTNE2NSVariable(double val_pressure, double *val_massfrac,
-                                 double *val_mach, double val_temperature,
-                                 double val_temperature_ve,
-                                 unsigned short val_ndim,
-                                 unsigned short val_nvar,
-                                 unsigned short val_nvarprim,
-                                 unsigned short val_nvarprimgrad,
-                                 CConfig *config) : CTNE2EulerVariable(val_pressure,
-                                                                       val_massfrac,
-                                                                       val_mach,
-                                                                       val_temperature,
-                                                                       val_temperature_ve,
-                                                                       val_ndim,
-                                                                       val_nvar,
-                                                                       val_nvarprim,
-                                                                       val_nvarprimgrad,
-                                                                       config) {
-  
-	Temperature_Ref = config->GetTemperature_Ref();
-	Viscosity_Ref   = config->GetViscosity_Ref();
-	Viscosity_Inf   = config->GetViscosity_FreeStreamND();
-	Prandtl_Lam     = config->GetPrandtl_Lam();
-  DiffusionCoeff  = new double[nSpecies];
-}
-
-CTNE2NSVariable::CTNE2NSVariable(double *val_solution, unsigned short val_ndim,
-                                 unsigned short val_nvar,
-                                 unsigned short val_nprimvar,
-                                 unsigned short val_nprimvargrad,
-                                 CConfig *config) : CTNE2EulerVariable(val_solution,
-                                                                       val_ndim,
-                                                                       val_nvar,
-                                                                       val_nprimvar,
-                                                                       val_nprimvargrad,
-                                                                       config) {  
-	Temperature_Ref = config->GetTemperature_Ref();
-	Viscosity_Ref   = config->GetViscosity_Ref();
-	Viscosity_Inf   = config->GetViscosity_FreeStreamND();
-	Prandtl_Lam     = config->GetPrandtl_Lam();
-  DiffusionCoeff  = new double[nSpecies];
-}
-
-CTNE2NSVariable::~CTNE2NSVariable(void) {
-  delete [] DiffusionCoeff;
-}
-
-void CTNE2NSVariable::SetDiffusionCoeff(CConfig *config) {
-  unsigned short iSpecies, jSpecies, nHeavy, nEl;
-  double rho, T, Tve, P;
-  double *Ms, Mi, Mj, pi, Ru, kb, gam_i, gam_j, gam_t, Theta_v;
-  double denom, d1_ij, D_ij;
-  double ***Omega00, Omega_ij;
-  
-  /*--- Acquire gas parameters from CConfig ---*/
-  Omega00 = config->GetCollisionIntegral00();
-  Ms      = config->GetMolar_Mass();
-  if (ionization) {nHeavy = nSpecies-1;  nEl = 1;}
-  else            {nHeavy = nSpecies;    nEl = 0;}
-  
-  /*--- Rename for convenience ---*/
-  rho  = Primitive[RHO_INDEX];
-  T    = Primitive[T_INDEX];
-  Tve  = Primitive[TVE_INDEX];
-  P    = Primitive[P_INDEX];
-  pi   = PI_NUMBER;
-  Ru   = UNIVERSAL_GAS_CONSTANT;
-  kb   = BOLTZMANN_CONSTANT;
-  
-  /*--- Calculate mixture gas constant ---*/
-  gam_t = 0.0;
-  for (iSpecies = 0; iSpecies < nSpecies; iSpecies++) {
-    gam_t += Primitive[RHOS_INDEX+iSpecies] / (rho*Ms[iSpecies]);
-  }
-  
-  /*--- Mixture thermal conductivity via Gupta-Yos approximation ---*/
-  for (iSpecies = 0; iSpecies < nHeavy; iSpecies++) {
-    
-    /*--- Initialize the species diffusion coefficient ---*/
-    DiffusionCoeff[iSpecies] = 0.0;
-    
-    /*--- Calculate molar concentration ---*/
-    Mi      = Ms[iSpecies];
-    gam_i   = Primitive[RHOS_INDEX+iSpecies] / (rho*Mi);
-    Theta_v = config->GetCharVibTemp(iSpecies);
-    
-    denom = 0.0;
-    for (jSpecies = 0; jSpecies < nHeavy; jSpecies++) {
-      if (jSpecies != iSpecies) {
-        Mj    = Ms[jSpecies];
-        gam_j = Primitive[RHOS_INDEX+iSpecies] / (rho*Mj);
-        
-        /*--- Calculate the Omega^(0,0)_ij collision cross section ---*/
-        Omega_ij = 1E-20 * Omega00[iSpecies][jSpecies][3]
-        * pow(T, Omega00[iSpecies][jSpecies][0]*log(T)*log(T)
-              + Omega00[iSpecies][jSpecies][1]*log(T)
-              + Omega00[iSpecies][jSpecies][2]);
-        
-        /*--- Calculate "delta1_ij" ---*/
-        d1_ij = 8.0/3.0 * sqrt((2.0*Mi*Mj) / (pi*Ru*T*(Mi+Mj))) * Omega_ij;
-        
-        /*--- Calculate heavy-particle binary diffusion coefficient ---*/
-        D_ij = kb*T/(P*d1_ij);
-        denom += gam_j/D_ij;
-      }
-    }
-    
-    if (ionization) {
-      jSpecies = nSpecies-1;
-      Mj       = config->GetMolar_Mass(jSpecies);
-      gam_j    = Primitive[RHOS_INDEX+iSpecies] / (rho*Mj);
-      
-      /*--- Calculate the Omega^(0,0)_ij collision cross section ---*/
-      Omega_ij = 1E-20 * Omega00[iSpecies][jSpecies][3]
-      * pow(Tve, Omega00[iSpecies][jSpecies][0]*log(Tve)*log(Tve)
-            + Omega00[iSpecies][jSpecies][1]*log(Tve)
-            + Omega00[iSpecies][jSpecies][2]);
-      
-      /*--- Calculate "delta1_ij" ---*/
-      d1_ij = 8.0/3.0 * sqrt((2.0*Mi*Mj) / (pi*Ru*Tve*(Mi+Mj))) * Omega_ij;
-    }
-    
-    /*--- Assign species diffusion coefficient ---*/
-    DiffusionCoeff[iSpecies] = gam_t*gam_t*Mi*(1-Mi*gam_i) / denom;
-  }
-  if (ionization) {
-    iSpecies = nSpecies-1;
-    /*--- Initialize the species diffusion coefficient ---*/
-    DiffusionCoeff[iSpecies] = 0.0;
-    
-    /*--- Calculate molar concentration ---*/
-    Mi      = Ms[iSpecies];
-    gam_i   = Primitive[RHOS_INDEX+iSpecies] / (rho*Mi);
-    
-    denom = 0.0;
-    for (jSpecies = 0; jSpecies < nHeavy; jSpecies++) {
-      if (iSpecies != jSpecies) {
-        Mj    = config->GetMolar_Mass(jSpecies);
-        gam_j = Primitive[RHOS_INDEX+iSpecies] / (rho*Mj);
-        
-        /*--- Calculate the Omega^(0,0)_ij collision cross section ---*/
-        Omega_ij = 1E-20 * Omega00[iSpecies][jSpecies][3]
-        * pow(Tve, Omega00[iSpecies][jSpecies][0]*log(Tve)*log(Tve)
-              + Omega00[iSpecies][jSpecies][1]*log(Tve)
-              + Omega00[iSpecies][jSpecies][2]);
-        
-        /*--- Calculate "delta1_ij" ---*/
-        d1_ij = 8.0/3.0 * sqrt((2.0*Mi*Mj) / (pi*Ru*Tve*(Mi+Mj))) * Omega_ij;
-        
-        /*--- Calculate heavy-particle binary diffusion coefficient ---*/
-        D_ij = kb*Tve/(P*d1_ij);
-        denom += gam_j/D_ij;
-      }
-    }
-    DiffusionCoeff[iSpecies] = gam_t*gam_t*Ms[iSpecies]*(1-Ms[iSpecies]*gam_i)
-                             / denom;
-  }
-}
-
-
-void CTNE2NSVariable::SetLaminarViscosity(CConfig *config) {
-  unsigned short iSpecies, jSpecies, nHeavy, nEl;
-	double rho, T, Tve;
-  double *Ms, Mi, Mj, pi, Ru, Na, gam_i, gam_j, denom;
-  double ***Omega11, Omega_ij, d2_ij;
-  
-  /*--- Acquire gas parameters from CConfig ---*/
-  Omega11 = config->GetCollisionIntegral11();
-  Ms      = config->GetMolar_Mass();
-  if (ionization) {nHeavy = nSpecies-1;  nEl = 1;}
-  else            {nHeavy = nSpecies;    nEl = 0;}
-  
-  /*--- Rename for convenience ---*/
-  rho = Primitive[RHO_INDEX];
-  T   = Primitive[T_INDEX];
-  Tve = Primitive[TVE_INDEX];
-  pi  = PI_NUMBER;
-  Ru  = UNIVERSAL_GAS_CONSTANT;
-  Na  = AVOGAD_CONSTANT;
-  
-  LaminarViscosity = 0.0;
-  
-  /*--- Mixture viscosity via Gupta-Yos approximation ---*/
-  for (iSpecies = 0; iSpecies < nHeavy; iSpecies++) {
-    denom = 0.0;
-    
-    /*--- Calculate molar concentration ---*/
-    Mi    = Ms[iSpecies];
-    gam_i = Primitive[RHOS_INDEX+iSpecies] / (rho*Mi);
-    for (jSpecies = 0; jSpecies < nHeavy; jSpecies++) {
-      Mj    = Ms[jSpecies];
-      gam_j = Primitive[RHOS_INDEX+jSpecies] / (rho*Mj);
-      
-      /*--- Calculate "delta" quantities ---*/
-      Omega_ij = 1E-20 * Omega11[iSpecies][jSpecies][3]
-                * pow(T, Omega11[iSpecies][jSpecies][0]*log(T)*log(T)
-                      + Omega11[iSpecies][jSpecies][1]*log(T)
-                      + Omega11[iSpecies][jSpecies][2]);
-      d2_ij = 16.0/5.0 * sqrt((2.0*Mi*Mj) / (pi*Ru*T*(Mi+Mj))) * Omega_ij;
-      
-      /*--- Add to denominator of viscosity ---*/
-      denom += gam_j*d2_ij;
-    }
-    if (ionization) {
-      jSpecies = nSpecies-1;
-      Mj    = Ms[jSpecies];
-      gam_j = Primitive[RHOS_INDEX+jSpecies] / (rho*Mj);
-      
-      /*--- Calculate "delta" quantities ---*/
-      Omega_ij = 1E-20 * Omega11[iSpecies][jSpecies][3]
-      * pow(Tve, Omega11[iSpecies][jSpecies][0]*log(Tve)*log(Tve)
-            + Omega11[iSpecies][jSpecies][1]*log(Tve)
-            + Omega11[iSpecies][jSpecies][2]);
-      d2_ij = 16.0/5.0 * sqrt((2.0*Mi*Mj) / (pi*Ru*Tve*(Mi+Mj))) * Omega_ij;
-
-      denom += gam_j*d2_ij;
-    }
-    
-    /*--- Calculate species laminar viscosity ---*/
-    LaminarViscosity += (Mi/Na * gam_i) / denom;
-  }
-  if (ionization) {
-    iSpecies = nSpecies-1;
-    denom = 0.0;
-    
-    /*--- Calculate molar concentration ---*/
-    Mi    = Ms[iSpecies];
-    gam_i = Primitive[RHOS_INDEX+iSpecies] / (rho*Mi);
-    for (jSpecies = 0; jSpecies < nSpecies; jSpecies++) {
-      Mj    = Ms[jSpecies];
-      gam_j = Primitive[RHOS_INDEX+jSpecies] / (rho*Mj);
-      
-      /*--- Calculate "delta" quantities ---*/
-      Omega_ij = 1E-20 * Omega11[iSpecies][jSpecies][3]
-      * pow(Tve, Omega11[iSpecies][jSpecies][0]*log(Tve)*log(Tve)
-            + Omega11[iSpecies][jSpecies][1]*log(Tve)
-            + Omega11[iSpecies][jSpecies][2]);
-      d2_ij = 16.0/5.0 * sqrt((2.0*Mi*Mj) / (pi*Ru*Tve*(Mi+Mj))) * Omega_ij;
-      
-      /*--- Add to denominator of viscosity ---*/
-      denom += gam_j*d2_ij;
-    }
-    LaminarViscosity += (Mi/Na * gam_i) / denom;
-  }
-}
-
-
-void CTNE2NSVariable ::SetThermalConductivity(CConfig *config) {
-	unsigned short iSpecies, jSpecies, nHeavy, nEl;
-  double rho, T, Tve, Cvve;
-  double *xi, *Ms, Mi, Mj, mi, mj, pi, R, Ru, Na, kb, gam_i, gam_j, Theta_v;
-  double denom_t, denom_r, d1_ij, d2_ij, a_ij;
-  double ***Omega00, ***Omega11, Omega_ij;
-  
-  if (ionization) {
-    cout << "SetThermalConductivity: NEEDS REVISION w/ IONIZATION" << endl;
-    exit(1);
-  }
-  
-  /*--- Acquire gas parameters from CConfig ---*/
-  Omega00 = config->GetCollisionIntegral00();
-  Omega11 = config->GetCollisionIntegral11();
-  Ms      = config->GetMolar_Mass();
-  xi      = config->GetRotationModes();
-  if (ionization) {nHeavy = nSpecies-1;  nEl = 1;}
-  else            {nHeavy = nSpecies;    nEl = 0;}
-  
-  /*--- Rename for convenience ---*/
-  rho  = Primitive[RHO_INDEX];
-  T    = Primitive[T_INDEX];
-  Tve  = Primitive[TVE_INDEX];
-  Cvve = Primitive[RHOCVVE_INDEX]/rho;
-  pi   = PI_NUMBER;
-  Ru   = UNIVERSAL_GAS_CONSTANT;
-  Na   = AVOGAD_CONSTANT;
-  kb   = BOLTZMANN_CONSTANT;
-  
-  /*--- Calculate mixture gas constant ---*/
-  R = 0.0;
-  for (iSpecies = 0; iSpecies < nSpecies; iSpecies++) {
-    R += Ru * Primitive[RHOS_INDEX+iSpecies]/rho;
-  }
-  
-  /*--- Mixture thermal conductivity via Gupta-Yos approximation ---*/
-  ThermalCond    = 0.0;
-  ThermalCond_ve = 0.0;
-  for (iSpecies = 0; iSpecies < nSpecies; iSpecies++) {
-    
-    /*--- Calculate molar concentration ---*/
-    Mi      = Ms[iSpecies];
-    mi      = Mi/Na;
-    gam_i   = Primitive[RHOS_INDEX+iSpecies] / (rho*Mi);
-    Theta_v = config->GetCharVibTemp(iSpecies);
-    
-    denom_t = 0.0;
-    denom_r = 0.0;
-    for (jSpecies = 0; jSpecies < nSpecies; jSpecies++) {
-      Mj    = config->GetMolar_Mass(jSpecies);
-      mj    = Mj/Na;
-      gam_j = Primitive[RHOS_INDEX+iSpecies] / (rho*Mj);
-      
-      a_ij = 1.0 + (1.0 - mi/mj)*(0.45 - 2.54*mi/mj) / ((1.0 + mi/mj)*(1.0 + mi/mj));
-
-      /*--- Calculate the Omega^(0,0)_ij collision cross section ---*/
-      Omega_ij = 1E-20 * Omega00[iSpecies][jSpecies][3]
-                * pow(T, Omega00[iSpecies][jSpecies][0]*log(T)*log(T)
-                      + Omega00[iSpecies][jSpecies][1]*log(T)
-                      + Omega00[iSpecies][jSpecies][2]);
-
-      /*--- Calculate "delta1_ij" ---*/
-      d1_ij = 8.0/3.0 * sqrt((2.0*Mi*Mj) / (pi*Ru*T*(Mi+Mj))) * Omega_ij;
-      
-      /*--- Calculate the Omega^(1,1)_ij collision cross section ---*/
-      Omega_ij = 1E-20 * Omega11[iSpecies][jSpecies][3]
-                * pow(T, Omega11[iSpecies][jSpecies][0]*log(T)*log(T)
-                      + Omega11[iSpecies][jSpecies][1]*log(T)
-                      + Omega11[iSpecies][jSpecies][2]);
-      
-      /*--- Calculate "delta2_ij" ---*/
-      d2_ij = 16.0/5.0 * sqrt((2.0*Mi*Mj) / (pi*Ru*T*(Mi+Mj))) * Omega_ij;
-      
-      denom_t += a_ij*gam_j*d2_ij;
-      denom_r += gam_j*d1_ij;
-    }
-    
-    /*--- Translational contribution to thermal conductivity ---*/
-    ThermalCond    += (15.0/4.0)*kb*gam_i/denom_t;
-    
-    /*--- Translational contribution to thermal conductivity ---*/
-    if (xi[iSpecies] != 0.0)
-      ThermalCond  += kb*gam_i/denom_r;
-    
-    /*--- Vibrational-electronic contribution to thermal conductivity ---*/
-    ThermalCond_ve += kb*Cvve/R*gam_i / denom_r;
-  }
-}
-
-
-void CTNE2NSVariable::SetVorticity(void) {
-	double u_y = Gradient_Primitive[VEL_INDEX][1];
-	double v_x = Gradient_Primitive[VEL_INDEX+1][0];
-	double u_z = 0.0;
-	double v_z = 0.0;
-	double w_x = 0.0;
-	double w_y = 0.0;
-  
-	if (nDim == 3) {
-		u_z = Gradient_Primitive[VEL_INDEX][2];
-		v_z = Gradient_Primitive[VEL_INDEX+1][2];
-		w_x = Gradient_Primitive[VEL_INDEX+2][0];
-		w_y = Gradient_Primitive[VEL_INDEX+2][1];
-	}
-  
-	Vorticity[0] = w_y-v_z;
-	Vorticity[1] = -(w_x-u_z);
-	Vorticity[2] = v_x-u_y;
-}
-
-bool CTNE2NSVariable::SetPrimVar_Compressible(CConfig *config) {
-//	unsigned short iVar, iSpecies;
-//  bool check_dens, check_press, check_sos, check_temp, RightVol;
-//  
-//  /*--- Initialize booleans that check for physical solutions ---*/
-//  check_dens  = false;
-//  check_press = false;
-//  check_sos   = false;
-//  check_temp  = false;
-//  RightVol    = true;
-//  
-//  /*--- Calculate primitive variables ---*/
-//  // Solution:  [rho1, ..., rhoNs, rhou, rhov, rhow, rhoe, rhoeve]^T
-//  // Primitive: [rho1, ..., rhoNs, T, Tve, u, v, w, P, rho, h, a, rhoCvtr, rhoCvve]^T
-//  // GradPrim:  [rho1, ..., rhoNs, T, Tve, u, v, w, P]^T
-//  SetDensity();                             // Compute mixture density
-//	SetVelocity2();                           // Compute the modulus of the velocity (req. mixture density).
-//  for (iSpecies = 0; iSpecies < nSpecies; iSpecies++)
-//    check_dens = ((Solution[iSpecies] < 0.0) || check_dens);  // Check the density
-//  check_temp  = SetTemperature(config);     // Compute temperatures (T & Tve)
-// 	check_press = SetPressure(config);        // Requires T & Tve computation.
-//  CalcdPdU(Primitive, config, dPdU);        // Requires density, pressure, rhoCvtr, & rhoCvve.
-//  CalcdTdU(Primitive, config, dTdU);
-//  CalcdTvedU(Primitive, config, dTvedU);
-//  check_sos   = SetSoundSpeed(config);      // Requires density & pressure computation.
-//  
-//  /*--- Check that the solution has a physical meaning ---*/
-//  if (check_dens || check_press || check_sos || check_temp) {
-//    
-//    /*--- Copy the old solution ---*/
-//    for (iVar = 0; iVar < nVar; iVar++)
-//      Solution[iVar] = Solution_Old[iVar];
-//    
-//    /*--- Recompute the primitive variables ---*/
-//    SetDensity();                           // Compute mixture density
-//    SetVelocity2();                         // Compute square of the velocity (req. mixture density).
-//    check_temp  = SetTemperature(config);   // Compute temperatures (T & Tve)
-//    check_press = SetPressure(config);      // Requires T & Tve computation.
-//    CalcdPdU(Primitive, config, dPdU);      // Requires density, pressure, rhoCvtr, & rhoCvve.
-//    CalcdTdU(Primitive, config, dTdU);
-//    CalcdTvedU(Primitive, config, dTvedU);
-//    check_sos   = SetSoundSpeed(config);    // Requires density & pressure computation.
-//    
-//    RightVol = false;
-//  }
-
-  bool V_err, bkup;
-  unsigned short iVar;
-  
-  V_err = Cons2PrimVar(config, Solution, Primitive, dPdU, dTdU, dTvedU);
-  if (V_err) {
-    for (iVar = 0; iVar < nVar; iVar++)
-      Solution[iVar] = Solution_Old[iVar];
-    bkup = Cons2PrimVar(config, Solution, Primitive, dPdU, dTdU, dTvedU);
-  }
-  
-  SetVelocity2();
-  
-//  SetEnthalpy();                            // Requires density & pressure computation.
-  SetDiffusionCoeff(config);
-  SetLaminarViscosity(config);              // Requires temperature computation.
-  SetThermalConductivity(config);
-  
-//  return RightVol;
-  return !V_err;
-}
+/*!
+ * \file variable_direct_tne2.cpp
+ * \brief Definition of the solution fields.
+ * \author Aerospace Design Laboratory (Stanford University) <http://su2.stanford.edu>.
+ * \version 3.0.0 "eagle"
+ *
+ * SU2, Copyright (C) 2012-2014 Aerospace Design Laboratory (ADL).
+ *
+ * SU2 is free software; you can redistribute it and/or
+ * modify it under the terms of the GNU Lesser General Public
+ * License as published by the Free Software Foundation; either
+ * version 2.1 of the License, or (at your option) any later version.
+ *
+ * SU2 is distributed in the hope that it will be useful,
+ * but WITHOUT ANY WARRANTY; without even the implied warranty of
+ * MERCHANTABILITY or FITNESS FOR A PARTICULAR PURPOSE. See the GNU
+ * Lesser General Public License for more details.
+ *
+ * You should have received a copy of the GNU Lesser General Public
+ * License along with SU2. If not, see <http://www.gnu.org/licenses/>.
+ */
+
+#include "../include/variable_structure.hpp"
+#include <math.h>
+
+CTNE2EulerVariable::CTNE2EulerVariable(void) : CVariable() {  
+
+  /*--- Array initialization ---*/
+	Primitive = NULL;
+	Gradient_Primitive = NULL;
+	Limiter_Primitive = NULL;
+  dPdU = NULL;
+  dTdU = NULL;
+  dTvedU = NULL;
+  
+  /*--- Define structure of the primtive variable vector ---*/
+  // Primitive: [rho1, ..., rhoNs, T, Tve, u, v, w, P, rho, h, a, rhoCvtr, rhoCvve]^T
+  // GradPrim:  [rho1, ..., rhoNs, T, Tve, u, v, w, P]^T
+  RHOS_INDEX    = 0;
+  T_INDEX       = nSpecies;
+  TVE_INDEX     = nSpecies+1;
+  VEL_INDEX     = nSpecies+2;
+  P_INDEX       = nSpecies+nDim+2;
+  RHO_INDEX     = nSpecies+nDim+3;
+  H_INDEX       = nSpecies+nDim+4;
+  A_INDEX       = nSpecies+nDim+5;
+  RHOCVTR_INDEX = nSpecies+nDim+6;
+  RHOCVVE_INDEX = nSpecies+nDim+7;
+
+}
+
+CTNE2EulerVariable::CTNE2EulerVariable(unsigned short val_ndim,
+                                       unsigned short val_nvar,
+                                       unsigned short val_nprimvar,
+                                       unsigned short val_nprimvargrad,
+                                       CConfig *config) : CVariable(val_ndim,
+                                                                    val_nvar,
+                                                                    config) {
+  
+  nDim         = val_ndim;
+  nVar         = val_nvar;
+  nPrimVar     = val_nprimvar;
+  nPrimVarGrad = val_nprimvargrad;
+  nSpecies = config->GetnSpecies();
+  
+  ionization = config->GetIonization();
+  
+  /*--- Array initialization ---*/
+	Primitive = NULL;
+	Gradient_Primitive = NULL;
+	Limiter_Primitive = NULL;
+  dPdU = NULL;
+  dTdU = NULL;
+  dTvedU = NULL;
+  
+  /*--- Define structure of the primtive variable vector ---*/
+  // Primitive: [rho1, ..., rhoNs, T, Tve, u, v, w, P, rho, h, a, rhoCvtr, rhoCvve]^T
+  // GradPrim:  [rho1, ..., rhoNs, T, Tve, u, v, w, P]^T
+  RHOS_INDEX    = 0;
+  T_INDEX       = nSpecies;
+  TVE_INDEX     = nSpecies+1;
+  VEL_INDEX     = nSpecies+2;
+  P_INDEX       = nSpecies+nDim+2;
+  RHO_INDEX     = nSpecies+nDim+3;
+  H_INDEX       = nSpecies+nDim+4;
+  A_INDEX       = nSpecies+nDim+5;
+  RHOCVTR_INDEX = nSpecies+nDim+6;
+  RHOCVVE_INDEX = nSpecies+nDim+7;
+  
+}
+
+
+CTNE2EulerVariable::CTNE2EulerVariable(double val_pressure,
+                                       double *val_massfrac,
+                                       double *val_mach,
+                                       double val_temperature,
+                                       double val_temperature_ve,
+                                       unsigned short val_ndim,
+                                       unsigned short val_nvar,
+                                       unsigned short val_nvarprim,
+                                       unsigned short val_nvarprimgrad,
+                                       CConfig *config) : CVariable(val_ndim,
+                                                                    val_nvar,
+                                                                    config   ) {
+  
+  unsigned short iEl, iMesh, iDim, iSpecies, iVar, nDim, nEl, nHeavy, nMGSmooth;
+  unsigned short *nElStates;
+  double *xi, *Ms, *thetav, **thetae, **g, *hf, *Tref;
+  double rhoE, rhoEve, Ev, Ee, Ef, T, Tve, rho, rhoCvtr, rhos;
+  double Ru, sqvel, num, denom, conc, soundspeed;
+  
+  /*--- Get Mutation++ mixture ---*/
+  nSpecies     = config->GetnSpecies();
+  nDim         = val_ndim;
+  nPrimVar     = val_nvarprim;
+  nPrimVarGrad = val_nvarprimgrad;
+  nMGSmooth    = 0;
+  
+  /*--- Define structure of the primtive variable vector ---*/
+  // Primitive: [rho1, ..., rhoNs, T, Tve, u, v, w, P, rho, h, a, rhoCvtr, rhoCvve]^T
+  // GradPrim:  [rho1, ..., rhoNs, T, Tve, u, v, w, P]^T
+  RHOS_INDEX    = 0;
+  T_INDEX       = nSpecies;
+  TVE_INDEX     = nSpecies+1;
+  VEL_INDEX     = nSpecies+2;
+  P_INDEX       = nSpecies+nDim+2;
+  RHO_INDEX     = nSpecies+nDim+3;
+  H_INDEX       = nSpecies+nDim+4;
+  A_INDEX       = nSpecies+nDim+5;
+  RHOCVTR_INDEX = nSpecies+nDim+6;
+  RHOCVVE_INDEX = nSpecies+nDim+7;
+  
+  /*--- Array initialization ---*/
+	Primitive = NULL;
+	Gradient_Primitive = NULL;
+	Limiter_Primitive = NULL;
+  
+  /*--- Allocate & initialize residual vectors ---*/
+	Res_TruncError = new double [nVar];
+	for (iVar = 0; iVar < nVar; iVar++) {
+		Res_TruncError[iVar] = 0.0;
+	}
+  
+	/*--- If using multigrid, allocate residual-smoothing vectors ---*/
+	for (iMesh = 0; iMesh <= config->GetMGLevels(); iMesh++)
+		nMGSmooth += config->GetMG_CorrecSmooth(iMesh);
+	if (nMGSmooth > 0) {
+		Residual_Sum = new double [nVar];
+		Residual_Old = new double [nVar];
+	}
+  
+  /*--- If using limiters, allocate the arrays ---*/
+  if ((config->GetKind_ConvNumScheme_TNE2() == SPACE_UPWIND) &&
+			(config->GetSpatialOrder_TNE2() == SECOND_ORDER_LIMITER)) {
+		Limiter      = new double [nVar];
+		for (iVar = 0; iVar < nVar; iVar++) {
+			Limiter[iVar]      = 0.0;
+		}
+	}
+  
+  /*--- Allocate & initialize primitive variable & gradient arrays ---*/
+  Primitive         = new double [nPrimVar];
+  Limiter_Primitive = new double [nPrimVarGrad];
+  Solution_Max      = new double [nPrimVarGrad];
+  Solution_Min      = new double [nPrimVarGrad];
+  for (iVar = 0; iVar < nPrimVar; iVar++) Primitive[iVar] = 0.0;
+  Gradient_Primitive = new double* [nPrimVarGrad];
+  for (iVar = 0; iVar < nPrimVarGrad; iVar++) {
+    Limiter_Primitive[iVar] = 0.0;
+    Solution_Min[iVar]      = 0.0;
+    Solution_Max[iVar]      = 0.0;
+    Gradient_Primitive[iVar] = new double [nDim];
+    for (iDim = 0; iDim < nDim; iDim++)
+      Gradient_Primitive[iVar][iDim] = 0.0;
+  }
+  
+  /*--- Allocate partial derivative vectors ---*/
+  dPdU      = new double [nVar];
+  dTdU      = new double [nVar];
+  dTvedU    = new double [nVar];
+  
+  /*--- Determine the number of heavy species ---*/
+  ionization = config->GetIonization();
+  if (ionization) { nHeavy = nSpecies-1; nEl = 1; }
+  else            { nHeavy = nSpecies;   nEl = 0; }
+
+  /*--- Load variables from the config class --*/
+  xi        = config->GetRotationModes();      // Rotational modes of energy storage
+  Ms        = config->GetMolar_Mass();         // Species molar mass
+  thetav    = config->GetCharVibTemp();        // Species characteristic vib. temperature [K]
+  thetae    = config->GetCharElTemp();         // Characteristic electron temperature [K]
+  g         = config->GetElDegeneracy();       // Degeneracy of electron states
+  nElStates = config->GetnElStates();          // Number of electron states
+  Tref      = config->GetRefTemperature();     // Thermodynamic reference temperature [K]
+  hf        = config->GetEnthalpy_Formation(); // Formation enthalpy [J/kg]
+  
+  /*--- Rename & initialize for convenience ---*/
+  Ru      = UNIVERSAL_GAS_CONSTANT;         // Universal gas constant [J/(kmol*K)]
+  Tve     = val_temperature_ve;             // Vibrational temperature [K]
+  T       = val_temperature;                // Translational-rotational temperature [K]
+  sqvel   = 0.0;                            // Velocity^2 [m2/s2]
+  rhoE    = 0.0;                            // Mixture total energy per mass [J/kg]
+  rhoEve  = 0.0;                            // Mixture vib-el energy per mass [J/kg]
+  denom   = 0.0;
+  conc    = 0.0;
+  rhoCvtr = 0.0;
+  
+  /*--- Calculate mixture density from supplied primitive quantities ---*/
+  for (iSpecies = 0; iSpecies < nHeavy; iSpecies++)
+    denom += val_massfrac[iSpecies] * (Ru/Ms[iSpecies]) * T;
+  for (iSpecies = 0; iSpecies < nEl; iSpecies++)
+    denom += val_massfrac[nSpecies-1] * (Ru/Ms[nSpecies-1]) * Tve;
+  rho = val_pressure / denom;
+  
+  /*--- Calculate sound speed and extract velocities ---*/
+  for (iSpecies = 0; iSpecies < nHeavy; iSpecies++) {
+    conc += val_massfrac[iSpecies]*rho/Ms[iSpecies];
+    rhoCvtr += rho*val_massfrac[iSpecies] * (3.0/2.0 + xi[iSpecies]/2.0) * Ru/Ms[iSpecies];
+  }
+  soundspeed = sqrt((1.0 + Ru/rhoCvtr*conc) * val_pressure/rho);
+  for (iDim = 0; iDim < nDim; iDim++)
+    sqvel += val_mach[iDim]*soundspeed * val_mach[iDim]*soundspeed;
+  
+  /*--- Calculate energy (RRHO) from supplied primitive quanitites ---*/
+  for (iSpecies = 0; iSpecies < nHeavy; iSpecies++) {
+    // Species density
+    rhos = val_massfrac[iSpecies]*rho;
+    
+    // Species formation energy
+    Ef = hf[iSpecies] - Ru/Ms[iSpecies]*Tref[iSpecies];
+    
+    // Species vibrational energy
+    if (thetav[iSpecies] != 0.0)
+      Ev = Ru/Ms[iSpecies] * thetav[iSpecies] / (exp(thetav[iSpecies]/Tve)-1.0);
+    else
+      Ev = 0.0;
+    
+    // Species electronic energy    
+    num = 0.0;
+    denom = g[iSpecies][0] * exp(thetae[iSpecies][0]/Tve);
+    for (iEl = 1; iEl < nElStates[iSpecies]; iEl++) {
+      num   += g[iSpecies][iEl] * thetae[iSpecies][iEl] * exp(-thetae[iSpecies][iEl]/Tve);
+      denom += g[iSpecies][iEl] * exp(-thetae[iSpecies][iEl]/Tve);
+    }
+    Ee = Ru/Ms[iSpecies] * (num/denom);
+    
+    // Mixture total energy
+    rhoE += rhos * ((3.0/2.0+xi[iSpecies]/2.0) * Ru/Ms[iSpecies] * (T-Tref[iSpecies])
+                    + Ev + Ee + Ef + 0.5*sqvel);
+    
+    // Mixture vibrational-electronic energy
+    rhoEve += rhos * (Ev + Ee);
+  }
+  for (iSpecies = 0; iSpecies < nEl; iSpecies++) {
+    // Species formation energy
+    Ef = hf[nSpecies-1] - Ru/Ms[nSpecies-1] * Tref[nSpecies-1];
+    
+    // Electron t-r mode contributes to mixture vib-el energy
+    rhoEve += (3.0/2.0) * Ru/Ms[nSpecies-1] * (Tve - Tref[nSpecies-1]);
+  }
+  
+  /*--- Initialize Solution & Solution_Old vectors ---*/
+  for (iSpecies = 0; iSpecies < nSpecies; iSpecies++) {
+    Solution[iSpecies]     = rho*val_massfrac[iSpecies];
+    Solution_Old[iSpecies] = rho*val_massfrac[iSpecies];
+  }
+  for (iDim = 0; iDim < nDim; iDim++) {
+    Solution[nSpecies+iDim]     = rho*val_mach[iDim]*soundspeed;
+    Solution_Old[nSpecies+iDim] = rho*val_mach[iDim]*soundspeed;
+  }
+  Solution[nSpecies+nDim]       = rhoE;
+  Solution_Old[nSpecies+nDim]   = rhoE;
+  Solution[nSpecies+nDim+1]     = rhoEve;
+  Solution_Old[nSpecies+nDim+1] = rhoEve;
+  
+  /*--- Assign primitive variables ---*/
+  Primitive[T_INDEX]   = val_temperature;
+  Primitive[TVE_INDEX] = val_temperature_ve;
+  Primitive[P_INDEX]   = val_pressure;
+  
+}
+
+CTNE2EulerVariable::CTNE2EulerVariable(double *val_solution,
+                                       unsigned short val_ndim,
+                                       unsigned short val_nvar,
+                                       unsigned short val_nvarprim,
+                                       unsigned short val_nvarprimgrad,
+                                       CConfig *config) : CVariable(val_ndim,
+                                                                    val_nvar,
+                                                                    config) {
+
+	unsigned short iVar, iDim, iMesh, nMGSmooth;
+  
+  nSpecies     = config->GetnSpecies();
+  nDim         = val_ndim;
+  nPrimVar     = val_nvarprim;
+  nPrimVarGrad = val_nvarprimgrad;
+  nMGSmooth    = 0;
+  
+  /*--- Define structure of the primtive variable vector ---*/
+  // Primitive: [rho1, ..., rhoNs, T, Tve, u, v, w, P, rho, h, a, rhoCvtr, rhoCvve]^T
+  // GradPrim:  [rho1, ..., rhoNs, T, Tve, u, v, w, P]^T
+  RHOS_INDEX    = 0;
+  T_INDEX       = nSpecies;
+  TVE_INDEX     = nSpecies+1;
+  VEL_INDEX     = nSpecies+2;
+  P_INDEX       = nSpecies+nDim+2;
+  RHO_INDEX     = nSpecies+nDim+3;
+  H_INDEX       = nSpecies+nDim+4;
+  A_INDEX       = nSpecies+nDim+5;
+  RHOCVTR_INDEX = nSpecies+nDim+6;
+  RHOCVVE_INDEX = nSpecies+nDim+7;
+  
+  /*--- Array initialization ---*/
+	Primitive = NULL;
+	Gradient_Primitive = NULL;
+  Limiter_Primitive = NULL;
+  
+  /*--- Allocate & initialize residual vectors ---*/
+	Res_TruncError = new double [nVar];
+	for (iVar = 0; iVar < nVar; iVar++) {
+		Res_TruncError[iVar] = 0.0;
+	}
+  
+	/*--- If using multigrid, allocate residual-smoothing vectors ---*/
+	for (iMesh = 0; iMesh <= config->GetMGLevels(); iMesh++)
+		nMGSmooth += config->GetMG_CorrecSmooth(iMesh);
+	if (nMGSmooth > 0) {
+		Residual_Sum = new double [nVar];
+		Residual_Old = new double [nVar];
+	}
+  
+  /*--- If using limiters, allocate the arrays ---*/
+  if ((config->GetKind_ConvNumScheme_TNE2() == SPACE_UPWIND) &&
+			(config->GetSpatialOrder_TNE2() == SECOND_ORDER_LIMITER)) {
+		Limiter           = new double [nVar];
+    Limiter_Primitive = new double [nPrimVarGrad];
+		Solution_Max      = new double [nPrimVarGrad];
+		Solution_Min      = new double [nPrimVarGrad];
+		for (iVar = 0; iVar < nVar; iVar++)
+			Limiter[iVar]      = 0.0;
+    for (iVar = 0; iVar < nVar; iVar++) {
+      Limiter_Primitive[iVar] = 0.0;
+			Solution_Max[iVar]      = 0.0;
+			Solution_Min[iVar]      = 0.0;
+    }
+	}
+  
+  /*--- Allocate & initialize primitive variable & gradient arrays ---*/
+  Primitive = new double [nPrimVar];
+  for (iVar = 0; iVar < nPrimVar; iVar++) Primitive[iVar] = 0.0;
+  Gradient_Primitive = new double* [nPrimVarGrad];
+  for (iVar = 0; iVar < nPrimVarGrad; iVar++) {
+    Gradient_Primitive[iVar] = new double [nDim];
+    for (iDim = 0; iDim < nDim; iDim++)
+      Gradient_Primitive[iVar][iDim] = 0.0;
+  }
+  
+  /*--- Allocate partial derivative vectors ---*/
+  dPdU      = new double [nVar];
+  dTdU      = new double [nVar];
+  dTvedU    = new double [nVar];
+  
+  /*--- Determine the number of heavy species ---*/
+  ionization = config->GetIonization();
+  
+	/*--- Initialize Solution & Solution_Old vectors ---*/
+	for (iVar = 0; iVar < nVar; iVar++) {
+		Solution[iVar]     = val_solution[iVar];
+		Solution_Old[iVar] = val_solution[iVar];
+	}
+  
+  /*--- Initialize Tve to the free stream for Newton-Raphson method ---*/
+  Primitive[TVE_INDEX] = config->GetTemperature_FreeStream();
+  Primitive[T_INDEX]   = config->GetTemperature_FreeStream();
+  Primitive[P_INDEX]   = config->GetPressure_FreeStream();
+}
+
+CTNE2EulerVariable::~CTNE2EulerVariable(void) {
+	unsigned short iVar;
+  
+  if (Primitive         != NULL) delete [] Primitive;
+  if (Limiter_Primitive != NULL) delete [] Limiter_Primitive;
+  
+  if (Res_TruncError != NULL) delete [] Res_TruncError;
+  if (Residual_Old   != NULL) delete [] Residual_Old;
+  if (Residual_Sum   != NULL) delete [] Residual_Sum;
+  if (Limiter != NULL) delete [] Limiter;
+  if (Solution_Max != NULL) delete [] Solution_Max;
+  if (Solution_Min != NULL) delete [] Solution_Min;
+  
+  if (Primitive != NULL) delete [] Primitive;
+  if (Gradient_Primitive != NULL) {
+    for (iVar = 0; iVar < nPrimVarGrad; iVar++)
+      delete Gradient_Primitive[iVar];
+    delete [] Gradient_Primitive;
+  }
+  if (dPdU      != NULL) delete [] dPdU;
+  if (dTdU      != NULL) delete [] dTdU;
+  if (dTvedU    != NULL) delete [] dTvedU;
+  
+}
+
+void CTNE2EulerVariable::SetGradient_PrimitiveZero(unsigned short val_primvar) {
+	unsigned short iVar, iDim;
+  
+	for (iVar = 0; iVar < val_primvar; iVar++)
+		for (iDim = 0; iDim < nDim; iDim++)
+			Gradient_Primitive[iVar][iDim] = 0.0;
+}
+
+bool CTNE2EulerVariable::SetDensity(void) {
+  unsigned short iSpecies;
+  double Density;
+  
+  Density = 0.0;
+  for (iSpecies = 0; iSpecies < nSpecies; iSpecies++) {
+    Primitive[RHOS_INDEX+iSpecies] = Solution[iSpecies];
+    Density += Solution[iSpecies];
+  }
+  Primitive[RHO_INDEX] = Density;
+  
+  return true;
+}
+
+double CTNE2EulerVariable::GetProjVel(double *val_vector) {
+	double ProjVel, density;
+	unsigned short iDim, iSpecies;
+  
+	ProjVel = 0.0;
+  density = 0.0;
+  for (iSpecies = 0; iSpecies < nSpecies; iSpecies++)
+    density += Solution[iSpecies];
+	for (iDim = 0; iDim < nDim; iDim++)
+		ProjVel += Solution[nSpecies+iDim]*val_vector[iDim]/density;
+  
+	return ProjVel;
+}
+
+void CTNE2EulerVariable::SetVelocity2(void) {
+  unsigned short iDim;
+  
+  Velocity2 = 0.0;
+  for (iDim = 0; iDim < nDim; iDim++) {
+    Primitive[VEL_INDEX+iDim] = Solution[nSpecies+iDim] / Primitive[RHO_INDEX];
+    Velocity2 +=  Solution[nSpecies+iDim]*Solution[nSpecies+iDim]
+    / (Primitive[RHO_INDEX]*Primitive[RHO_INDEX]);
+  }
+}
+
+bool CTNE2EulerVariable::SetTemperature(CConfig *config) {
+  
+  // Note: Requires previous call to SetDensity()
+  unsigned short iEl, iSpecies, iDim, nHeavy, nEl, iIter, maxIter, *nElStates;
+  double *xi, *Ms, *thetav, **thetae, **g, *hf, *Tref;
+  double rho, rhoE, rhoEve, rhoEve_t, rhoE_ref, rhoE_f;
+  double evs, eels;
+  double Ru, sqvel, rhoCvtr, rhoCvve;
+  double Cvvs, Cves, Tve, Tve2, Tve_o;
+  double f, df, tol;
+  double exptv, thsqr, thoTve;
+  double num, denom, num2, num3;
+  double Tmin, Tmax, Tvemin, Tvemax;
+  
+  /*--- Set tolerance for Newton-Raphson method ---*/
+  tol     = 1.0E-4;
+  maxIter = 100;
+  
+  /*--- Set temperature clipping values ---*/
+  Tmin   = 100.0;
+  Tmax   = 6E4;
+  Tvemin = 100.0;
+  Tvemax = 4E4;
+  
+  /*--- Determine the number of heavy species ---*/
+  if (ionization) { nHeavy = nSpecies-1; nEl = 1; }
+  else            { nHeavy = nSpecies;   nEl = 0; }
+  
+  /*--- Load variables from the config class --*/
+  xi        = config->GetRotationModes();      // Rotational modes of energy storage
+  Ms        = config->GetMolar_Mass();         // Species molar mass
+  thetav    = config->GetCharVibTemp();        // Species characteristic vib. temperature [K]
+  Tref      = config->GetRefTemperature();     // Thermodynamic reference temperature [K]
+  hf        = config->GetEnthalpy_Formation(); // Formation enthalpy [J/kg]
+  thetae    = config->GetCharElTemp();
+  g         = config->GetElDegeneracy();
+  nElStates = config->GetnElStates();
+  
+  /*--- Rename & initialize for convenience ---*/
+  Ru       = UNIVERSAL_GAS_CONSTANT;           // Universal gas constant [J/(kmol*K)]
+  rho      = Primitive[RHO_INDEX];             // Mixture density [kg/m3]
+  rhoE     = Solution[nSpecies+nDim];          // Density * energy [J/m3]
+  rhoEve   = Solution[nSpecies+nDim+1];        // Density * energy_ve [J/m3]
+  rhoE_f   = 0.0;                              // Density * formation energy [J/m3]
+  rhoE_ref = 0.0;                              // Density * reference energy [J/m3]
+  rhoCvtr  = 0.0;                              // Mix spec. heat @ const. volume [J/(kg*K)]
+  sqvel    = 0.0;                              // Velocity^2 [m2/s2]
+  
+  /*--- Error checking ---*/
+  if (rhoE < 0.0)
+    rhoE = EPS;
+  if (rhoEve < 0.0)
+    rhoEve = EPS;
+  
+  /*--- Calculate mixture properties (heavy particles only) ---*/
+  for (iSpecies = 0; iSpecies < nHeavy; iSpecies++) {
+    rhoCvtr  += Solution[iSpecies] * (3.0/2.0 + xi[iSpecies]/2.0) * Ru/Ms[iSpecies];
+    rhoE_ref += Solution[iSpecies] * (3.0/2.0 + xi[iSpecies]/2.0) * Ru/Ms[iSpecies] * Tref[iSpecies];
+    rhoE_f   += Solution[iSpecies] * (hf[iSpecies] - Ru/Ms[iSpecies]*Tref[iSpecies]);
+  }
+  for (iDim = 0; iDim < nDim; iDim++)
+    sqvel    += (Solution[nSpecies+iDim]/rho) * (Solution[nSpecies+iDim]/rho);
+  
+  /*--- Calculate translational-rotational temperature ---*/
+  Primitive[T_INDEX] = (rhoE - rhoEve - rhoE_f + rhoE_ref - 0.5*rho*sqvel) / rhoCvtr;
+  
+  /*--- Calculate vibrational-electronic temperature ---*/
+  // NOTE: Cannot write an expression explicitly in terms of Tve
+  // NOTE: We use Newton-Raphson to iteratively find the value of Tve
+  // NOTE: Use T as an initial guess
+  Tve   = Primitive[TVE_INDEX];
+  Tve_o = Primitive[TVE_INDEX];
+  
+  for (iIter = 0; iIter < maxIter; iIter++) {
+    rhoEve_t = 0.0;
+    rhoCvve  = 0.0;
+    for (iSpecies = 0; iSpecies < nHeavy; iSpecies++) {
+      
+      /*--- Vibrational energy ---*/
+      if (thetav[iSpecies] != 0.0) {
+        
+        /*--- Rename for convenience ---*/
+        thoTve = thetav[iSpecies]/Tve;
+        exptv = exp(thetav[iSpecies]/Tve);
+        thsqr = thetav[iSpecies]*thetav[iSpecies];
+        
+        /*--- Calculate vibrational energy ---*/
+        evs  = Ru/Ms[iSpecies] * thetav[iSpecies] / (exptv - 1.0);
+        
+        /*--- Calculate species vibrational specific heats ---*/
+        Cvvs  = Ru/Ms[iSpecies] * thoTve*thoTve * exptv / ((exptv-1.0)*(exptv-1.0));
+        
+        /*--- Add contribution ---*/
+        rhoEve_t += Solution[iSpecies] * evs;
+        rhoCvve  += Solution[iSpecies] * Cvvs;
+      }
+      /*--- Electronic energy ---*/
+      if (nElStates[iSpecies] != 0) {
+        num = 0.0; num2 = 0.0;
+        denom = g[iSpecies][0] * exp(thetae[iSpecies][0]/Tve);
+        num3  = g[iSpecies][0] * (thetae[iSpecies][0]/(Tve*Tve))*exp(-thetae[iSpecies][0]/Tve);
+        for (iEl = 1; iEl < nElStates[iSpecies]; iEl++) {
+          thoTve = thetae[iSpecies][iEl]/Tve;
+          exptv = exp(-thetae[iSpecies][iEl]/Tve);
+          
+          num   += g[iSpecies][iEl] * thetae[iSpecies][iEl] * exptv;
+          denom += g[iSpecies][iEl] * exptv;
+          num2  += g[iSpecies][iEl] * (thoTve*thoTve) * exptv;
+          num3  += g[iSpecies][iEl] * thoTve/Tve * exptv;
+        }
+        eels = Ru/Ms[iSpecies] * (num/denom);
+        Cves = Ru/Ms[iSpecies] * (num2/denom - num*num3/(denom*denom));
+        
+        rhoEve_t += Solution[iSpecies] * eels;
+        rhoCvve  += Solution[iSpecies] * Cves;
+      }
+    }
+    for (iSpecies = 0; iSpecies < nEl; iSpecies++) {
+      Cves = 3.0/2.0 * Ru/Ms[nSpecies-1];
+      rhoEve_t += Solution[nSpecies-1] * Cves * Tve;
+      rhoCvve += Solution[nSpecies-1] * Cves;
+    }
+    
+    /*--- Determine function f(Tve) and df/dTve ---*/
+    f  = rhoEve - rhoEve_t;
+    df = -rhoCvve;
+    Tve2 = Tve - (f/df)*0.5;
+    
+    /*--- Check for non-physical conditions ---*/
+    if ((Tve2 != Tve2) || (Tve2 < 0))
+      Tve2 = 1.4*Primitive[T_INDEX];
+    
+    /*--- Check for convergence ---*/
+    if (fabs(Tve2-Tve) < tol) break;
+    if (iIter == maxIter-1) {
+      cout << "WARNING!!! Tve convergence not reached!" << endl;
+      cout << "rhoE: " << rhoE << endl;
+      cout << "rhoEve: " << rhoEve << endl;
+      cout << "T: " << Primitive[T_INDEX] << endl;
+      cout << "Tve2: " << Tve2 << endl;
+      cout << "Tve_o: " << Tve_o << endl;
+      Tve2 = Tve_o;
+      break;
+    }
+    Tve = Tve2;
+  }
+  
+  Primitive[TVE_INDEX] = Tve2;
+  
+  /*--- Error checking ---*/
+  if (Primitive[T_INDEX] <= Tmin) {
+    cout << "WARNING: T = " << Primitive[T_INDEX] << "\t -- Clipping at: " << Tmin << endl;
+    Primitive[T_INDEX] = Tmin;
+  } else if (Primitive[T_INDEX] >= Tmax) {
+    cout << "WARNING: T = " << Primitive[T_INDEX] << "\t -- Clipping at: " << Tmax << endl;
+    Primitive[T_INDEX] = Tmax;
+  }
+  if (Primitive[TVE_INDEX] <= Tvemin) {
+    cout << "WARNING: Tve = " << Primitive[TVE_INDEX] << "\t -- Clipping at: " << Tvemin << endl;
+    Primitive[TVE_INDEX] = Tvemin;
+  } else if (Primitive[TVE_INDEX] >= Tvemax) {
+    cout << "WARNING: Tve = " << Primitive[TVE_INDEX] << "\t -- Clipping at: " << Tvemax << endl;
+    Primitive[TVE_INDEX] = Tvemax;
+  }
+    
+  
+  /*--- Assign Gas Properties ---*/
+  Primitive[RHOCVTR_INDEX] = rhoCvtr;
+  Primitive[RHOCVVE_INDEX] = rhoCvve;
+  
+  /*--- Check that the solution is physical ---*/
+  if ((Primitive[T_INDEX] > 0.0) && (Primitive[TVE_INDEX] > 0.0)) return false;
+  else return true;
+}
+
+
+void CTNE2EulerVariable::SetGasProperties(CConfig *config) {
+
+  // NOTE: Requires computation of vib-el temperature.
+  // NOTE: For now, neglecting contribution from electronic excitation
+  
+  unsigned short iSpecies, nHeavy, nEl;
+  double rhoCvtr, rhoCvve, Ru, Tve;
+  double *xi, *Ms, *thetav;
+  
+  /*--- Determine the number of heavy species ---*/
+  if (ionization) { nHeavy = nSpecies-1; nEl = 1; }
+  else            { nHeavy = nSpecies;   nEl = 0; }
+  
+  /*--- Load variables from the config class --*/
+  xi     = config->GetRotationModes(); // Rotational modes of energy storage
+  Ms     = config->GetMolar_Mass();    // Species molar mass
+  thetav = config->GetCharVibTemp();   // Species characteristic vib. temperature [K]
+  Ru     = UNIVERSAL_GAS_CONSTANT;     // Universal gas constant [J/(kmol*K)]
+  Tve    = Primitive[nSpecies+1];      // Vibrational-electronic temperature [K]
+  
+  rhoCvtr = 0.0;
+  rhoCvve = 0.0;
+  
+  /*--- Heavy particle contribution ---*/
+  for (iSpecies = 0; iSpecies < nHeavy; iSpecies++) {
+    rhoCvtr += Solution[iSpecies] * (3.0/2.0 + xi[iSpecies]/2.0) * Ru/Ms[iSpecies];
+    
+    if (thetav[iSpecies] != 0.0) {
+      rhoCvve += Ru/Ms[iSpecies] * (thetav[iSpecies]/Tve)*(thetav[iSpecies]/Tve) * exp(thetav[iSpecies]/Tve)
+                 / ((exp(thetav[iSpecies]/Tve)-1.0)*(exp(thetav[iSpecies]/Tve)-1.0));
+    }
+    
+    //--- [ Electronic energy goes here ] ---//
+    
+  }
+  
+  /*--- Free-electron contribution ---*/
+  for (iSpecies = 0; iSpecies < nEl; iSpecies++) {
+    rhoCvve += Solution[nSpecies-1] * 3.0/2.0 * Ru/Ms[nSpecies-1];
+  }
+  
+  /*--- Store computed values ---*/
+  Primitive[RHOCVTR_INDEX] = rhoCvtr;
+  Primitive[RHOCVVE_INDEX] = rhoCvve;
+}
+
+
+bool CTNE2EulerVariable::SetPressure(CConfig *config) {
+  
+  // NOTE: Requires computation of trans-rot & vib-el temperatures.
+  
+  unsigned short iSpecies, nHeavy, nEl;
+  double *Ms;
+  double P, Ru;
+  
+  /*--- Determine the number of heavy species ---*/
+  if (ionization) { nHeavy = nSpecies-1; nEl = 1; }
+  else            { nHeavy = nSpecies;   nEl = 0; }
+  
+  /*--- Read gas mixture properties from config ---*/
+  Ms = config->GetMolar_Mass();
+  
+  /*--- Rename for convenience ---*/
+  Ru = UNIVERSAL_GAS_CONSTANT;
+  
+  /*--- Solve for mixture pressure using ideal gas law & Dalton's law ---*/
+  // Note: If free electrons are present, use Tve for their partial pressure
+  P = 0.0;
+  for(iSpecies = 0; iSpecies < nHeavy; iSpecies++)
+    P += Solution[iSpecies] * Ru/Ms[iSpecies] * Primitive[T_INDEX];
+  
+  for (iSpecies = 0; iSpecies < nEl; iSpecies++)
+    P += Solution[nSpecies-1] * Ru/Ms[nSpecies-1] * Primitive[TVE_INDEX];
+  
+  /*--- Store computed values and check for a physical solution ---*/
+  Primitive[P_INDEX] = P;
+  if (Primitive[P_INDEX] > 0.0) return false;
+  else return true;
+}
+
+bool CTNE2EulerVariable::SetSoundSpeed(CConfig *config) {
+  
+  // NOTE: Requires SetDensity(), SetTemperature(), SetPressure(), & SetGasProperties().
+  
+//  unsigned short iDim, iSpecies, nHeavy, nEl;
+//  double dPdrhoE, factor, Ru, radical, radical2;
+//  double *Ms, *xi;
+//  
+//  /*--- Determine the number of heavy species ---*/
+//  if (ionization) { nHeavy = nSpecies-1; nEl = 1; }
+//  else            { nHeavy = nSpecies;   nEl = 0; }
+//  
+//  /*--- Read gas mixture properties from config ---*/
+//  Ms = config->GetMolar_Mass();
+//  xi = config->GetRotationModes();
+//  
+//  /*--- Rename for convenience ---*/
+//  Ru = UNIVERSAL_GAS_CONSTANT;
+//  
+//  /*--- Calculate partial derivative of pressure w.r.t. rhoE ---*/
+//  factor = 0.0;
+//  for (iSpecies = 0; iSpecies < nHeavy; iSpecies++)
+//    factor += Solution[iSpecies] / Ms[iSpecies];
+//  dPdrhoE = Ru/Primitive[RHOCVTR_INDEX] * factor;
+//  
+//  /*--- Calculate a^2 using Gnoffo definition (NASA TP 2867) ---*/
+//  radical = (1.0+dPdrhoE) * Primitive[P_INDEX]/Primitive[RHO_INDEX];
+  
+  
+  
+  /// alternative
+  unsigned short iSpecies, iDim;
+  double radical2;
+  
+  radical2 = 0.0;
+  for (iSpecies = 0; iSpecies < nSpecies; iSpecies++)
+    radical2 += Primitive[RHOS_INDEX+iSpecies]/Primitive[RHO_INDEX] * dPdU[iSpecies];
+  for (iDim = 0; iDim < nDim; iDim++)
+    radical2 += Primitive[VEL_INDEX+iDim]*dPdU[nSpecies+iDim];
+  radical2 += (Solution[nSpecies+nDim]+Primitive[P_INDEX])/Primitive[RHO_INDEX] * dPdU[nSpecies+nDim];
+  radical2 += Solution[nSpecies+nDim+1]/Primitive[RHO_INDEX] * dPdU[nSpecies+nDim+1];
+  
+  if (radical2 < 0.0) return true;
+  else {Primitive[A_INDEX] = sqrt(radical2); return false; }
+  
+//  if (radical < 0.0) return true;
+//  else { Primitive[A_INDEX] = sqrt(radical); return false; }
+}
+
+void CTNE2EulerVariable::CalcdPdU(double *V, CConfig *config, double *val_dPdU) {
+
+  // Note: Requires SetDensity(), SetTemperature(), SetPressure(), & SetGasProperties()
+  // Note: Electron energy not included properly.
+  
+  unsigned short iDim, iSpecies, iEl, nHeavy, nEl, *nElStates;
+  double *Ms, *Tref, *hf, *xi, *thetav, **thetae, **g;
+  double Ru, RuBAR, CvtrBAR, rhoCvtr, rhoCvve, Cvtrs, rho_el, sqvel, conc;
+  double rho, rhos, T, Tve, evibs, eels, ef;
+  double num, denom;
+  
+  if (val_dPdU == NULL) {
+    cout << "ERROR: CalcdPdU - Array dPdU not allocated!" << endl;
+    exit(1);
+  }
+  
+  /*--- Determine the number of heavy species ---*/
+  if (ionization) {
+    nHeavy = nSpecies-1;
+    nEl    = 1;
+    rho_el = V[RHOS_INDEX+nSpecies-1];
+  } else {
+    nHeavy = nSpecies;
+    nEl    = 0;
+    rho_el = 0.0;
+  }
+  
+  /*--- Read gas mixture properties from config ---*/
+  Ms        = config->GetMolar_Mass();
+  Tref      = config->GetRefTemperature();
+  hf        = config->GetEnthalpy_Formation();
+  xi        = config->GetRotationModes();
+  thetav    = config->GetCharVibTemp();
+  thetae    = config->GetCharElTemp();
+  g         = config->GetElDegeneracy();
+  nElStates = config->GetnElStates();
+  
+  /*--- Rename for convenience ---*/
+  Ru      = UNIVERSAL_GAS_CONSTANT;
+  T       = V[T_INDEX];
+  Tve     = V[TVE_INDEX];
+  rho     = V[RHO_INDEX];
+  rhoCvtr = V[RHOCVTR_INDEX];
+  rhoCvve = V[RHOCVVE_INDEX];
+  
+  /*--- Pre-compute useful quantities ---*/
+  RuBAR   = 0.0;
+  CvtrBAR = 0.0;
+  sqvel   = 0.0;
+  conc    = 0.0;
+  for (iDim = 0; iDim < nDim; iDim++)
+    sqvel += V[VEL_INDEX+iDim] * V[VEL_INDEX+iDim];
+  for (iSpecies = 0; iSpecies < nSpecies; iSpecies++) {
+    CvtrBAR += V[RHOS_INDEX+iSpecies]*(3.0/2.0 + xi[iSpecies]/2.0)*Ru/Ms[iSpecies];
+    conc    += V[RHOS_INDEX+iSpecies]/Ms[iSpecies];
+  }
+  
+  // Species density
+  for (iSpecies = 0; iSpecies < nHeavy; iSpecies++) {
+    rhos  = V[RHOS_INDEX+iSpecies];
+    ef    = hf[iSpecies] - Ru/Ms[iSpecies]*Tref[iSpecies];
+    Cvtrs = (3.0/2.0+xi[iSpecies]/2.0)*Ru/Ms[iSpecies];
+    
+    val_dPdU[iSpecies] =  T*Ru/Ms[iSpecies] + Ru*conc/rhoCvtr *
+                                          (-Cvtrs*(T-Tref[iSpecies]) -
+                                           ef + 0.5*sqvel);
+  }
+  if (ionization) {
+    for (iSpecies = 0; iSpecies < nHeavy; iSpecies++) {
+      evibs = Ru/Ms[iSpecies] * thetav[iSpecies]/(exp(thetav[iSpecies]/Tve)-1.0);
+      num = 0.0;
+      denom = g[iSpecies][0] * exp(thetae[iSpecies][0]/Tve);
+      for (iEl = 1; iEl < nElStates[iSpecies]; iEl++) {
+        num   += g[iSpecies][iEl] * thetae[iSpecies][iEl] * exp(-thetae[iSpecies][iEl]/Tve);
+        denom += g[iSpecies][iEl] * exp(-thetae[iSpecies][iEl]/Tve);
+      }
+      eels = Ru/Ms[iSpecies] * (num/denom);
+      
+      val_dPdU[iSpecies] -= rho_el * Ru/Ms[nSpecies-1] * (evibs + eels)/rhoCvve;
+    }
+    ef = hf[nSpecies-1] - Ru/Ms[nSpecies-1]*Tref[nSpecies-1];
+    val_dPdU[nSpecies-1] = Ru*conc/rhoCvtr * (-ef + 0.5*sqvel)
+                         + Ru/Ms[nSpecies-1]*Tve
+                         - rho_el*Ru/Ms[nSpecies-1] * (-3.0/2.0*Ru/Ms[nSpecies-1]*Tve)/rhoCvve;
+  }
+  // Momentum
+  for (iDim = 0; iDim < nDim; iDim++)
+    val_dPdU[nSpecies+iDim] = -conc*Ru*V[VEL_INDEX+iDim]/rhoCvtr;
+  
+  // Total energy
+  val_dPdU[nSpecies+nDim]   = conc*Ru / rhoCvtr;
+  
+  // Vib.-el energy
+  val_dPdU[nSpecies+nDim+1] = -val_dPdU[nSpecies+nDim]
+                            + rho_el*Ru/Ms[nSpecies-1]*1.0/rhoCvve;
+}
+
+double CTNE2EulerVariable::CalcEve(double *V, CConfig *config, unsigned short val_Species) {
+
+  unsigned short iEl, *nElStates;
+  double *Ms, *thetav, **thetae, **g, *hf, *Tref, Ru;
+  double Tve, Ev, Eel, Ef;
+  double num, denom;
+  
+  /*--- Read gas mixture properties from config ---*/
+  Ms        = config->GetMolar_Mass();
+  
+  /*--- Rename for convenience ---*/
+  Ru  = UNIVERSAL_GAS_CONSTANT;
+  Tve = V[TVE_INDEX];
+  
+  /*--- Electron species energy ---*/
+  if ((ionization) && (val_Species == nSpecies-1)) {
+    
+    /*--- Get quantities from CConfig ---*/
+    Tref = config->GetRefTemperature();
+    hf   = config->GetEnthalpy_Formation();
+    
+    /*--- Calculate formation energy ---*/
+    Ef = hf[val_Species] - Ru/Ms[val_Species] * Tref[val_Species];
+    
+    /*--- Electron t-r mode contributes to mixture vib-el energy ---*/
+    Eel = (3.0/2.0) * Ru/Ms[val_Species] * (Tve - Tref[val_Species]) + Ef;
+    Ev  = 0.0;
+    
+  }
+
+  /*--- Heavy particle energy ---*/
+  else {
+    
+    /*--- Read from CConfig ---*/
+    thetav    = config->GetCharVibTemp();
+    thetae    = config->GetCharElTemp();
+    g         = config->GetElDegeneracy();
+    nElStates = config->GetnElStates();
+    
+    /*--- Calculate vibrational energy (harmonic-oscillator model) ---*/
+    if (thetav[val_Species] != 0.0)
+      Ev = Ru/Ms[val_Species] * thetav[val_Species] / (exp(thetav[val_Species]/Tve)-1.0);
+    else
+      Ev = 0.0;
+    
+    /*--- Calculate electronic energy ---*/
+    num = 0.0;
+    denom = g[val_Species][0] * exp(thetae[val_Species][0]/Tve);
+    for (iEl = 1; iEl < nElStates[val_Species]; iEl++) {
+      num   += g[val_Species][iEl] * thetae[val_Species][iEl] * exp(-thetae[val_Species][iEl]/Tve);
+      denom += g[val_Species][iEl] * exp(-thetae[val_Species][iEl]/Tve);
+    }
+    Eel = Ru/Ms[val_Species] * (num/denom);
+  }
+  
+  return Ev + Eel;
+}
+
+
+double CTNE2EulerVariable::CalcHs(double *V, CConfig *config,
+                                  unsigned short val_Species) {
+
+  double Ru, *xi, *Ms, *hf, *Tref, T, eve, ef, hs;
+  
+  /*--- Read from config ---*/
+  xi   = config->GetRotationModes();
+  Ms   = config->GetMolar_Mass();
+  hf   = config->GetEnthalpy_Formation();
+  Tref = config->GetRefTemperature();
+  
+  /*--- Rename for convenience ---*/
+  Ru = UNIVERSAL_GAS_CONSTANT;
+  T = V[T_INDEX];
+  
+  /*--- Calculate vibrational-electronic energy per unit mass ---*/
+  eve = CalcEve(V, config, val_Species);
+  
+  /*--- Calculate formation energy ---*/
+  ef = hf[val_Species] - Ru/Ms[val_Species]*Tref[val_Species];
+  
+//  hs = Ru/Ms[val_Species]*T
+//     + (3.0/2.0+xi[val_Species]/2.0)*Ru/Ms[val_Species]
+//     + hf[val_Species] + eve;
+  
+  hs = (3.0/2.0+xi[val_Species]/2.0) * Ru/Ms[val_Species] * (T-Tref[val_Species])
+   + eve + ef;
+  
+  return hs;
+}
+
+double CTNE2EulerVariable::CalcCvve(double val_Tve, CConfig *config, unsigned short val_Species) {
+  
+  unsigned short iEl, *nElStates;
+  double *Ms, *thetav, **thetae, **g, Ru;
+  double thoTve, exptv, thsqr, Cvvs, Cves;
+  double Tve;
+  double num, num2, num3, denom;
+  
+  /*--- Read from config ---*/
+  thetav    = config->GetCharVibTemp();
+  thetae    = config->GetCharElTemp();
+  g         = config->GetElDegeneracy();
+  Ms        = config->GetMolar_Mass();
+  nElStates = config->GetnElStates();
+  
+  /*--- Rename for convenience ---*/
+  Ru  = UNIVERSAL_GAS_CONSTANT;
+  Tve = val_Tve;
+  
+  /*--- Initialize ---*/
+  Cves = 0.0;
+  Cvvs = 0.0;
+  
+  /*--- If requesting electron specific heat ---*/
+  if (ionization && val_Species == nSpecies-1) {
+    Cves = 3.0/2.0 * Ru/Ms[nSpecies-1];
+    return Cves;
+  }
+  
+  /*--- Heavy particle specific heat ---*/
+  else {
+    
+    /*--- Vibrational energy ---*/
+    if (thetav[val_Species] != 0.0) {
+      thoTve = thetav[val_Species]/Tve;
+      exptv = exp(thetav[val_Species]/Tve);
+      thsqr = thetav[val_Species]*thetav[val_Species];
+      Cvvs  = Ru/Ms[val_Species] * thoTve*thoTve * exptv / ((exptv-1.0)*(exptv-1.0));
+    }
+    
+    /*--- Electronic energy ---*/
+    if (nElStates[val_Species] != 0) {
+      num = 0.0; num2 = 0.0;
+      denom = g[val_Species][0] * exp(thetae[val_Species][0]/Tve);
+      num3  = g[val_Species][0] * (thetae[val_Species][0]/(Tve*Tve))*exp(-thetae[val_Species][0]/Tve);
+      for (iEl = 1; iEl < nElStates[val_Species]; iEl++) {
+        thoTve = thetae[val_Species][iEl]/Tve;
+        exptv = exp(-thetae[val_Species][iEl]/Tve);
+        
+        num   += g[val_Species][iEl] * thetae[val_Species][iEl] * exptv;
+        denom += g[val_Species][iEl] * exptv;
+        num2  += g[val_Species][iEl] * (thoTve*thoTve) * exptv;
+        num3  += g[val_Species][iEl] * thoTve/Tve * exptv;
+      }
+      Cves = Ru/Ms[val_Species] * (num2/denom - num*num3/(denom*denom));
+    }
+  }
+  return Cvvs + Cves;
+}
+
+
+
+void CTNE2EulerVariable::CalcdTdU(double *V, CConfig *config,
+                                  double *val_dTdU) {
+  
+  unsigned short iDim, iSpecies, nHeavy, nEl;
+  double *Ms, *xi, *Tref, *hf;
+  double v2, ef, T, Cvtrs, rhoCvtr, Ru;
+  
+  if (ionization) { nHeavy = nSpecies-1; nEl = 1; }
+  else            { nHeavy = nSpecies;   nEl = 0; }
+  
+  /*--- Get gas properties from config settings ---*/
+  Ms   = config->GetMolar_Mass();
+  xi   = config->GetRotationModes();
+  hf   = config->GetEnthalpy_Formation();
+  Tref = config->GetRefTemperature();
+  
+  /*--- Rename for convenience ---*/
+  rhoCvtr = V[RHOCVTR_INDEX];
+  T       = V[T_INDEX];
+  Ru      = UNIVERSAL_GAS_CONSTANT;
+  
+  /*--- Calculate supporting quantities ---*/
+  v2 = 0.0;
+  for (iDim = 0; iDim < nDim; iDim++)
+    v2 += V[VEL_INDEX+iDim]*V[VEL_INDEX+iDim];
+  
+  /*--- Species density derivatives ---*/
+  for (iSpecies = 0; iSpecies < nHeavy; iSpecies++) {
+    ef    = hf[iSpecies] - Ru/Ms[iSpecies]*Tref[iSpecies];
+    Cvtrs = (3.0/2.0 + xi[iSpecies]/2.0)*Ru/Ms[iSpecies];
+    val_dTdU[iSpecies]   = (-ef + 0.5*v2 + Cvtrs*(Tref[iSpecies]-T)) / rhoCvtr;
+  }
+  if (ionization) {
+    cout << "CTNE2Variable: NEED TO IMPLEMENT dTdU for IONIZED MIX" << endl;
+    exit(1);
+  }
+  
+  /*--- Momentum derivatives ---*/
+  for (iDim = 0; iDim < nDim; iDim++)
+    val_dTdU[nSpecies+iDim] = -V[VEL_INDEX+iDim] / V[RHOCVTR_INDEX];
+  
+  /*--- Energy derivatives ---*/
+  val_dTdU[nSpecies+nDim]   = 1.0 / V[RHOCVTR_INDEX];
+  val_dTdU[nSpecies+nDim+1] = -1.0 / V[RHOCVTR_INDEX];
+  
+}
+
+void CTNE2EulerVariable::CalcdTvedU(double *V, CConfig *config,
+                                    double *val_dTvedU) {
+  
+  unsigned short iDim, iSpecies;
+  double rhoCvve;
+  double eve;
+  
+  /*--- Rename for convenience ---*/
+  rhoCvve = V[RHOCVVE_INDEX];
+  
+  /*--- Species density derivatives ---*/
+  for (iSpecies = 0; iSpecies < nSpecies; iSpecies++) {
+    eve = CalcEve(V, config, iSpecies);
+    val_dTvedU[iSpecies] = -eve/rhoCvve;
+  }
+  /*--- Momentum derivatives ---*/
+  for (iDim = 0; iDim < nDim; iDim++)
+    val_dTvedU[nSpecies+iDim] = 0.0;
+  
+  /*--- Energy derivatives ---*/
+  val_dTvedU[nSpecies+nDim]   = 0.0;
+  val_dTvedU[nSpecies+nDim+1] = 1.0 / rhoCvve;
+  
+}
+
+bool CTNE2EulerVariable::SetPrimVar_Compressible(CConfig *config) {
+
+  bool V_err, bkup;
+  unsigned short iVar;
+  
+  /*--- Convert conserved to primitive variables ---*/
+  V_err = Cons2PrimVar(config, Solution, Primitive, dPdU, dTdU, dTvedU);
+  if (V_err) {
+    for (iVar = 0; iVar < nVar; iVar++)
+      Solution[iVar] = Solution_Old[iVar];
+    bkup = Cons2PrimVar(config, Solution, Primitive, dPdU, dTdU, dTvedU);
+  }
+  
+  SetVelocity2();
+  
+  return !V_err;
+  
+//	unsigned short iVar, iSpecies;
+//  bool check_dens, check_press, check_sos, check_temp, RightVol;
+//  
+//  /*--- Initialize booleans that check for physical solutions ---*/
+//  check_dens  = false;
+//  check_press = false;
+//  check_sos   = false;
+//  check_temp  = false;
+//  RightVol    = true;
+//  
+//  /*--- Calculate primitive variables ---*/
+//  // Solution:  [rho1, ..., rhoNs, rhou, rhov, rhow, rhoe, rhoeve]^T
+//  // Primitive: [rho1, ..., rhoNs, T, Tve, u, v, w, P, rho, h, a, rhoCvtr, rhoCvve]^T
+//  // GradPrim:  [rho1, ..., rhoNs, T, Tve, u, v, w, P]^T
+//  SetDensity();                             // Compute species & mixture density
+//	SetVelocity2();                           // Compute the square of the velocity (req. mixture density).
+//  for (iSpecies = 0; iSpecies < nSpecies; iSpecies++)
+//    check_dens = ((Solution[iSpecies] < 0.0) || check_dens);  // Check the density
+//  check_temp  = SetTemperature(config);     // Compute temperatures (T & Tve) (req. mixture density).
+// 	check_press = SetPressure(config);        // Requires T & Tve computation.
+//  CalcdPdU(Primitive, config, dPdU);        // Requires density, pressure, rhoCvtr, & rhoCvve.
+//  CalcdTdU(Primitive, config, dTdU);
+//  CalcdTvedU(Primitive, config, dTvedU);
+//  check_sos   = SetSoundSpeed(config);      // Requires density, pressure, rhoCvtr, & rhoCvve.
+//  
+//  /*--- Check that the solution has a physical meaning ---*/
+//  if (check_dens || check_press || check_sos || check_temp) {
+//    
+//    /*--- Copy the old solution ---*/
+//    for (iVar = 0; iVar < nVar; iVar++)
+//      Solution[iVar] = Solution_Old[iVar];
+//    
+//    /*--- Recompute the primitive variables ---*/
+//    SetDensity();                           // Compute mixture density
+//    SetVelocity2();                         // Compute square of the velocity (req. mixture density).
+//    check_temp  = SetTemperature(config);   // Compute temperatures (T & Tve)
+//    check_press = SetPressure(config);      // Requires T & Tve computation.
+//    CalcdPdU(Primitive, config, dPdU);                       // Requires density, pressure, rhoCvtr, & rhoCvve.
+//    CalcdTdU(Primitive, config, dTdU);
+//    CalcdTvedU(Primitive, config, dTvedU);
+//    check_sos   = SetSoundSpeed(config);    // Requires density & pressure computation.
+//  
+//    RightVol = false;
+//  }
+//  
+//  SetEnthalpy();                            // Requires density & pressure computation.
+//
+//  
+//  
+//  return RightVol;
+}
+
+
+bool CTNE2EulerVariable::Cons2PrimVar(CConfig *config, double *U, double *V,
+                                      double *val_dPdU, double *val_dTdU,
+                                      double *val_dTvedU) {
+  
+  bool ionization, nonphys, nrconvg, converr;
+	unsigned short iDim, iEl, iSpecies, nHeavy, nEl, iIter, maxBIter, maxNIter;
+  double rho, rhoE, rhoEve, rhoE_f, rhoE_ref, rhoEve_t;
+  double Ru, sqvel, rhoCvtr, rhoCvve;
+  double Tve, Tve2, Tve_o;
+  double f, df, tol;
+  double Tmin, Tmax, Tvemin, Tvemax;
+  double radical2;
+  double *xi, *Ms, *hf, *Tref;
+  
+  /*--- Conserved & primitive vector layout ---*/
+  // U:  [rho1, ..., rhoNs, rhou, rhov, rhow, rhoe, rhoeve]^T
+  // V: [rho1, ..., rhoNs, T, Tve, u, v, w, P, rho, h, a, rhoCvtr, rhoCvve]^T
+  
+  converr = false;
+  
+  /*--- Read from config ---*/
+  xi         = config->GetRotationModes();      // Rotational modes of energy storage
+  Ms         = config->GetMolar_Mass();         // Species molar mass
+  Tref       = config->GetRefTemperature();     // Thermodynamic reference temperature [K]
+  hf         = config->GetEnthalpy_Formation(); // Formation enthalpy [J/kg]
+  ionization = config->GetIonization();
+  
+  /*--- Rename for convenience ---*/
+  Ru     = UNIVERSAL_GAS_CONSTANT;    // Universal gas constant [J/(kmol*K)]
+  rhoE   = U[nSpecies+nDim];          // Density * energy [J/m3]
+  rhoEve = U[nSpecies+nDim+1];        // Density * energy_ve [J/m3]
+
+  /*--- Determine the number of heavy species ---*/
+  if (ionization) { nHeavy = nSpecies-1; nEl = 1; }
+  else            { nHeavy = nSpecies;   nEl = 0; }
+  
+  /*--- Species & mixture density ---*/
+  V[RHO_INDEX] = 0.0;
+  for (iSpecies = 0; iSpecies < nSpecies; iSpecies++) {
+    V[RHOS_INDEX+iSpecies] = U[iSpecies];
+    V[RHO_INDEX]          += U[iSpecies];
+    if (V[RHOS_INDEX+iSpecies] < 0.0) {
+      V[RHOS_INDEX+iSpecies] = 1E-14;
+      U[iSpecies] = 1E-14;
+      converr = true;
+//      cout << "density < 0" << endl;
+    }
+  }
+  
+  /*--- Mixture velocity ---*/
+  sqvel = 0.0;
+  for (iDim = 0; iDim < nDim; iDim++) {
+    V[VEL_INDEX+iDim] = U[nSpecies+iDim]/V[RHO_INDEX];
+    sqvel += V[VEL_INDEX+iDim]*V[VEL_INDEX+iDim];
+  }
+  
+  
+  /*--- T-R Temperature ---*/
+  // Set temperature clipping values
+  Tmin   = 80.0;
+  Tmax   = 6E4;
+  
+  // Rename for convenience
+  rho = V[RHO_INDEX];
+  rhoE_f   = 0.0;
+  rhoE_ref = 0.0;
+  rhoCvtr  = 0.0;
+  
+  // Calculate mixture properties
+  for (iSpecies = 0; iSpecies < nHeavy; iSpecies++) {
+    rhoCvtr  += U[iSpecies] * (3.0/2.0 + xi[iSpecies]/2.0) * Ru/Ms[iSpecies];
+    rhoE_ref += U[iSpecies] * (3.0/2.0 + xi[iSpecies]/2.0) * Ru/Ms[iSpecies] * Tref[iSpecies];
+    rhoE_f   += U[iSpecies] * (hf[iSpecies] - Ru/Ms[iSpecies]*Tref[iSpecies]);
+  }
+  
+  // Calculate T-R temperature
+  V[T_INDEX] = (rhoE - rhoEve - rhoE_f + rhoE_ref - 0.5*rho*sqvel) / rhoCvtr;
+  V[RHOCVTR_INDEX] = rhoCvtr;
+  
+  // Error checking
+  if (V[T_INDEX] < Tmin) {
+    V[T_INDEX] = Tmin;
+    converr = true;
+//    cout << "T < Tmin" << endl;
+  }
+  if (V[T_INDEX] > Tmax){
+    V[T_INDEX] = Tmax;
+    converr = true;
+//    cout << "T > Tmax" << endl;
+  }
+  
+  Tve = V[T_INDEX];
+  V[TVE_INDEX] = V[T_INDEX];
+  
+  /*--- V-E Temperature ---*/
+  // Set temperature clipping values
+  Tvemin = 80.0;
+  Tvemax = 4E4;
+  
+  // Set tolerance for Newton-Raphson method
+  tol     = 1.0E-4;
+  maxNIter = 20;
+  maxBIter = 24;
+  
+  // Check for non-physical solutions
+  nonphys = false;
+  V[TVE_INDEX] = Tvemin;
+  rhoEve_t = 0.0;
+  for (iSpecies = 0; iSpecies < nSpecies; iSpecies++)
+    rhoEve_t += U[iSpecies]*CalcEve(V, config, iSpecies);
+  if (rhoEve < rhoEve_t) {
+    nonphys = true;
+    converr = true;
+    V[TVE_INDEX] = Tvemin;
+//    cout << "Tve < Tve min" << endl;
+  }
+  
+  V[TVE_INDEX] = Tvemax;
+  rhoEve_t = 0.0;
+  for (iSpecies = 0; iSpecies < nSpecies; iSpecies++)
+    rhoEve_t += U[iSpecies]*CalcEve(V, config, iSpecies);
+  if (rhoEve > rhoEve_t) {
+    nonphys = true;
+    converr = true;
+    V[TVE_INDEX] = Tvemax;
+//    cout << "Tve > Tve max" << endl;
+  }
+  
+  // Initialize trial values of Tve for Newton-Raphson method
+//  Tve   = Primitive[TVE_INDEX];
+//  Tve_o = Primitive[TVE_INDEX];
+  Tve   = V[T_INDEX];
+  Tve_o = V[T_INDEX];
+
+  // Newton-Raphson
+  if (!nonphys) {
+    nrconvg = false;
+    for (iIter = 0; iIter < maxNIter; iIter++) {
+      rhoEve_t     = 0.0;
+      rhoCvve      = 0.0;
+      V[TVE_INDEX] = Tve;
+      for (iSpecies = 0; iSpecies < nSpecies; iSpecies++) {
+        rhoEve_t += U[iSpecies] * CalcEve(V, config, iSpecies);
+        rhoCvve  += U[iSpecies] * CalcCvve(Tve, config, iSpecies);
+      }
+      
+      // Find the root
+      f  = rhoEve - rhoEve_t;
+      df = -rhoCvve;
+      Tve2 = Tve - (f/df)*0.5;
+      
+      // Check for non-physical conditions
+      if ((Tve2 != Tve2) || (Tve2 < 0)) {
+        nonphys = true;
+        break;
+      }
+      // Check for convergence
+      if (fabs(Tve2-Tve) < tol) {
+        nrconvg = true;
+        break;
+      }
+      // Update guess and iterate
+      Tve = Tve2;
+    }
+    
+    // If converged, load in to the solution
+    if (nrconvg == true)
+      V[TVE_INDEX] = Tve;
+    
+    else {
+      
+      // Bisection method
+      Tve_o = Tvemin;
+      Tve2  = Tvemax;
+      
+      for (iIter = 0; iIter < maxBIter; iIter++) {
+        Tve = (Tve_o+Tve2)/2.0;
+        V[TVE_INDEX] = Tve;
+        rhoEve_t = 0.0;
+        for (iSpecies = 0; iSpecies < nSpecies; iSpecies++)
+          rhoEve_t += U[iSpecies] * CalcEve(V, config, iSpecies);
+        
+        if (fabs(rhoEve_t - rhoEve) < tol) {
+          V[TVE_INDEX] = Tve;
+          break;
+        } else {
+          if (rhoEve_t > rhoEve) Tve2 = Tve;
+          else                  Tve_o = Tve;
+        }
+      }
+    }
+  }
+
+  V[RHOCVVE_INDEX] = 0.0;
+  for (iSpecies = 0; iSpecies < nSpecies; iSpecies++)
+    V[RHOCVVE_INDEX] += U[iSpecies]*CalcCvve(V[TVE_INDEX], config, iSpecies);
+  
+  /*--- Pressure ---*/
+  V[P_INDEX] = 0.0;
+  for (iSpecies = 0; iSpecies < nHeavy; iSpecies++)
+    V[P_INDEX] += U[iSpecies] * Ru/Ms[iSpecies] * V[T_INDEX];
+  for (iEl = 0; iEl < nEl; iEl++)
+    V[P_INDEX] += U[nSpecies-1] * Ru/Ms[nSpecies-1] * V[TVE_INDEX];
+
+  if (V[P_INDEX] < 0.0) {
+//    cout << "P: " << V[P_INDEX] << endl;
+    V[P_INDEX] = 1E-14;
+    converr = true;
+  }
+  
+  /*--- Partial derivatives of pressure and temperature ---*/
+  CalcdPdU(  V, config, val_dPdU  );
+  CalcdTdU(  V, config, val_dTdU  );
+  CalcdTvedU(V, config, val_dTvedU);
+  
+  
+  /*--- Sound speed ---*/
+  radical2 = 0.0;
+  for (iSpecies = 0; iSpecies < nSpecies; iSpecies++)
+    radical2 += V[RHOS_INDEX+iSpecies]/V[RHO_INDEX] * val_dPdU[iSpecies];
+  for (iDim = 0; iDim < nDim; iDim++)
+    radical2 += V[VEL_INDEX+iDim]*val_dPdU[nSpecies+iDim];
+  radical2 += (U[nSpecies+nDim]+V[P_INDEX])/V[RHO_INDEX] * val_dPdU[nSpecies+nDim];
+  radical2 += U[nSpecies+nDim+1]/V[RHO_INDEX] * val_dPdU[nSpecies+nDim+1];
+  V[A_INDEX] = sqrt(radical2);
+  
+  if (radical2 < 0.0) {
+//    unsigned short iVar;
+    converr = true;
+    V[A_INDEX] = 1E4;
+//    cout << "Soundspeed NaN" << endl;
+//    for (iVar = 0; iVar < nVar; iVar++)
+//      cout << "dPdU[" << iVar << "]: " << val_dPdU[iVar] << endl;
+  }
+  
+  
+  /*--- Enthalpy ---*/
+  V[H_INDEX] = (U[nSpecies+nDim] + V[P_INDEX])/V[RHO_INDEX];
+  
+//  unsigned short iVar;
+//  for (iVar = 0; iVar < nPrimVar; iVar++)
+//    cout << "V[" << iVar << "]: " << V[iVar] << endl;
+//  for (iVar = 0; iVar < nVar; iVar++)
+//    cout << "dPdU[" << iVar << "]: " << val_dPdU[iVar] << endl;
+//  cin.get();
+  
+  return converr;
+}
+
+void CTNE2EulerVariable::Prim2ConsVar(CConfig *config, double *V, double *U) {
+  unsigned short iDim, iEl, iSpecies, nEl, nHeavy;
+  unsigned short *nElStates;
+  double Ru, Tve, T, sqvel, rhoE, rhoEve, Ef, Ev, Ee, rhos, rhoCvtr, num, denom;
+  double *thetav, *Ms, *xi, *hf, *Tref;
+  double **thetae, **g;
+  
+  /*--- Determine the number of heavy species ---*/
+  ionization = config->GetIonization();
+  if (ionization) { nHeavy = nSpecies-1; nEl = 1; }
+  else            { nHeavy = nSpecies;   nEl = 0; }
+  
+  /*--- Load variables from the config class --*/
+  xi        = config->GetRotationModes();      // Rotational modes of energy storage
+  Ms        = config->GetMolar_Mass();         // Species molar mass
+  thetav    = config->GetCharVibTemp();        // Species characteristic vib. temperature [K]
+  thetae    = config->GetCharElTemp();         // Characteristic electron temperature [K]
+  g         = config->GetElDegeneracy();       // Degeneracy of electron states
+  nElStates = config->GetnElStates();          // Number of electron states
+  Tref      = config->GetRefTemperature();     // Thermodynamic reference temperature [K]
+  hf        = config->GetEnthalpy_Formation(); // Formation enthalpy [J/kg]
+  
+  /*--- Rename & initialize for convenience ---*/
+  Ru      = UNIVERSAL_GAS_CONSTANT;         // Universal gas constant [J/(kmol*K)]
+  Tve     = V[TVE_INDEX];                   // Vibrational temperature [K]
+  T       = V[T_INDEX];                     // Translational-rotational temperature [K]
+  sqvel   = 0.0;                            // Velocity^2 [m2/s2]
+  rhoE    = 0.0;                            // Mixture total energy per mass [J/kg]
+  rhoEve  = 0.0;                            // Mixture vib-el energy per mass [J/kg]
+  denom   = 0.0;
+  rhoCvtr = 0.0;
+  
+  for (iDim = 0; iDim < nDim; iDim++)
+    sqvel += V[VEL_INDEX+iDim]*V[VEL_INDEX+iDim];
+  
+  /*--- Set species density ---*/
+  for (iSpecies = 0; iSpecies < nSpecies; iSpecies++)
+    U[iSpecies] = V[RHOS_INDEX+iSpecies];
+  
+  /*--- Set momentum ---*/
+  for (iDim = 0; iDim < nDim; iDim++)
+    U[nSpecies+iDim] = V[RHO_INDEX]*V[VEL_INDEX+iDim];
+  
+  /*--- Set the total energy ---*/
+  for (iSpecies = 0; iSpecies < nHeavy; iSpecies++) {
+    rhos = U[iSpecies];
+    
+    // Species formation energy
+    Ef = hf[iSpecies] - Ru/Ms[iSpecies]*Tref[iSpecies];
+    
+    // Species vibrational energy
+    if (thetav[iSpecies] != 0.0)
+      Ev = Ru/Ms[iSpecies] * thetav[iSpecies] / (exp(thetav[iSpecies]/Tve)-1.0);
+    else
+      Ev = 0.0;
+    
+    // Species electronic energy
+    num = 0.0;
+    denom = g[iSpecies][0] * exp(thetae[iSpecies][0]/Tve);
+    for (iEl = 1; iEl < nElStates[iSpecies]; iEl++) {
+      num   += g[iSpecies][iEl] * thetae[iSpecies][iEl] * exp(-thetae[iSpecies][iEl]/Tve);
+      denom += g[iSpecies][iEl] * exp(-thetae[iSpecies][iEl]/Tve);
+    }
+    Ee = Ru/Ms[iSpecies] * (num/denom);
+    
+    // Mixture total energy
+    rhoE += rhos * ((3.0/2.0+xi[iSpecies]/2.0) * Ru/Ms[iSpecies] * (T-Tref[iSpecies])
+                    + Ev + Ee + Ef + 0.5*sqvel);
+    
+    // Mixture vibrational-electronic energy
+    rhoEve += rhos * (Ev + Ee);
+  }
+  for (iSpecies = 0; iSpecies < nEl; iSpecies++) {
+    // Species formation energy
+    Ef = hf[nSpecies-1] - Ru/Ms[nSpecies-1] * Tref[nSpecies-1];
+    
+    // Electron t-r mode contributes to mixture vib-el energy
+    rhoEve += (3.0/2.0) * Ru/Ms[nSpecies-1] * (Tve - Tref[nSpecies-1]);
+  }
+  
+  /*--- Set energies ---*/
+  U[nSpecies+nDim]   = rhoE;
+  U[nSpecies+nDim+1] = rhoEve;
+  
+//  unsigned short iVar;
+//  cout << "In CVariable:" << endl;
+//  cout << "U: " << endl;
+//  for (iVar = 0; iVar < nVar; iVar++)
+//    cout << U[iVar] << endl;
+//  cout << "V: " << endl;
+//  for (iVar = 0; iVar < nPrimVar; iVar++)
+//    cout << V[iVar] << endl;
+//  cin.get();
+ 
+  return;
+}
+
+CTNE2NSVariable::CTNE2NSVariable(void) : CTNE2EulerVariable() { }
+
+
+CTNE2NSVariable::CTNE2NSVariable(unsigned short val_ndim,
+                                 unsigned short val_nvar,
+                                 unsigned short val_nprimvar,
+                                 unsigned short val_nprimvargrad,
+                                 CConfig *config) : CTNE2EulerVariable(val_ndim,
+                                                                       val_nvar,
+                                                                       val_nprimvar,
+                                                                       val_nprimvargrad,
+                                                                       config) {
+  
+  Temperature_Ref = config->GetTemperature_Ref();
+	Viscosity_Ref   = config->GetViscosity_Ref();
+	Viscosity_Inf   = config->GetViscosity_FreeStreamND();
+	Prandtl_Lam     = config->GetPrandtl_Lam();
+  DiffusionCoeff  = new double[nSpecies];
+}
+
+
+CTNE2NSVariable::CTNE2NSVariable(double val_pressure, double *val_massfrac,
+                                 double *val_mach, double val_temperature,
+                                 double val_temperature_ve,
+                                 unsigned short val_ndim,
+                                 unsigned short val_nvar,
+                                 unsigned short val_nvarprim,
+                                 unsigned short val_nvarprimgrad,
+                                 CConfig *config) : CTNE2EulerVariable(val_pressure,
+                                                                       val_massfrac,
+                                                                       val_mach,
+                                                                       val_temperature,
+                                                                       val_temperature_ve,
+                                                                       val_ndim,
+                                                                       val_nvar,
+                                                                       val_nvarprim,
+                                                                       val_nvarprimgrad,
+                                                                       config) {
+  
+	Temperature_Ref = config->GetTemperature_Ref();
+	Viscosity_Ref   = config->GetViscosity_Ref();
+	Viscosity_Inf   = config->GetViscosity_FreeStreamND();
+	Prandtl_Lam     = config->GetPrandtl_Lam();
+  DiffusionCoeff  = new double[nSpecies];
+}
+
+CTNE2NSVariable::CTNE2NSVariable(double *val_solution, unsigned short val_ndim,
+                                 unsigned short val_nvar,
+                                 unsigned short val_nprimvar,
+                                 unsigned short val_nprimvargrad,
+                                 CConfig *config) : CTNE2EulerVariable(val_solution,
+                                                                       val_ndim,
+                                                                       val_nvar,
+                                                                       val_nprimvar,
+                                                                       val_nprimvargrad,
+                                                                       config) {  
+	Temperature_Ref = config->GetTemperature_Ref();
+	Viscosity_Ref   = config->GetViscosity_Ref();
+	Viscosity_Inf   = config->GetViscosity_FreeStreamND();
+	Prandtl_Lam     = config->GetPrandtl_Lam();
+  DiffusionCoeff  = new double[nSpecies];
+}
+
+CTNE2NSVariable::~CTNE2NSVariable(void) {
+  delete [] DiffusionCoeff;
+}
+
+void CTNE2NSVariable::SetDiffusionCoeff(CConfig *config) {
+  unsigned short iSpecies, jSpecies, nHeavy, nEl;
+  double rho, T, Tve, P;
+  double *Ms, Mi, Mj, pi, Ru, kb, gam_i, gam_j, gam_t, Theta_v;
+  double denom, d1_ij, D_ij;
+  double ***Omega00, Omega_ij;
+  
+  /*--- Acquire gas parameters from CConfig ---*/
+  Omega00 = config->GetCollisionIntegral00();
+  Ms      = config->GetMolar_Mass();
+  if (ionization) {nHeavy = nSpecies-1;  nEl = 1;}
+  else            {nHeavy = nSpecies;    nEl = 0;}
+  
+  /*--- Rename for convenience ---*/
+  rho  = Primitive[RHO_INDEX];
+  T    = Primitive[T_INDEX];
+  Tve  = Primitive[TVE_INDEX];
+  P    = Primitive[P_INDEX];
+  pi   = PI_NUMBER;
+  Ru   = UNIVERSAL_GAS_CONSTANT;
+  kb   = BOLTZMANN_CONSTANT;
+  
+  /*--- Calculate mixture gas constant ---*/
+  gam_t = 0.0;
+  for (iSpecies = 0; iSpecies < nSpecies; iSpecies++) {
+    gam_t += Primitive[RHOS_INDEX+iSpecies] / (rho*Ms[iSpecies]);
+  }
+  
+  /*--- Mixture thermal conductivity via Gupta-Yos approximation ---*/
+  for (iSpecies = 0; iSpecies < nHeavy; iSpecies++) {
+    
+    /*--- Initialize the species diffusion coefficient ---*/
+    DiffusionCoeff[iSpecies] = 0.0;
+    
+    /*--- Calculate molar concentration ---*/
+    Mi      = Ms[iSpecies];
+    gam_i   = Primitive[RHOS_INDEX+iSpecies] / (rho*Mi);
+    Theta_v = config->GetCharVibTemp(iSpecies);
+    
+    denom = 0.0;
+    for (jSpecies = 0; jSpecies < nHeavy; jSpecies++) {
+      if (jSpecies != iSpecies) {
+        Mj    = Ms[jSpecies];
+        gam_j = Primitive[RHOS_INDEX+iSpecies] / (rho*Mj);
+        
+        /*--- Calculate the Omega^(0,0)_ij collision cross section ---*/
+        Omega_ij = 1E-20 * Omega00[iSpecies][jSpecies][3]
+        * pow(T, Omega00[iSpecies][jSpecies][0]*log(T)*log(T)
+              + Omega00[iSpecies][jSpecies][1]*log(T)
+              + Omega00[iSpecies][jSpecies][2]);
+        
+        /*--- Calculate "delta1_ij" ---*/
+        d1_ij = 8.0/3.0 * sqrt((2.0*Mi*Mj) / (pi*Ru*T*(Mi+Mj))) * Omega_ij;
+        
+        /*--- Calculate heavy-particle binary diffusion coefficient ---*/
+        D_ij = kb*T/(P*d1_ij);
+        denom += gam_j/D_ij;
+      }
+    }
+    
+    if (ionization) {
+      jSpecies = nSpecies-1;
+      Mj       = config->GetMolar_Mass(jSpecies);
+      gam_j    = Primitive[RHOS_INDEX+iSpecies] / (rho*Mj);
+      
+      /*--- Calculate the Omega^(0,0)_ij collision cross section ---*/
+      Omega_ij = 1E-20 * Omega00[iSpecies][jSpecies][3]
+      * pow(Tve, Omega00[iSpecies][jSpecies][0]*log(Tve)*log(Tve)
+            + Omega00[iSpecies][jSpecies][1]*log(Tve)
+            + Omega00[iSpecies][jSpecies][2]);
+      
+      /*--- Calculate "delta1_ij" ---*/
+      d1_ij = 8.0/3.0 * sqrt((2.0*Mi*Mj) / (pi*Ru*Tve*(Mi+Mj))) * Omega_ij;
+    }
+    
+    /*--- Assign species diffusion coefficient ---*/
+    DiffusionCoeff[iSpecies] = gam_t*gam_t*Mi*(1-Mi*gam_i) / denom;
+  }
+  if (ionization) {
+    iSpecies = nSpecies-1;
+    /*--- Initialize the species diffusion coefficient ---*/
+    DiffusionCoeff[iSpecies] = 0.0;
+    
+    /*--- Calculate molar concentration ---*/
+    Mi      = Ms[iSpecies];
+    gam_i   = Primitive[RHOS_INDEX+iSpecies] / (rho*Mi);
+    
+    denom = 0.0;
+    for (jSpecies = 0; jSpecies < nHeavy; jSpecies++) {
+      if (iSpecies != jSpecies) {
+        Mj    = config->GetMolar_Mass(jSpecies);
+        gam_j = Primitive[RHOS_INDEX+iSpecies] / (rho*Mj);
+        
+        /*--- Calculate the Omega^(0,0)_ij collision cross section ---*/
+        Omega_ij = 1E-20 * Omega00[iSpecies][jSpecies][3]
+        * pow(Tve, Omega00[iSpecies][jSpecies][0]*log(Tve)*log(Tve)
+              + Omega00[iSpecies][jSpecies][1]*log(Tve)
+              + Omega00[iSpecies][jSpecies][2]);
+        
+        /*--- Calculate "delta1_ij" ---*/
+        d1_ij = 8.0/3.0 * sqrt((2.0*Mi*Mj) / (pi*Ru*Tve*(Mi+Mj))) * Omega_ij;
+        
+        /*--- Calculate heavy-particle binary diffusion coefficient ---*/
+        D_ij = kb*Tve/(P*d1_ij);
+        denom += gam_j/D_ij;
+      }
+    }
+    DiffusionCoeff[iSpecies] = gam_t*gam_t*Ms[iSpecies]*(1-Ms[iSpecies]*gam_i)
+                             / denom;
+  }
+}
+
+
+void CTNE2NSVariable::SetLaminarViscosity(CConfig *config) {
+  unsigned short iSpecies, jSpecies, nHeavy, nEl;
+	double rho, T, Tve;
+  double *Ms, Mi, Mj, pi, Ru, Na, gam_i, gam_j, denom;
+  double ***Omega11, Omega_ij, d2_ij;
+  
+  /*--- Acquire gas parameters from CConfig ---*/
+  Omega11 = config->GetCollisionIntegral11();
+  Ms      = config->GetMolar_Mass();
+  if (ionization) {nHeavy = nSpecies-1;  nEl = 1;}
+  else            {nHeavy = nSpecies;    nEl = 0;}
+  
+  /*--- Rename for convenience ---*/
+  rho = Primitive[RHO_INDEX];
+  T   = Primitive[T_INDEX];
+  Tve = Primitive[TVE_INDEX];
+  pi  = PI_NUMBER;
+  Ru  = UNIVERSAL_GAS_CONSTANT;
+  Na  = AVOGAD_CONSTANT;
+  
+  LaminarViscosity = 0.0;
+  
+  /*--- Mixture viscosity via Gupta-Yos approximation ---*/
+  for (iSpecies = 0; iSpecies < nHeavy; iSpecies++) {
+    denom = 0.0;
+    
+    /*--- Calculate molar concentration ---*/
+    Mi    = Ms[iSpecies];
+    gam_i = Primitive[RHOS_INDEX+iSpecies] / (rho*Mi);
+    for (jSpecies = 0; jSpecies < nHeavy; jSpecies++) {
+      Mj    = Ms[jSpecies];
+      gam_j = Primitive[RHOS_INDEX+jSpecies] / (rho*Mj);
+      
+      /*--- Calculate "delta" quantities ---*/
+      Omega_ij = 1E-20 * Omega11[iSpecies][jSpecies][3]
+                * pow(T, Omega11[iSpecies][jSpecies][0]*log(T)*log(T)
+                      + Omega11[iSpecies][jSpecies][1]*log(T)
+                      + Omega11[iSpecies][jSpecies][2]);
+      d2_ij = 16.0/5.0 * sqrt((2.0*Mi*Mj) / (pi*Ru*T*(Mi+Mj))) * Omega_ij;
+      
+      /*--- Add to denominator of viscosity ---*/
+      denom += gam_j*d2_ij;
+    }
+    if (ionization) {
+      jSpecies = nSpecies-1;
+      Mj    = Ms[jSpecies];
+      gam_j = Primitive[RHOS_INDEX+jSpecies] / (rho*Mj);
+      
+      /*--- Calculate "delta" quantities ---*/
+      Omega_ij = 1E-20 * Omega11[iSpecies][jSpecies][3]
+      * pow(Tve, Omega11[iSpecies][jSpecies][0]*log(Tve)*log(Tve)
+            + Omega11[iSpecies][jSpecies][1]*log(Tve)
+            + Omega11[iSpecies][jSpecies][2]);
+      d2_ij = 16.0/5.0 * sqrt((2.0*Mi*Mj) / (pi*Ru*Tve*(Mi+Mj))) * Omega_ij;
+
+      denom += gam_j*d2_ij;
+    }
+    
+    /*--- Calculate species laminar viscosity ---*/
+    LaminarViscosity += (Mi/Na * gam_i) / denom;
+  }
+  if (ionization) {
+    iSpecies = nSpecies-1;
+    denom = 0.0;
+    
+    /*--- Calculate molar concentration ---*/
+    Mi    = Ms[iSpecies];
+    gam_i = Primitive[RHOS_INDEX+iSpecies] / (rho*Mi);
+    for (jSpecies = 0; jSpecies < nSpecies; jSpecies++) {
+      Mj    = Ms[jSpecies];
+      gam_j = Primitive[RHOS_INDEX+jSpecies] / (rho*Mj);
+      
+      /*--- Calculate "delta" quantities ---*/
+      Omega_ij = 1E-20 * Omega11[iSpecies][jSpecies][3]
+      * pow(Tve, Omega11[iSpecies][jSpecies][0]*log(Tve)*log(Tve)
+            + Omega11[iSpecies][jSpecies][1]*log(Tve)
+            + Omega11[iSpecies][jSpecies][2]);
+      d2_ij = 16.0/5.0 * sqrt((2.0*Mi*Mj) / (pi*Ru*Tve*(Mi+Mj))) * Omega_ij;
+      
+      /*--- Add to denominator of viscosity ---*/
+      denom += gam_j*d2_ij;
+    }
+    LaminarViscosity += (Mi/Na * gam_i) / denom;
+  }
+}
+
+
+void CTNE2NSVariable ::SetThermalConductivity(CConfig *config) {
+	unsigned short iSpecies, jSpecies, nHeavy, nEl;
+  double rho, T, Tve, Cvve;
+  double *xi, *Ms, Mi, Mj, mi, mj, pi, R, Ru, Na, kb, gam_i, gam_j, Theta_v;
+  double denom_t, denom_r, d1_ij, d2_ij, a_ij;
+  double ***Omega00, ***Omega11, Omega_ij;
+  
+  if (ionization) {
+    cout << "SetThermalConductivity: NEEDS REVISION w/ IONIZATION" << endl;
+    exit(1);
+  }
+  
+  /*--- Acquire gas parameters from CConfig ---*/
+  Omega00 = config->GetCollisionIntegral00();
+  Omega11 = config->GetCollisionIntegral11();
+  Ms      = config->GetMolar_Mass();
+  xi      = config->GetRotationModes();
+  if (ionization) {nHeavy = nSpecies-1;  nEl = 1;}
+  else            {nHeavy = nSpecies;    nEl = 0;}
+  
+  /*--- Rename for convenience ---*/
+  rho  = Primitive[RHO_INDEX];
+  T    = Primitive[T_INDEX];
+  Tve  = Primitive[TVE_INDEX];
+  Cvve = Primitive[RHOCVVE_INDEX]/rho;
+  pi   = PI_NUMBER;
+  Ru   = UNIVERSAL_GAS_CONSTANT;
+  Na   = AVOGAD_CONSTANT;
+  kb   = BOLTZMANN_CONSTANT;
+  
+  /*--- Calculate mixture gas constant ---*/
+  R = 0.0;
+  for (iSpecies = 0; iSpecies < nSpecies; iSpecies++) {
+    R += Ru * Primitive[RHOS_INDEX+iSpecies]/rho;
+  }
+  
+  /*--- Mixture thermal conductivity via Gupta-Yos approximation ---*/
+  ThermalCond    = 0.0;
+  ThermalCond_ve = 0.0;
+  for (iSpecies = 0; iSpecies < nSpecies; iSpecies++) {
+    
+    /*--- Calculate molar concentration ---*/
+    Mi      = Ms[iSpecies];
+    mi      = Mi/Na;
+    gam_i   = Primitive[RHOS_INDEX+iSpecies] / (rho*Mi);
+    Theta_v = config->GetCharVibTemp(iSpecies);
+    
+    denom_t = 0.0;
+    denom_r = 0.0;
+    for (jSpecies = 0; jSpecies < nSpecies; jSpecies++) {
+      Mj    = config->GetMolar_Mass(jSpecies);
+      mj    = Mj/Na;
+      gam_j = Primitive[RHOS_INDEX+iSpecies] / (rho*Mj);
+      
+      a_ij = 1.0 + (1.0 - mi/mj)*(0.45 - 2.54*mi/mj) / ((1.0 + mi/mj)*(1.0 + mi/mj));
+
+      /*--- Calculate the Omega^(0,0)_ij collision cross section ---*/
+      Omega_ij = 1E-20 * Omega00[iSpecies][jSpecies][3]
+                * pow(T, Omega00[iSpecies][jSpecies][0]*log(T)*log(T)
+                      + Omega00[iSpecies][jSpecies][1]*log(T)
+                      + Omega00[iSpecies][jSpecies][2]);
+
+      /*--- Calculate "delta1_ij" ---*/
+      d1_ij = 8.0/3.0 * sqrt((2.0*Mi*Mj) / (pi*Ru*T*(Mi+Mj))) * Omega_ij;
+      
+      /*--- Calculate the Omega^(1,1)_ij collision cross section ---*/
+      Omega_ij = 1E-20 * Omega11[iSpecies][jSpecies][3]
+                * pow(T, Omega11[iSpecies][jSpecies][0]*log(T)*log(T)
+                      + Omega11[iSpecies][jSpecies][1]*log(T)
+                      + Omega11[iSpecies][jSpecies][2]);
+      
+      /*--- Calculate "delta2_ij" ---*/
+      d2_ij = 16.0/5.0 * sqrt((2.0*Mi*Mj) / (pi*Ru*T*(Mi+Mj))) * Omega_ij;
+      
+      denom_t += a_ij*gam_j*d2_ij;
+      denom_r += gam_j*d1_ij;
+    }
+    
+    /*--- Translational contribution to thermal conductivity ---*/
+    ThermalCond    += (15.0/4.0)*kb*gam_i/denom_t;
+    
+    /*--- Translational contribution to thermal conductivity ---*/
+    if (xi[iSpecies] != 0.0)
+      ThermalCond  += kb*gam_i/denom_r;
+    
+    /*--- Vibrational-electronic contribution to thermal conductivity ---*/
+    ThermalCond_ve += kb*Cvve/R*gam_i / denom_r;
+  }
+}
+
+
+void CTNE2NSVariable::SetVorticity(void) {
+	double u_y = Gradient_Primitive[VEL_INDEX][1];
+	double v_x = Gradient_Primitive[VEL_INDEX+1][0];
+	double u_z = 0.0;
+	double v_z = 0.0;
+	double w_x = 0.0;
+	double w_y = 0.0;
+  
+	if (nDim == 3) {
+		u_z = Gradient_Primitive[VEL_INDEX][2];
+		v_z = Gradient_Primitive[VEL_INDEX+1][2];
+		w_x = Gradient_Primitive[VEL_INDEX+2][0];
+		w_y = Gradient_Primitive[VEL_INDEX+2][1];
+	}
+  
+	Vorticity[0] = w_y-v_z;
+	Vorticity[1] = -(w_x-u_z);
+	Vorticity[2] = v_x-u_y;
+}
+
+bool CTNE2NSVariable::SetPrimVar_Compressible(CConfig *config) {
+//	unsigned short iVar, iSpecies;
+//  bool check_dens, check_press, check_sos, check_temp, RightVol;
+//  
+//  /*--- Initialize booleans that check for physical solutions ---*/
+//  check_dens  = false;
+//  check_press = false;
+//  check_sos   = false;
+//  check_temp  = false;
+//  RightVol    = true;
+//  
+//  /*--- Calculate primitive variables ---*/
+//  // Solution:  [rho1, ..., rhoNs, rhou, rhov, rhow, rhoe, rhoeve]^T
+//  // Primitive: [rho1, ..., rhoNs, T, Tve, u, v, w, P, rho, h, a, rhoCvtr, rhoCvve]^T
+//  // GradPrim:  [rho1, ..., rhoNs, T, Tve, u, v, w, P]^T
+//  SetDensity();                             // Compute mixture density
+//	SetVelocity2();                           // Compute the modulus of the velocity (req. mixture density).
+//  for (iSpecies = 0; iSpecies < nSpecies; iSpecies++)
+//    check_dens = ((Solution[iSpecies] < 0.0) || check_dens);  // Check the density
+//  check_temp  = SetTemperature(config);     // Compute temperatures (T & Tve)
+// 	check_press = SetPressure(config);        // Requires T & Tve computation.
+//  CalcdPdU(Primitive, config, dPdU);        // Requires density, pressure, rhoCvtr, & rhoCvve.
+//  CalcdTdU(Primitive, config, dTdU);
+//  CalcdTvedU(Primitive, config, dTvedU);
+//  check_sos   = SetSoundSpeed(config);      // Requires density & pressure computation.
+//  
+//  /*--- Check that the solution has a physical meaning ---*/
+//  if (check_dens || check_press || check_sos || check_temp) {
+//    
+//    /*--- Copy the old solution ---*/
+//    for (iVar = 0; iVar < nVar; iVar++)
+//      Solution[iVar] = Solution_Old[iVar];
+//    
+//    /*--- Recompute the primitive variables ---*/
+//    SetDensity();                           // Compute mixture density
+//    SetVelocity2();                         // Compute square of the velocity (req. mixture density).
+//    check_temp  = SetTemperature(config);   // Compute temperatures (T & Tve)
+//    check_press = SetPressure(config);      // Requires T & Tve computation.
+//    CalcdPdU(Primitive, config, dPdU);      // Requires density, pressure, rhoCvtr, & rhoCvve.
+//    CalcdTdU(Primitive, config, dTdU);
+//    CalcdTvedU(Primitive, config, dTvedU);
+//    check_sos   = SetSoundSpeed(config);    // Requires density & pressure computation.
+//    
+//    RightVol = false;
+//  }
+
+  bool V_err, bkup;
+  unsigned short iVar;
+  
+  V_err = Cons2PrimVar(config, Solution, Primitive, dPdU, dTdU, dTvedU);
+  if (V_err) {
+    for (iVar = 0; iVar < nVar; iVar++)
+      Solution[iVar] = Solution_Old[iVar];
+    bkup = Cons2PrimVar(config, Solution, Primitive, dPdU, dTdU, dTvedU);
+  }
+  
+  SetVelocity2();
+  
+//  SetEnthalpy();                            // Requires density & pressure computation.
+  SetDiffusionCoeff(config);
+  SetLaminarViscosity(config);              // Requires temperature computation.
+  SetThermalConductivity(config);
+  
+//  return RightVol;
+  return !V_err;
+}