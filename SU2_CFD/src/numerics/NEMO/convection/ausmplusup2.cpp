--- conflicted
+++ resolved
@@ -1,13 +1,8 @@
 /*!
  * \file ausmplusup2.cpp
  * \brief Implementations of the AUSM-family of schemes - AUSM+UP2.
-<<<<<<< HEAD
  * \author W. Maier, A. Sachedeva, C. Garbacz
- * \version 7.0.7 "Blackbird"
-=======
- * \author Walter Maier, A. Sachedeva, C. Garbacz
  * \version 7.0.8 "Blackbird"
->>>>>>> d0d4b32c
  *
  * SU2 Project Website: https://su2code.github.io
  *
