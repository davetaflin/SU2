--- conflicted
+++ resolved
@@ -88,15 +88,10 @@
   unsigned long ExtIter = config_container[val_iZone]->GetExtIter();
   
   bool fsi = config_container[val_iZone]->GetFSI_Simulation();
-<<<<<<< HEAD
-  bool time_spectral = (config_container[val_iZone]->GetUnsteady_Simulation() == TIME_SPECTRAL);
+  bool time_spectral = (config_container[val_iZone]->GetUnsteady_Simulation() == TIME_SPECTRAL);
   bool turbomachinery = config_container[val_iZone]->GetBoolTurbomachinery();
-=======
   unsigned long FSIIter = config_container[val_iZone]->GetFSIIter();
 
-  bool time_spectral = (config_container[val_iZone]->GetUnsteady_Simulation() == TIME_SPECTRAL);
-
->>>>>>> c81b6580
   
   /*--- Set the initial condition ---*/
   /*--- For FSI problems with subiterations, this must only be done in the first subiteration ---*/
@@ -1433,7 +1428,7 @@
     if (config_container[val_iZone]->GetGrid_Movement()) {
       SetGrid_Movement(geometry_container[val_iZone], surface_movement[val_iZone], grid_movement[val_iZone], FFDBox[val_iZone], solver_container[val_iZone], config_container[val_iZone], val_iZone, IntIter, ExtIter);
     }
-    if (config_container[val_iZone]->GetBoolTurboPerf()){
+    if (config_container[val_iZone]->GetBoolTurbomachinery()){
       geometry_container[val_iZone][MESH_0]->SetAvgTurboValue(config_container[val_iZone],INFLOW, true);
       geometry_container[val_iZone][MESH_0]->SetAvgTurboValue(config_container[val_iZone],OUTFLOW, true);
     }
@@ -1562,7 +1557,7 @@
 
   SetDependencies(solver_container, geometry_container, config_container, val_iZone, ALL_VARIABLES);
 
-  if(config_container[val_iZone]->GetBoolTurboPerf()){
+  if(config_container[val_iZone]->GetBoolTurbomachinery()){
     meanflow_iteration->TurboPreprocess(geometry_container, solver_container, config_container, numerics_container, output, val_iZone);
   }
 
@@ -1595,7 +1590,7 @@
 
   SetDependencies(solver_container, geometry_container, config_container, val_iZone, kind_recording);
   
-  if(config_container[val_iZone]->GetBoolTurboPerf()){
+  if(config_container[val_iZone]->GetBoolTurbomachinery()){
     meanflow_iteration->TurboPreprocess(geometry_container, solver_container, config_container, numerics_container, output, val_iZone);
   }
 
@@ -1662,7 +1657,7 @@
     
     geometry_container[iZone][MESH_0]->UpdateGeometry(geometry_container[iZone], config_container[iZone]);
 
-    if (config_container[iZone]->GetBoolTurboPerf()){
+    if (config_container[iZone]->GetBoolTurbomachinery()){
       geometry_container[iZone][MESH_0]->SetAvgTurboValue(config_container[iZone],INFLOW, false);
       geometry_container[iZone][MESH_0]->SetAvgTurboValue(config_container[iZone],OUTFLOW, false);
     }
