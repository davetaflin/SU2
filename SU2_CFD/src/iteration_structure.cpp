--- conflicted
+++ resolved
@@ -1647,12 +1647,8 @@
   }
   
 }
-<<<<<<< HEAD
-
-void CAdjMeanFlowIteration::Update(COutput *output,
-=======
+
 void CAdjFluidIteration::Update(COutput *output,
->>>>>>> 91910a79
                                    CIntegration ***integration_container,
                                    CGeometry ***geometry_container,
                                    CSolver ****solver_container,
@@ -1689,8 +1685,7 @@
 void CAdjFluidIteration::Output()      { }
 void CAdjFluidIteration::Postprocess() { }
 
-<<<<<<< HEAD
-void CAdjMeanFlowIteration::ComputeGradient(COutput *output,
+void CAdjFluidIteration::ComputeGradient(COutput *output,
                                             CIntegration ***integration_container,
                                             CGeometry ***geometry_container,
                                             CSolver ****solver_container,
@@ -1745,7 +1740,7 @@
   
   /*--- Reload the initial flow solution ---*/
   
-  solver_container[val_iZone][MESH_0][FLOW_SOL]->LoadRestart(geometry_container[val_iZone], solver_container[val_iZone], config_container[val_iZone], 0);
+  solver_container[val_iZone][MESH_0][FLOW_SOL]->LoadRestart(geometry_container[val_iZone], solver_container[val_iZone], config_container[val_iZone], 0, false);
   
   /*--- Continuous adjoint Euler, Navier-Stokes or Reynolds-averaged Navier-Stokes (RANS) equations ---*/
   
@@ -2073,11 +2068,8 @@
   
 }
 
-CDiscAdjMeanFlowIteration::CDiscAdjMeanFlowIteration(CConfig *config) : CIteration(config), CurrentRecording(NONE) {
-=======
 CDiscAdjFluidIteration::CDiscAdjFluidIteration(CConfig *config) : CIteration(config), CurrentRecording(NONE) {
->>>>>>> 91910a79
-  
+
   fluid_iteration = new CFluidIteration(config);
   
   turbulent = config->GetKind_Solver() == DISC_ADJ_RANS;
