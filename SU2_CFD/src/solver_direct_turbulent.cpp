--- conflicted
+++ resolved
@@ -235,13 +235,8 @@
     numerics->SetTurbVarGradient(snode->GetGradient(iPoint), snode->GetGradient(jPoint));
     
     /*--- Menter's first blending function (only SST)---*/
-<<<<<<< HEAD
-    if (config->GetKind_Turb_Model() == SST)
+    if ((config->GetKind_Turb_Model() == SST) || (config->GetKind_Turb_Model() == SST_SUST))
       numerics->SetF1blending(snode->GetF1blending(iPoint), snode->GetF1blending(jPoint));
-=======
-    if ((config->GetKind_Turb_Model() == SST) || (config->GetKind_Turb_Model() == SST_SUST))
-      numerics->SetF1blending(node[iPoint]->GetF1blending(), node[jPoint]->GetF1blending());
->>>>>>> 956540c7
     
     /*--- Compute residual, and Jacobians ---*/
     
@@ -602,15 +597,9 @@
       
       /*--- Multiply by density at node i for the SST model ---*/
       
-<<<<<<< HEAD
-      if (config->GetKind_Turb_Model() == SST) {
+      if ((turbModel == SST) || (turbModel == SST_SUST)) {
         if (incompressible) Density_n = solver_container[FLOW_SOL]->node->GetDensity(iPoint); // Temporary fix
         else Density_n = solver_container[FLOW_SOL]->node->GetSolution_time_n(iPoint,0);
-=======
-      if ((turbModel == SST) || (turbModel == SST_SUST)) {
-        if (incompressible) Density_n = solver_container[FLOW_SOL]->node[iPoint]->GetDensity(); // Temporary fix
-        else Density_n = solver_container[FLOW_SOL]->node[iPoint]->GetSolution_time_n()[0];
->>>>>>> 956540c7
         for (iVar = 0; iVar < nVar; iVar++)
           Residual[iVar] = Density_n*U_time_n[iVar]*Residual_GCL;
       } else {
@@ -625,15 +614,9 @@
       
       /*--- Multiply by density at node j for the SST model ---*/
       
-<<<<<<< HEAD
-      if (config->GetKind_Turb_Model() == SST) {
+      if ((turbModel == SST) || (turbModel == SST_SUST)) {
         if (incompressible) Density_n = solver_container[FLOW_SOL]->node->GetDensity(jPoint); // Temporary fix
         else Density_n = solver_container[FLOW_SOL]->node->GetSolution_time_n(jPoint)[0];
-=======
-      if ((turbModel == SST) || (turbModel == SST_SUST)) {
-        if (incompressible) Density_n = solver_container[FLOW_SOL]->node[jPoint]->GetDensity(); // Temporary fix
-        else Density_n = solver_container[FLOW_SOL]->node[jPoint]->GetSolution_time_n()[0];
->>>>>>> 956540c7
         for (iVar = 0; iVar < nVar; iVar++)
           Residual[iVar] = Density_n*U_time_n[iVar]*Residual_GCL;
       } else {
@@ -673,15 +656,9 @@
         
         /*--- Multiply by density at node i for the SST model ---*/
         
-<<<<<<< HEAD
-        if (config->GetKind_Turb_Model() == SST) {
+        if ((turbModel == SST) || (turbModel == SST_SUST)) {
           if (incompressible) Density_n = solver_container[FLOW_SOL]->node->GetDensity(iPoint); // Temporary fix
           else Density_n = solver_container[FLOW_SOL]->node->GetSolution_time_n(iPoint,0);
-=======
-        if ((turbModel == SST) || (turbModel == SST_SUST)) {
-          if (incompressible) Density_n = solver_container[FLOW_SOL]->node[iPoint]->GetDensity(); // Temporary fix
-          else Density_n = solver_container[FLOW_SOL]->node[iPoint]->GetSolution_time_n()[0];
->>>>>>> 956540c7
           for (iVar = 0; iVar < nVar; iVar++)
             Residual[iVar] = Density_n*U_time_n[iVar]*Residual_GCL;
         } else {
