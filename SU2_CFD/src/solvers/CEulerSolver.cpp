/*!
 * \file CEulerSolver.cpp
 * \brief Main subrotuines for solving Finite-Volume Euler flow problems.
 * \author F. Palacios, T. Economon
 * \version 7.1.0 "Blackbird"
 *
 * SU2 Project Website: https://su2code.github.io
 *
 * The SU2 Project is maintained by the SU2 Foundation
 * (http://su2foundation.org)
 *
 * Copyright 2012-2020, SU2 Contributors (cf. AUTHORS.md)
 *
 * SU2 is free software; you can redistribute it and/or
 * modify it under the terms of the GNU Lesser General Public
 * License as published by the Free Software Foundation; either
 * version 2.1 of the License, or (at your option) any later version.
 *
 * SU2 is distributed in the hope that it will be useful,
 * but WITHOUT ANY WARRANTY; without even the implied warranty of
 * MERCHANTABILITY or FITNESS FOR A PARTICULAR PURPOSE. See the GNU
 * Lesser General Public License for more details.
 *
 * You should have received a copy of the GNU Lesser General Public
 * License along with SU2. If not, see <http://www.gnu.org/licenses/>.
 */

#include "../../include/solvers/CEulerSolver.hpp"
#include "../../include/variables/CNSVariable.hpp"
#include "../../../Common/include/toolboxes/geometry_toolbox.hpp"
#include "../../../Common/include/toolboxes/printing_toolbox.hpp"
#include "../../include/fluid/CIdealGas.hpp"
#include "../../include/fluid/CVanDerWaalsGas.hpp"
#include "../../include/fluid/CPengRobinson.hpp"
#include "../../include/numerics_simd/CNumericsSIMD.hpp"


CEulerSolver::CEulerSolver(CGeometry *geometry, CConfig *config,
                           unsigned short iMesh, const bool navier_stokes) :
  CFVMFlowSolverBase<CEulerVariable, COMPRESSIBLE>() {

  /*--- Based on the navier_stokes boolean, determine if this constructor is
   *    being called by itself, or by its derived class CNSSolver. ---*/
  string description;
  unsigned short nSecVar;
  if (navier_stokes) {
    description = "Navier-Stokes";
    nSecVar = 8;
  }
  else {
    description = "Euler";
    nSecVar = 2;
  }

  const auto nZone = geometry->GetnZone();
  const bool restart = (config->GetRestart() || config->GetRestart_Flow());
  const bool rans = (config->GetKind_Turb_Model() != NONE);
  const auto direct_diff = config->GetDirectDiff();
  const bool dual_time = (config->GetTime_Marching() == DT_STEPPING_1ST) ||
                         (config->GetTime_Marching() == DT_STEPPING_2ND);
  const bool time_stepping = (config->GetTime_Marching() == TIME_STEPPING);
  const bool adjoint = config->GetContinuous_Adjoint() || config->GetDiscrete_Adjoint();

  int Unst_RestartIter = 0;
  unsigned long iPoint, counter_local = 0, counter_global = 0;
  unsigned short iDim, iMarker, nLineLets;
  su2double StaticEnergy, Density, Velocity2, Pressure, Temperature;

  /*--- A grid is defined as dynamic if there's rigid grid movement or grid deformation AND the problem is time domain ---*/
  dynamic_grid = config->GetDynamic_Grid();

  /*--- Store the multigrid level. ---*/
  MGLevel = iMesh;

  /*--- Check for a restart file to evaluate if there is a change in the angle of attack
   before computing all the non-dimesional quantities. ---*/

  if (!(!restart || (iMesh != MESH_0) || nZone > 1) &&
      (config->GetFixed_CL_Mode() || config->GetFixed_CM_Mode())) {

    /*--- Modify file name for a dual-time unsteady restart ---*/

    if (dual_time) {
      if (adjoint) Unst_RestartIter = SU2_TYPE::Int(config->GetUnst_AdjointIter())-1;
      else if (config->GetTime_Marching() == DT_STEPPING_1ST)
        Unst_RestartIter = SU2_TYPE::Int(config->GetRestart_Iter())-1;
      else Unst_RestartIter = SU2_TYPE::Int(config->GetRestart_Iter())-2;
    }

    /*--- Modify file name for a time stepping unsteady restart ---*/

    if (time_stepping) {
      if (adjoint) Unst_RestartIter = SU2_TYPE::Int(config->GetUnst_AdjointIter())-1;
      else Unst_RestartIter = SU2_TYPE::Int(config->GetRestart_Iter())-1;
    }

    string filename_ = "flow";
    filename_ = config->GetFilename(filename_, ".meta", Unst_RestartIter);

    /*--- Read and store the restart metadata. ---*/

    Read_SU2_Restart_Metadata(geometry, config, adjoint, filename_);

  }

  /*--- Set the gamma value ---*/

  Gamma = config->GetGamma();
  Gamma_Minus_One = Gamma - 1.0;

  /*--- Define geometry constants in the solver structure
   Compressible flow, primitive variables (T, vx, vy, vz, P, rho, h, c, lamMu, EddyMu, ThCond, Cp).
   ---*/

  nDim = geometry->GetnDim();

  nVar = nDim+2;
  nPrimVar = nDim+9; nPrimVarGrad = nDim+4;
  nSecondaryVar = nSecVar; nSecondaryVarGrad = 2;

  /*--- Initialize nVarGrad for deallocation ---*/

  nVarGrad = nPrimVarGrad;

  nMarker      = config->GetnMarker_All();
  nPoint       = geometry->GetnPoint();
  nPointDomain = geometry->GetnPointDomain();

  /*--- Store the number of vertices on each marker for deallocation later ---*/

  nVertex = new unsigned long[nMarker];
  for (iMarker = 0; iMarker < nMarker; iMarker++)
    nVertex[iMarker] = geometry->nVertex[iMarker];

  /*--- Perform the non-dimensionalization for the flow equations using the
   specified reference values. ---*/

  SetNondimensionalization(config, iMesh);

  /*--- Check if we are executing a verification case. If so, the
   VerificationSolution object will be instantiated for a particular
   option from the available library of verification solutions. Note
   that this is done after SetNondim(), as problem-specific initial
   parameters are needed by the solution constructors. ---*/

  SetVerificationSolution(nDim, nVar, config);

  /*--- Allocate base class members. ---*/

  Allocate(*config);

  /*--- MPI + OpenMP initialization. ---*/

  HybridParallelInitialization(*config, *geometry);

  /*--- Jacobians and vector structures for implicit computations ---*/

  if (config->GetKind_TimeIntScheme_Flow() == EULER_IMPLICIT) {

    if (rank == MASTER_NODE)
      cout << "Initialize Jacobian structure (" << description << "). MG level: " << iMesh <<"." << endl;

    Jacobian.Initialize(nPoint, nPointDomain, nVar, nVar, true, geometry, config, ReducerStrategy);

    if (config->GetKind_Linear_Solver_Prec() == LINELET) {
      nLineLets = Jacobian.BuildLineletPreconditioner(geometry, config);
      if (rank == MASTER_NODE)
        cout << "Compute linelet structure. " << nLineLets << " elements in each line (average)." << endl;
    }
  }
  else {
    if (rank == MASTER_NODE)
      cout << "Explicit scheme. No Jacobian structure (" << description << "). MG level: " << iMesh <<"." << endl;
  }

  /*--- Allocates a 2D array with variable "outer" sizes and init to 0. ---*/

  auto Alloc2D = [](unsigned long M, const unsigned long* N, su2double**& X) {
    X = new su2double* [M];
    for(unsigned long i = 0; i < M; ++i)
      X[i] = new su2double [N[i]] ();
  };

  /*--- Allocates a 3D array with variable "middle" sizes and init to 0. ---*/

  auto Alloc3D = [](unsigned long M, const unsigned long* N, unsigned long P, su2double***& X) {
    X = new su2double** [M];
    for(unsigned long i = 0; i < M; ++i) {
      X[i] = new su2double* [N[i]];
      for(unsigned long j = 0; j < N[i]; ++j)
        X[i][j] = new su2double [P] ();
    }
  };

  /*--- Store the value of the primitive variables + 2 turb variables at the boundaries,
   used for IO with a donor cell ---*/

  Alloc3D(nMarker, nVertex, (rans? nPrimVar+2 : nPrimVar), DonorPrimVar);

  /*--- Store the value of the characteristic primitive variables index at the boundaries ---*/

  DonorGlobalIndex = new unsigned long* [nMarker];
  for (iMarker = 0; iMarker < nMarker; iMarker++) {
    DonorGlobalIndex[iMarker] = new unsigned long [nVertex[iMarker]]();
  }

  /*--- Actuator Disk Radius allocation ---*/
  ActDisk_R.resize(nMarker);

  /*--- Actuator Disk Center allocation ---*/
  ActDisk_C.resize(nMarker, MAXNDIM);

  /*--- Actuator Disk Axis allocation ---*/
  ActDisk_Axis.resize(nMarker, MAXNDIM);

  /*--- Actuator Disk Fa, Fx, Fy and Fz allocations ---*/
  Alloc2D(nMarker, nVertex, ActDisk_Fa);
  Alloc2D(nMarker, nVertex, ActDisk_Fx);
  Alloc2D(nMarker, nVertex, ActDisk_Fy);
  Alloc2D(nMarker, nVertex, ActDisk_Fz);

  /*--- Store the value of the Delta P at the Actuator Disk ---*/

  Alloc2D(nMarker, nVertex, ActDisk_DeltaP);

  /*--- Store the value of the Delta T at the Actuator Disk ---*/

  Alloc2D(nMarker, nVertex, ActDisk_DeltaT);

  /*--- Supersonic coefficients ---*/

  CEquivArea_Inv = new su2double[nMarker];

  /*--- Engine simulation ---*/

  Inflow_MassFlow = new su2double[nMarker];
  Inflow_Pressure = new su2double[nMarker];
  Inflow_Mach = new su2double[nMarker];
  Inflow_Area = new su2double[nMarker];

  Exhaust_Temperature = new su2double[nMarker];
  Exhaust_MassFlow = new su2double[nMarker];
  Exhaust_Pressure = new su2double[nMarker];
  Exhaust_Area = new su2double[nMarker];

  /*--- Read farfield conditions from config ---*/

  Temperature_Inf = config->GetTemperature_FreeStreamND();
  Velocity_Inf = config->GetVelocity_FreeStreamND();
  Pressure_Inf = config->GetPressure_FreeStreamND();
  Density_Inf = config->GetDensity_FreeStreamND();
  Energy_Inf = config->GetEnergy_FreeStreamND();
  Mach_Inf = config->GetMach();

  /*--- Initialize the secondary values for direct derivative approxiations ---*/

  switch(direct_diff) {
    case NO_DERIVATIVE:
      /*--- Default ---*/
      break;
    case D_DENSITY:
      SU2_TYPE::SetDerivative(Density_Inf, 1.0);
      break;
    case D_PRESSURE:
      SU2_TYPE::SetDerivative(Pressure_Inf, 1.0);
      break;
    case D_TEMPERATURE:
      SU2_TYPE::SetDerivative(Temperature_Inf, 1.0);
      break;
    case D_MACH: case D_AOA:
    case D_SIDESLIP: case D_REYNOLDS:
    case D_TURB2LAM: case D_DESIGN:
      /*--- Already done in postprocessing of config ---*/
      break;
    default:
      break;
  }

  /*--- Initialize fan face pressure, fan face mach number, and mass flow rate ---*/

  for (iMarker = 0; iMarker < nMarker; iMarker++) {
    Inflow_MassFlow[iMarker]     = 0.0;
    Inflow_Mach[iMarker]         = Mach_Inf;
    Inflow_Pressure[iMarker]     = Pressure_Inf;
    Inflow_Area[iMarker]         = 0.0;

    Exhaust_MassFlow[iMarker]    = 0.0;
    Exhaust_Temperature[iMarker] = Temperature_Inf;
    Exhaust_Pressure[iMarker]    = Pressure_Inf;
    Exhaust_Area[iMarker]        = 0.0;
  }

  /*--- Initialize the solution to the far-field state everywhere. ---*/

  if (navier_stokes) {
    nodes = new CNSVariable(Density_Inf, Velocity_Inf, Energy_Inf, nPoint, nDim, nVar, config);
  } else {
    nodes = new CEulerVariable(Density_Inf, Velocity_Inf, Energy_Inf, nPoint, nDim, nVar, config);
  }
  SetBaseClassPointerToNodes();

  /*--- Check that the initial solution is physical, report any non-physical nodes ---*/

  counter_local = 0;

  for (iPoint = 0; iPoint < nPoint; iPoint++) {

    Density = nodes->GetDensity(iPoint);

    Velocity2 = 0.0;
    for (iDim = 0; iDim < nDim; iDim++)
      Velocity2 += pow(nodes->GetSolution(iPoint,iDim+1)/Density,2);

    StaticEnergy= nodes->GetEnergy(iPoint) - 0.5*Velocity2;

    GetFluidModel()->SetTDState_rhoe(Density, StaticEnergy);
    Pressure= GetFluidModel()->GetPressure();
    Temperature= GetFluidModel()->GetTemperature();

    /*--- Use the values at the infinity ---*/

    su2double Solution[MAXNVAR] = {0.0};
    if ((Pressure < 0.0) || (Density < 0.0) || (Temperature < 0.0)) {
      Solution[0] = Density_Inf;
      for (iDim = 0; iDim < nDim; iDim++)
        Solution[iDim+1] = Velocity_Inf[iDim]*Density_Inf;
      Solution[nDim+1] = Energy_Inf*Density_Inf;
      nodes->SetSolution(iPoint,Solution);
      nodes->SetSolution_Old(iPoint,Solution);
      counter_local++;
    }

  }

  /*--- Warning message about non-physical points ---*/

  if (config->GetComm_Level() == COMM_FULL) {

    SU2_MPI::Reduce(&counter_local, &counter_global, 1, MPI_UNSIGNED_LONG, MPI_SUM, MASTER_NODE, SU2_MPI::GetComm());

    if ((rank == MASTER_NODE) && (counter_global != 0))
      cout << "Warning. The original solution contains " << counter_global << " points that are not physical." << endl;
  }

  /*--- Initial comms. ---*/

  CommunicateInitialState(geometry, config);

  /*--- Add the solver name (max 8 characters). ---*/
  SolverName = "C.FLOW";

  /*--- Finally, check that the static arrays will be large enough (keep this
   *    check at the bottom to make sure we consider the "final" values). ---*/
  if((nDim > MAXNDIM) || (nPrimVar > MAXNVAR) || (nSecondaryVar > MAXNVAR))
    SU2_MPI::Error("Oops! The CEulerSolver static array sizes are not large enough.",CURRENT_FUNCTION);
}

CEulerSolver::~CEulerSolver(void) {

  unsigned short iMarker, iSpan;
  unsigned long iVertex;

  /*--- Array deallocation ---*/

  delete [] CEquivArea_Inv;

  delete [] Inflow_MassFlow;
  delete [] Exhaust_MassFlow;
  delete [] Exhaust_Area;
  delete [] Inflow_Pressure;
  delete [] Inflow_Mach;
  delete [] Inflow_Area;

  delete [] Exhaust_Pressure;
  delete [] Exhaust_Temperature;

  if (DonorPrimVar != nullptr) {
    for (iMarker = 0; iMarker < nMarker; iMarker++) {
      for (iVertex = 0; iVertex < nVertex[iMarker]; iVertex++)
        delete [] DonorPrimVar[iMarker][iVertex];
      delete [] DonorPrimVar[iMarker];
    }
    delete [] DonorPrimVar;
  }

  if (DonorGlobalIndex != nullptr) {
    for (iMarker = 0; iMarker < nMarker; iMarker++)
      delete [] DonorGlobalIndex[iMarker];
    delete [] DonorGlobalIndex;
  }

  if (ActDisk_Fa != nullptr) {
    for (iMarker = 0; iMarker < nMarker; iMarker++)
      delete [] ActDisk_Fa[iMarker];
    delete [] ActDisk_Fa;
  }

  if (ActDisk_Fx != nullptr) {
    for (iMarker = 0; iMarker < nMarker; iMarker++)
      delete [] ActDisk_Fx[iMarker];
    delete [] ActDisk_Fx;
  }

  if (ActDisk_Fy != nullptr) {
    for (iMarker = 0; iMarker < nMarker; iMarker++)
      delete [] ActDisk_Fy[iMarker];
    delete [] ActDisk_Fy;
  }

  if (ActDisk_Fz != nullptr) {
    for (iMarker = 0; iMarker < nMarker; iMarker++)
      delete [] ActDisk_Fz[iMarker];
    delete [] ActDisk_Fz;
  }

  if (ActDisk_DeltaP != nullptr) {
    for (iMarker = 0; iMarker < nMarker; iMarker++)
      delete [] ActDisk_DeltaP[iMarker];
    delete [] ActDisk_DeltaP;
  }

  if (ActDisk_DeltaT != nullptr) {
    for (iMarker = 0; iMarker < nMarker; iMarker++)
      delete [] ActDisk_DeltaT[iMarker];
    delete [] ActDisk_DeltaT;
  }

  for(auto& model : FluidModel) delete model;

  if(AverageVelocity !=nullptr){
    for (iMarker = 0; iMarker < nMarker; iMarker++) {
      for(iSpan = 0; iSpan < nSpanWiseSections + 1; iSpan++)
        delete [] AverageVelocity[iMarker][iSpan];
      delete  [] AverageVelocity[iMarker];
    }
    delete [] AverageVelocity;
  }

  if(AverageTurboVelocity !=nullptr){
    for (iMarker = 0; iMarker < nMarker; iMarker++) {
      for(iSpan = 0; iSpan < nSpanWiseSections + 1; iSpan++)
        delete [] AverageTurboVelocity[iMarker][iSpan];
      delete  [] AverageTurboVelocity[iMarker];
    }
    delete [] AverageTurboVelocity;
  }

  if(OldAverageTurboVelocity != nullptr){
    for (iMarker = 0; iMarker < nMarker; iMarker++) {
      for(iSpan = 0; iSpan < nSpanWiseSections + 1; iSpan++)
        delete [] OldAverageTurboVelocity[iMarker][iSpan];
      delete  [] OldAverageTurboVelocity[iMarker];
    }
    delete [] OldAverageTurboVelocity;
  }

  if(ExtAverageTurboVelocity !=nullptr){
    for (iMarker = 0; iMarker < nMarker; iMarker++) {
      for(iSpan = 0; iSpan < nSpanWiseSections + 1; iSpan++)
        delete [] ExtAverageTurboVelocity[iMarker][iSpan];
      delete  [] ExtAverageTurboVelocity[iMarker];
    }
    delete [] ExtAverageTurboVelocity;
  }

  if(AverageFlux !=nullptr){
    for (iMarker = 0; iMarker < nMarker; iMarker++) {
      for(iSpan = 0; iSpan < nSpanWiseSections + 1; iSpan++)
        delete [] AverageFlux[iMarker][iSpan];
      delete  [] AverageFlux[iMarker];
    }
    delete [] AverageFlux;
  }

  if(SpanTotalFlux !=nullptr){
    for (iMarker = 0; iMarker < nMarker; iMarker++) {
      for(iSpan = 0; iSpan < nSpanWiseSections + 1; iSpan++)
        delete [] SpanTotalFlux[iMarker][iSpan];
      delete  [] SpanTotalFlux[iMarker];
    }
    delete [] SpanTotalFlux;
  }

  if(AveragePressure !=nullptr){
    for (iMarker = 0; iMarker < nMarker; iMarker++)
      delete [] AveragePressure[iMarker];
    delete [] AveragePressure;
  }

  if(OldAveragePressure !=nullptr){
    for (iMarker = 0; iMarker < nMarker; iMarker++)
      delete [] OldAveragePressure[iMarker];
    delete [] OldAveragePressure;
  }

  if(RadialEquilibriumPressure !=nullptr){
    for (iMarker = 0; iMarker < nMarker; iMarker++)
      delete [] RadialEquilibriumPressure[iMarker];
    delete [] RadialEquilibriumPressure;
  }

  if(ExtAveragePressure !=nullptr){
    for (iMarker = 0; iMarker < nMarker; iMarker++)
      delete [] ExtAveragePressure[iMarker];
    delete [] ExtAveragePressure;
  }

  if(AverageDensity !=nullptr){
    for (iMarker = 0; iMarker < nMarker; iMarker++)
      delete [] AverageDensity[iMarker];
    delete [] AverageDensity;
  }

  if(OldAverageDensity !=nullptr){
    for (iMarker = 0; iMarker < nMarker; iMarker++)
      delete [] OldAverageDensity[iMarker];
    delete [] OldAverageDensity;
  }

  if(ExtAverageDensity !=nullptr){
    for (iMarker = 0; iMarker < nMarker; iMarker++)
      delete [] ExtAverageDensity[iMarker];
    delete [] ExtAverageDensity;
  }

  if(AverageKine !=nullptr){
    for (iMarker = 0; iMarker < nMarker; iMarker++)
      delete [] AverageKine[iMarker];
    delete [] AverageKine;
  }

  if(AverageOmega !=nullptr){
    for (iMarker = 0; iMarker < nMarker; iMarker++)
      delete [] AverageOmega[iMarker];
    delete [] AverageOmega;
  }

  if(AverageNu !=nullptr){
    for (iMarker = 0; iMarker < nMarker; iMarker++)
      delete [] AverageNu[iMarker];
    delete [] AverageNu;
  }

  if(ExtAverageKine !=nullptr){
    for (iMarker = 0; iMarker < nMarker; iMarker++)
      delete [] ExtAverageKine[iMarker];
    delete [] ExtAverageKine;
  }

  if(ExtAverageOmega !=nullptr){
    for (iMarker = 0; iMarker < nMarker; iMarker++)
      delete [] ExtAverageOmega[iMarker];
    delete [] ExtAverageOmega;
  }

  if(ExtAverageNu !=nullptr){
    for (iMarker = 0; iMarker < nMarker; iMarker++)
      delete [] ExtAverageNu[iMarker];
    delete [] ExtAverageNu;
  }

  if(TurboVelocityIn !=nullptr){
    for (iMarker = 0; iMarker < nMarkerTurboPerf; iMarker++){
      for (iSpan = 0; iSpan < nSpanMax + 1; iSpan++){
        delete [] TurboVelocityIn[iMarker][iSpan];
      }
      delete [] TurboVelocityIn[iMarker];
    }
    delete [] TurboVelocityIn;
  }

  if(TurboVelocityOut !=nullptr){
    for (iMarker = 0; iMarker < nMarkerTurboPerf; iMarker++){
      for (iSpan = 0; iSpan < nSpanMax + 1; iSpan++){
        delete [] TurboVelocityOut[iMarker][iSpan];
      }
      delete [] TurboVelocityOut[iMarker];
    }
    delete [] TurboVelocityOut;
  }

  if(DensityIn !=nullptr){
    for (iMarker = 0; iMarker < nMarkerTurboPerf; iMarker++)
      delete  [] DensityIn[iMarker];
    delete [] DensityIn;
  }

  if(PressureIn !=nullptr){
    for (iMarker = 0; iMarker < nMarkerTurboPerf; iMarker++)
      delete  [] PressureIn[iMarker];
    delete [] PressureIn;
  }

  if(DensityOut !=nullptr){
    for (iMarker = 0; iMarker < nMarkerTurboPerf; iMarker++)
      delete  [] DensityOut[iMarker];
    delete [] DensityOut;
  }

  if(PressureOut !=nullptr){
    for (iMarker = 0; iMarker < nMarkerTurboPerf; iMarker++)
      delete  [] PressureOut[iMarker];
    delete [] PressureOut;
  }

  if(KineIn !=nullptr){
    for (iMarker = 0; iMarker < nMarkerTurboPerf; iMarker++)
      delete  [] KineIn[iMarker];
    delete [] KineIn;
  }

  if(OmegaIn !=nullptr){
    for (iMarker = 0; iMarker < nMarkerTurboPerf; iMarker++)
      delete  [] OmegaIn[iMarker];
    delete [] OmegaIn;
  }

  if(NuIn !=nullptr){
    for (iMarker = 0; iMarker < nMarkerTurboPerf; iMarker++)
      delete  [] NuIn[iMarker];
    delete [] NuIn;
  }

  if(KineOut !=nullptr){
    for (iMarker = 0; iMarker < nMarkerTurboPerf; iMarker++)
      delete  [] KineOut[iMarker];
    delete [] KineOut;
  }

  if(OmegaOut !=nullptr){
    for (iMarker = 0; iMarker < nMarkerTurboPerf; iMarker++)
      delete  [] OmegaOut[iMarker];
    delete [] OmegaOut;
  }

  if(NuOut !=nullptr){
    for (iMarker = 0; iMarker < nMarkerTurboPerf; iMarker++)
      delete  [] NuOut[iMarker];
    delete [] NuOut;
  }

  if(CkInflow !=nullptr){
    for (iMarker = 0; iMarker < nMarker; iMarker++) {
      for(iSpan = 0; iSpan <nSpanWiseSections ; iSpan++)
        delete [] CkInflow[iMarker][iSpan];
      delete  [] CkInflow[iMarker];
    }
    delete [] CkInflow;
  }

  if(CkOutflow1 !=nullptr){
    for (iMarker = 0; iMarker < nMarker; iMarker++) {
      for(iSpan = 0; iSpan <nSpanWiseSections ; iSpan++)
        delete [] CkOutflow1[iMarker][iSpan];
      delete  [] CkOutflow1[iMarker];
    }
    delete [] CkOutflow1;
  }

  if(CkOutflow2 !=nullptr){
    for (iMarker = 0; iMarker < nMarker; iMarker++) {
      for(iSpan = 0; iSpan <nSpanWiseSections ; iSpan++)
        delete [] CkOutflow2[iMarker][iSpan];
      delete  [] CkOutflow2[iMarker];
    }
    delete [] CkOutflow2;
  }

}

void CEulerSolver::InstantiateEdgeNumerics(const CSolver* const* solver_container, const CConfig* config) {

  SU2_OMP_BARRIER
  SU2_OMP_MASTER {

  if (config->Low_Mach_Correction())
    SU2_MPI::Error("Low-Mach correction is not supported with vectorization.", CURRENT_FUNCTION);

  if (solver_container[TURB_SOL])
    edgeNumerics = CNumericsSIMD::CreateNumerics(*config, nDim, MGLevel, solver_container[TURB_SOL]->GetNodes());
  else
    edgeNumerics = CNumericsSIMD::CreateNumerics(*config, nDim, MGLevel);

  if (!edgeNumerics)
    SU2_MPI::Error("The numerical scheme + gas model in use do not "
                   "support vectorization.", CURRENT_FUNCTION);

  }
  SU2_OMP_BARRIER
}

void CEulerSolver::InitTurboContainers(CGeometry *geometry, CConfig *config){
  unsigned short iMarker, iSpan, iVar;
  nSpanMax    = config->GetnSpanMaxAllZones();


  /*--- Initialize quantities for the average process for internal flow ---*/

  nSpanWiseSections = config->GetnSpanWiseSections();

  AverageVelocity                       = new su2double** [nMarker];
  AverageTurboVelocity                  = new su2double** [nMarker];
  OldAverageTurboVelocity               = new su2double** [nMarker];
  ExtAverageTurboVelocity               = new su2double** [nMarker];
  AverageFlux                           = new su2double** [nMarker];
  SpanTotalFlux                         = new su2double** [nMarker];
  AveragePressure                       = new su2double* [nMarker];
  OldAveragePressure                    = new su2double* [nMarker];
  RadialEquilibriumPressure             = new su2double* [nMarker];
  ExtAveragePressure                    = new su2double* [nMarker];
  AverageDensity                        = new su2double* [nMarker];
  OldAverageDensity                     = new su2double* [nMarker];
  ExtAverageDensity                     = new su2double* [nMarker];
  AverageNu                             = new su2double* [nMarker];
  AverageKine                           = new su2double* [nMarker];
  AverageOmega                          = new su2double* [nMarker];
  ExtAverageNu                          = new su2double* [nMarker];
  ExtAverageKine                        = new su2double* [nMarker];
  ExtAverageOmega                       = new su2double* [nMarker];

  for (iMarker = 0; iMarker < nMarker; iMarker++) {
    AverageVelocity[iMarker]                = new su2double* [nSpanWiseSections + 1];
    AverageTurboVelocity[iMarker]           = new su2double* [nSpanWiseSections + 1];
    OldAverageTurboVelocity[iMarker]        = new su2double* [nSpanWiseSections + 1];
    ExtAverageTurboVelocity[iMarker]        = new su2double* [nSpanWiseSections + 1];
    AverageFlux[iMarker]                    = new su2double* [nSpanWiseSections + 1];
    SpanTotalFlux[iMarker]                  = new su2double* [nSpanWiseSections + 1];
    AveragePressure[iMarker]                = new su2double [nSpanWiseSections + 1]();
    OldAveragePressure[iMarker]             = new su2double [nSpanWiseSections + 1]();
    RadialEquilibriumPressure[iMarker]      = new su2double [nSpanWiseSections + 1]();
    ExtAveragePressure[iMarker]             = new su2double [nSpanWiseSections + 1]();
    AverageDensity[iMarker]                 = new su2double [nSpanWiseSections + 1]();
    OldAverageDensity[iMarker]              = new su2double [nSpanWiseSections + 1]();
    ExtAverageDensity[iMarker]              = new su2double [nSpanWiseSections + 1]();
    AverageNu[iMarker]                      = new su2double [nSpanWiseSections + 1]();
    AverageKine[iMarker]                    = new su2double [nSpanWiseSections + 1]();
    AverageOmega[iMarker]                   = new su2double [nSpanWiseSections + 1]();
    ExtAverageNu[iMarker]                   = new su2double [nSpanWiseSections + 1]();
    ExtAverageKine[iMarker]                 = new su2double [nSpanWiseSections + 1]();
    ExtAverageOmega[iMarker]                = new su2double [nSpanWiseSections + 1]();

    for(iSpan = 0; iSpan < nSpanWiseSections + 1; iSpan++){
      AverageVelocity[iMarker][iSpan]           = new su2double [nDim]();
      AverageTurboVelocity[iMarker][iSpan]      = new su2double [nDim]();
      OldAverageTurboVelocity[iMarker][iSpan]   = new su2double [nDim]();
      ExtAverageTurboVelocity[iMarker][iSpan]   = new su2double [nDim]();
      AverageFlux[iMarker][iSpan]               = new su2double [nVar]();
      SpanTotalFlux[iMarker][iSpan]             = new su2double [nVar]();
    }
  }

  /*--- Initialize primitive quantities for turboperformace ---*/

  nMarkerTurboPerf = config->GetnMarker_TurboPerformance();

  DensityIn                     = new su2double*[nMarkerTurboPerf];
  PressureIn                    = new su2double*[nMarkerTurboPerf];
  TurboVelocityIn               = new su2double**[nMarkerTurboPerf];
  DensityOut                    = new su2double*[nMarkerTurboPerf];
  PressureOut                   = new su2double*[nMarkerTurboPerf];
  TurboVelocityOut              = new su2double**[nMarkerTurboPerf];
  KineIn                        = new su2double*[nMarkerTurboPerf];
  OmegaIn                       = new su2double*[nMarkerTurboPerf];
  NuIn                          = new su2double*[nMarkerTurboPerf];
  KineOut                       = new su2double*[nMarkerTurboPerf];
  OmegaOut                      = new su2double*[nMarkerTurboPerf];
  NuOut                         = new su2double*[nMarkerTurboPerf];

  for (iMarker = 0; iMarker < nMarkerTurboPerf; iMarker++) {
    DensityIn[iMarker]          = new su2double [nSpanMax + 1]();
    PressureIn[iMarker]         = new su2double [nSpanMax + 1]();
    TurboVelocityIn[iMarker]    = new su2double*[nSpanMax + 1]();
    DensityOut[iMarker]         = new su2double [nSpanMax + 1]();
    PressureOut[iMarker]        = new su2double [nSpanMax + 1]();
    TurboVelocityOut[iMarker]   = new su2double*[nSpanMax + 1]();
    KineIn[iMarker]             = new su2double [nSpanMax + 1]();
    OmegaIn[iMarker]            = new su2double [nSpanMax + 1]();
    NuIn[iMarker]               = new su2double [nSpanMax + 1]();
    KineOut[iMarker]            = new su2double [nSpanMax + 1]();
    OmegaOut[iMarker]           = new su2double [nSpanMax + 1]();
    NuOut[iMarker]              = new su2double [nSpanMax + 1]();

    for (iSpan = 0; iSpan < nSpanMax + 1; iSpan++) {
      TurboVelocityIn[iMarker][iSpan]    = new su2double[nDim]();
      TurboVelocityOut [iMarker][iSpan]  = new su2double[nDim]();
    }
  }


  /*--- Initialize quantities for NR BC ---*/

  if(config->GetBoolGiles()){

    CkInflow= new complex<su2double>** [nMarker];
    CkOutflow1= new complex<su2double>** [nMarker];
    CkOutflow2= new complex<su2double>** [nMarker];

    for (iMarker = 0; iMarker < nMarker; iMarker++) {
      CkInflow[iMarker]= new complex<su2double>*[nSpanWiseSections];
      CkOutflow1[iMarker]= new complex<su2double>*[nSpanWiseSections];
      CkOutflow2[iMarker]= new complex<su2double>*[nSpanWiseSections];

      for(iSpan = 0; iSpan < nSpanWiseSections; iSpan++) {
        CkInflow[iMarker][iSpan]= new complex<su2double>[2*geometry->GetnFreqSpanMax(INFLOW)+1];
        CkOutflow1[iMarker][iSpan]= new complex<su2double>[2*geometry->GetnFreqSpanMax(OUTFLOW)+1];
        CkOutflow2[iMarker][iSpan]= new complex<su2double>[2*geometry->GetnFreqSpanMax(OUTFLOW)+1];

        for (iVar = 0; iVar <2*geometry->GetnFreqSpanMax(INFLOW)+1; iVar++) {
          CkInflow[iMarker][iSpan][iVar]= complex<su2double>(0.0,0.0);
        }

        for (iVar = 0; iVar <2*geometry->GetnFreqSpanMax(OUTFLOW)+1; iVar++) {
          CkOutflow1[iMarker][iSpan][iVar]= complex<su2double>(0.0,0.0);
          CkOutflow2[iMarker][iSpan][iVar]= complex<su2double>(0.0,0.0);
        }
      }
    }
  }


}

void CEulerSolver::Set_MPI_ActDisk(CSolver **solver_container, CGeometry *geometry, CConfig *config) {

  unsigned long iter,  iPoint, iVertex, jVertex, iPointTotal,
  Buffer_Send_nPointTotal = 0;
  long iGlobalIndex, iGlobal;
  unsigned short iVar, iMarker, jMarker;
  long nDomain = 0, iDomain, jDomain;
  //bool ActDisk_Perimeter;
  bool rans = (config->GetKind_Turb_Model() != NONE) && (solver_container[TURB_SOL] != nullptr);

  unsigned short nPrimVar_ = nPrimVar;
  if (rans) nPrimVar_ += 2; // Add two extra variables for the turbulence.

  /*--- MPI status and request arrays for non-blocking communications ---*/

  SU2_MPI::Status status;
  SU2_MPI::Request req;

  /*--- Define buffer vector interior domain ---*/

  su2double *Buffer_Send_PrimVar = nullptr;
  long      *Buffer_Send_Data    = nullptr;

  unsigned long *nPointTotal_s = new unsigned long[size];
  unsigned long *nPointTotal_r = new unsigned long[size];
  su2double *iPrimVar = new su2double [nPrimVar_];

  unsigned long Buffer_Size_PrimVar = 0;
  unsigned long Buffer_Size_Data    = 0;

  unsigned long PointTotal_Counter = 0;

  /*--- Allocate the memory that we only need if we have MPI support ---*/

  su2double *Buffer_Receive_PrimVar = nullptr;
  long      *Buffer_Receive_Data    = nullptr;

  /*--- Basic dimensionalization ---*/

  nDomain = size;

  /*--- This loop gets the array sizes of points for each
   rank to send to each other rank. ---*/

  for (iDomain = 0; iDomain < nDomain; iDomain++) {

    /*--- Loop over the markers to perform the dimensionalizaton
     of the domain variables ---*/

    Buffer_Send_nPointTotal = 0;

    /*--- Loop over all of the markers and count the number of each
     type of point and element that needs to be sent. ---*/

    for (iMarker = 0; iMarker < config->GetnMarker_All(); iMarker++) {
      if ((config->GetMarker_All_KindBC(iMarker) == ACTDISK_INLET) ||
          (config->GetMarker_All_KindBC(iMarker) == ACTDISK_OUTLET)) {
        for (iVertex = 0; iVertex < geometry->nVertex[iMarker]; iVertex++) {
          //ActDisk_Perimeter = geometry->vertex[iMarker][iVertex]->GetActDisk_Perimeter();
          iPoint = geometry->vertex[iMarker][iVertex]->GetNode();
          jDomain = geometry->vertex[iMarker][iVertex]->GetDonorProcessor();
//          if ((iDomain == jDomain) && (geometry->nodes->GetDomain(iPoint)) && (!ActDisk_Perimeter)) {
          if ((iDomain == jDomain) && (geometry->nodes->GetDomain(iPoint))) {
            Buffer_Send_nPointTotal++;
          }
        }
      }
    }

    /*--- Store the counts on a partition by partition basis. ---*/

    nPointTotal_s[iDomain] = Buffer_Send_nPointTotal;

    /*--- Total counts for allocating send buffers below ---*/

    Buffer_Size_PrimVar += nPointTotal_s[iDomain]*(nPrimVar_);
    Buffer_Size_Data += nPointTotal_s[iDomain]*(3);

  }

  /*--- Allocate the buffer vectors in the appropiate domain (master, iDomain) ---*/

  Buffer_Send_PrimVar = new su2double[Buffer_Size_PrimVar];
  Buffer_Send_Data    = new long[Buffer_Size_Data];

  /*--- Now that we know the sizes of the point, we can
   allocate and send the information in large chunks to all processors. ---*/

  for (iDomain = 0; iDomain < nDomain; iDomain++) {

    /*--- A rank does not communicate with itself through MPI ---*/

    if (rank != iDomain) {

      /*--- Communicate the counts to iDomain with non-blocking sends ---*/

      SU2_MPI::Isend(&nPointTotal_s[iDomain], 1, MPI_UNSIGNED_LONG, iDomain, iDomain, SU2_MPI::GetComm(), &req);
      SU2_MPI::Request_free(&req);

    } else {

      /*--- If iDomain = rank, we simply copy values into place in memory ---*/

      nPointTotal_r[iDomain] = nPointTotal_s[iDomain];

    }

    /*--- Receive the counts. All processors are sending their counters to
     iDomain up above, so only iDomain needs to perform the recv here from
     all other ranks. ---*/

    if (rank == iDomain) {

      for (jDomain = 0; jDomain < size; jDomain++) {

        /*--- A rank does not communicate with itself through MPI ---*/

        if (rank != jDomain) {

          /*--- Recv the data by probing for the current sender, jDomain,
           first and then receiving the values from it. ---*/

          SU2_MPI::Recv(&nPointTotal_r[jDomain], 1, MPI_UNSIGNED_LONG, jDomain, rank, SU2_MPI::GetComm(), &status);

        }
      }

    }
  }

  /*--- Wait for the non-blocking sends to complete. ---*/

  SU2_MPI::Barrier(SU2_MPI::GetComm());

  /*--- Initialize the counters for the larger send buffers (by domain) ---*/

  PointTotal_Counter  = 0;

  for (iDomain = 0; iDomain < nDomain; iDomain++) {

    /*--- Set the value of the interior geometry. Initialize counters. ---*/

    iPointTotal = 0;

    /*--- Load up the actual values into the buffers for sending. ---*/

    for (iMarker = 0; iMarker < config->GetnMarker_All(); iMarker++) {

      if ((config->GetMarker_All_KindBC(iMarker) == ACTDISK_INLET) ||
          (config->GetMarker_All_KindBC(iMarker) == ACTDISK_OUTLET)) {
        for (iVertex = 0; iVertex < geometry->nVertex[iMarker]; iVertex++) {
          iPoint = geometry->vertex[iMarker][iVertex]->GetNode();

          jDomain = geometry->vertex[iMarker][iVertex]->GetDonorProcessor();
          //ActDisk_Perimeter = geometry->vertex[iMarker][iVertex]->GetActDisk_Perimeter();

//          if ((iDomain == jDomain) && (geometry->nodes->GetDomain(iPoint)) && (!ActDisk_Perimeter)) {
          if ((iDomain == jDomain) && (geometry->nodes->GetDomain(iPoint))) {

            for (iVar = 0; iVar < nPrimVar; iVar++) {
              Buffer_Send_PrimVar[(nPrimVar_)*(PointTotal_Counter+iPointTotal)+iVar] = nodes->GetPrimitive(iPoint,iVar);
            }
            if (rans) {
              Buffer_Send_PrimVar[(nPrimVar_)*(PointTotal_Counter+iPointTotal)+nPrimVar] = solver_container[TURB_SOL]->GetNodes()->GetSolution(iPoint,0);
              Buffer_Send_PrimVar[(nPrimVar_)*(PointTotal_Counter+iPointTotal)+(nPrimVar+1)] = 0.0;
            }

            iGlobalIndex = geometry->nodes->GetGlobalIndex(iPoint);
            jVertex = geometry->vertex[iMarker][iVertex]->GetDonorVertex();
            jMarker = geometry->vertex[iMarker][iVertex]->GetDonorMarker();

            Buffer_Send_Data[(3)*(PointTotal_Counter+iPointTotal)+(0)]  = iGlobalIndex;
            Buffer_Send_Data[(3)*(PointTotal_Counter+iPointTotal)+(1)] = jVertex;
            Buffer_Send_Data[(3)*(PointTotal_Counter+iPointTotal)+(2)]  = jMarker;

            iPointTotal++;

          }

        }

      }

    }

    /*--- Send the buffers with the geometrical information ---*/

    if (iDomain != rank) {

      /*--- Communicate the coordinates, global index, colors, and element
       date to iDomain with non-blocking sends. ---*/

      SU2_MPI::Isend(&Buffer_Send_PrimVar[PointTotal_Counter*(nPrimVar_)],
                     nPointTotal_s[iDomain]*(nPrimVar_), MPI_DOUBLE, iDomain,
                     iDomain,  SU2_MPI::GetComm(), &req);
      SU2_MPI::Request_free(&req);

      SU2_MPI::Isend(&Buffer_Send_Data[PointTotal_Counter*(3)],
                     nPointTotal_s[iDomain]*(3), MPI_LONG, iDomain,
                     iDomain+nDomain,  SU2_MPI::GetComm(), &req);
      SU2_MPI::Request_free(&req);
    }

    else {

      /*--- Allocate local memory for the local recv of the elements ---*/

      Buffer_Receive_PrimVar            = new su2double[nPointTotal_s[iDomain]*(nPrimVar_)];
      Buffer_Receive_Data               = new long[nPointTotal_s[iDomain]*(3)];

      for (iter = 0; iter < nPointTotal_s[iDomain]*(nPrimVar_); iter++)
        Buffer_Receive_PrimVar[iter] = Buffer_Send_PrimVar[PointTotal_Counter*(nPrimVar_)+iter];

      for (iter = 0; iter < nPointTotal_s[iDomain]*(3); iter++)
        Buffer_Receive_Data[iter] = Buffer_Send_Data[PointTotal_Counter*(3)+iter];


      /*--- Recv the point data from ourselves (same procedure as above) ---*/

      for (iPoint = 0; iPoint < nPointTotal_r[iDomain]; iPoint++) {

        for (iVar = 0; iVar < nPrimVar_; iVar++)
          iPrimVar[iVar] = Buffer_Receive_PrimVar[iPoint*(nPrimVar_)+iVar];

        iGlobal       =  Buffer_Receive_Data[iPoint*(3)+(0)];
        iVertex      =  Buffer_Receive_Data[iPoint*(3)+(1)];
        iMarker      = Buffer_Receive_Data[iPoint*(3)+(2)];

        for (iVar = 0; iVar < nPrimVar_; iVar++)
          DonorPrimVar[iMarker][iVertex][iVar] = iPrimVar[iVar];

        SetDonorGlobalIndex(iMarker, iVertex, iGlobal);

      }

      /*--- Delete memory for recv the point stuff ---*/

      delete [] Buffer_Receive_PrimVar;
      delete [] Buffer_Receive_Data;

    }

    /*--- Increment the counters for the send buffers (iDomain loop) ---*/

    PointTotal_Counter += iPointTotal;

  }

  /*--- Wait for the non-blocking sends to complete. ---*/

  SU2_MPI::Barrier(SU2_MPI::GetComm());

  /*--- The next section begins the recv of all data for the interior
   points/elements in the mesh. First, create the domain structures for
   the points on this rank. First, we recv all of the point data ---*/

  for (iDomain = 0; iDomain < size; iDomain++) {

    if (rank != iDomain) {

#ifdef HAVE_MPI

      /*--- Allocate the receive buffer vector. Send the colors so that we
       know whether what we recv is an owned or halo node. ---*/

      Buffer_Receive_PrimVar            = new su2double [nPointTotal_r[iDomain]*(nPrimVar_)];
      Buffer_Receive_Data               = new long [nPointTotal_r[iDomain]*(3)];

      /*--- Receive the buffers with the coords, global index, and colors ---*/

      SU2_MPI::Recv(Buffer_Receive_PrimVar, nPointTotal_r[iDomain]*(nPrimVar_) , MPI_DOUBLE,
                    iDomain, rank, SU2_MPI::GetComm(), &status);

      SU2_MPI::Recv(Buffer_Receive_Data, nPointTotal_r[iDomain]*(3) , MPI_LONG,
                    iDomain, rank+nDomain, SU2_MPI::GetComm(), &status);

      /*--- Loop over all of the points that we have recv'd and store the
       coords, global index vertex and markers ---*/

      for (iPoint = 0; iPoint < nPointTotal_r[iDomain]; iPoint++) {

        iGlobal      = Buffer_Receive_Data[iPoint*(3)+(0)];
        iVertex      = Buffer_Receive_Data[iPoint*(3)+(1)];
        iMarker      = Buffer_Receive_Data[iPoint*(3)+(2)];

        for (iVar = 0; iVar < nPrimVar_; iVar++)
          iPrimVar[iVar] = Buffer_Receive_PrimVar[iPoint*(nPrimVar_)+iVar];

        for (iVar = 0; iVar < nPrimVar_; iVar++) {
          DonorPrimVar[iMarker][iVertex][iVar] = iPrimVar[iVar];
        }

        SetDonorGlobalIndex(iMarker, iVertex, iGlobal);

      }

      /*--- Delete memory for recv the point stuff ---*/

      delete [] Buffer_Receive_PrimVar;
      delete [] Buffer_Receive_Data;

#endif

    }

  }

  /*--- Wait for the non-blocking sends to complete. ---*/

  SU2_MPI::Barrier(SU2_MPI::GetComm());

  /*--- Free all of the memory used for communicating points and elements ---*/

  delete[] Buffer_Send_PrimVar;
  delete[] Buffer_Send_Data;

  /*--- Release all of the temporary memory ---*/

  delete [] nPointTotal_s;
  delete [] nPointTotal_r;
  delete [] iPrimVar;

}

void CEulerSolver::Set_MPI_Nearfield(CGeometry *geometry, CConfig *config) {

  unsigned long iter,  iPoint, iVertex, jVertex, iPointTotal,
  Buffer_Send_nPointTotal = 0;
  long iGlobalIndex, iGlobal;
  unsigned short iVar, iMarker, jMarker;
  long nDomain = 0, iDomain, jDomain;

  /*--- MPI status and request arrays for non-blocking communications ---*/

  SU2_MPI::Status status;
  SU2_MPI::Request req;

  /*--- Define buffer vector interior domain ---*/

  su2double        *Buffer_Send_PrimVar          = nullptr;

  unsigned long *nPointTotal_s = new unsigned long[size];
  unsigned long *nPointTotal_r = new unsigned long[size];
  su2double     *iPrimVar      = new su2double [nPrimVar];

  unsigned long Buffer_Size_PrimVar = 0;
  unsigned long PointTotal_Counter = 0;

  /*--- Allocate the memory that we only need if we have MPI support ---*/

  su2double* Buffer_Receive_PrimVar = nullptr;

  /*--- Basic dimensionalization ---*/

  nDomain = size;

  /*--- This loop gets the array sizes of points for each
   rank to send to each other rank. ---*/

  for (iDomain = 0; iDomain < nDomain; iDomain++) {

    /*--- Loop over the markers to perform the dimensionalizaton
     of the domain variables ---*/

    Buffer_Send_nPointTotal = 0;

    /*--- Loop over all of the markers and count the number of each
     type of point and element that needs to be sent. ---*/

    for (iMarker = 0; iMarker < config->GetnMarker_All(); iMarker++) {
      if (config->GetMarker_All_KindBC(iMarker) == NEARFIELD_BOUNDARY) {
        for (iVertex = 0; iVertex < geometry->nVertex[iMarker]; iVertex++) {
          iPoint = geometry->vertex[iMarker][iVertex]->GetNode();
          jDomain = geometry->vertex[iMarker][iVertex]->GetDonorProcessor();
          if ((iDomain == jDomain) && (geometry->nodes->GetDomain(iPoint))) {
            Buffer_Send_nPointTotal++;
          }
        }
      }
    }

    /*--- Store the counts on a partition by partition basis. ---*/

    nPointTotal_s[iDomain] = Buffer_Send_nPointTotal;

    /*--- Total counts for allocating send buffers below ---*/

    Buffer_Size_PrimVar += nPointTotal_s[iDomain]*(nPrimVar+3);

  }

  /*--- Allocate the buffer vectors in the appropiate domain (master, iDomain) ---*/

  Buffer_Send_PrimVar = new su2double[Buffer_Size_PrimVar];

  /*--- Now that we know the sizes of the point, we can
   allocate and send the information in large chunks to all processors. ---*/

  for (iDomain = 0; iDomain < nDomain; iDomain++) {

    /*--- A rank does not communicate with itself through MPI ---*/

    if (rank != iDomain) {

      /*--- Communicate the counts to iDomain with non-blocking sends ---*/

      SU2_MPI::Isend(&nPointTotal_s[iDomain], 1, MPI_UNSIGNED_LONG, iDomain, iDomain, SU2_MPI::GetComm(), &req);
      SU2_MPI::Request_free(&req);

    } else {

      /*--- If iDomain = rank, we simply copy values into place in memory ---*/

      nPointTotal_r[iDomain] = nPointTotal_s[iDomain];

    }

    /*--- Receive the counts. All processors are sending their counters to
     iDomain up above, so only iDomain needs to perform the recv here from
     all other ranks. ---*/

    if (rank == iDomain) {

      for (jDomain = 0; jDomain < size; jDomain++) {

        /*--- A rank does not communicate with itself through MPI ---*/

        if (rank != jDomain) {

          /*--- Recv the data by probing for the current sender, jDomain,
           first and then receiving the values from it. ---*/

          SU2_MPI::Recv(&nPointTotal_r[jDomain], 1, MPI_UNSIGNED_LONG, jDomain, rank, SU2_MPI::GetComm(), &status);

        }
      }

    }
  }

  /*--- Wait for the non-blocking sends to complete. ---*/

  SU2_MPI::Barrier(SU2_MPI::GetComm());

  /*--- Initialize the counters for the larger send buffers (by domain) ---*/

  PointTotal_Counter  = 0;

  for (iDomain = 0; iDomain < nDomain; iDomain++) {

    /*--- Set the value of the interior geometry. Initialize counters. ---*/

    iPointTotal = 0;

    /*--- Load up the actual values into the buffers for sending. ---*/

    for (iMarker = 0; iMarker < config->GetnMarker_All(); iMarker++) {

      if (config->GetMarker_All_KindBC(iMarker) == NEARFIELD_BOUNDARY) {

        for (iVertex = 0; iVertex < geometry->nVertex[iMarker]; iVertex++) {
          iPoint = geometry->vertex[iMarker][iVertex]->GetNode();
          jDomain = geometry->vertex[iMarker][iVertex]->GetDonorProcessor();
          if ((iDomain == jDomain) && (geometry->nodes->GetDomain(iPoint))) {
            iGlobalIndex = geometry->nodes->GetGlobalIndex(iPoint);
            jVertex = geometry->vertex[iMarker][iVertex]->GetDonorVertex();
            jMarker = geometry->vertex[iMarker][iVertex]->GetDonorMarker();
            for (iVar = 0; iVar < nPrimVar; iVar++) {
              Buffer_Send_PrimVar[(nPrimVar+3)*(PointTotal_Counter+iPointTotal)+iVar] = nodes->GetPrimitive(iPoint,iVar);
            }
            Buffer_Send_PrimVar[(nPrimVar+3)*(PointTotal_Counter+iPointTotal)+(nPrimVar+0)] = su2double(iGlobalIndex);
            Buffer_Send_PrimVar[(nPrimVar+3)*(PointTotal_Counter+iPointTotal)+(nPrimVar+1)] = su2double(jVertex);
            Buffer_Send_PrimVar[(nPrimVar+3)*(PointTotal_Counter+iPointTotal)+(nPrimVar+2)] = su2double(jMarker);

            iPointTotal++;

          }

        }

      }

    }

    /*--- Send the buffers with the geometrical information ---*/

    if (iDomain != rank) {

      /*--- Communicate the coordinates, global index, colors, and element
       date to iDomain with non-blocking sends. ---*/

      SU2_MPI::Isend(&Buffer_Send_PrimVar[PointTotal_Counter*(nPrimVar+3)],
                     nPointTotal_s[iDomain]*(nPrimVar+3), MPI_DOUBLE, iDomain,
                     iDomain,  SU2_MPI::GetComm(), &req);
      SU2_MPI::Request_free(&req);
    }

    else {

      /*--- Allocate local memory for the local recv of the elements ---*/

      Buffer_Receive_PrimVar = new su2double[nPointTotal_s[iDomain]*(nPrimVar+3)];

      for (iter = 0; iter < nPointTotal_s[iDomain]*(nPrimVar+3); iter++)
        Buffer_Receive_PrimVar[iter] = Buffer_Send_PrimVar[PointTotal_Counter*(nPrimVar+3)+iter];

      /*--- Recv the point data from ourselves (same procedure as above) ---*/

      for (iPoint = 0; iPoint < nPointTotal_r[iDomain]; iPoint++) {

        iGlobal      = SU2_TYPE::Int(Buffer_Receive_PrimVar[iPoint*(nPrimVar+3)+(nPrimVar+0)]);
        iVertex      = SU2_TYPE::Int(Buffer_Receive_PrimVar[iPoint*(nPrimVar+3)+(nPrimVar+1)]);
        iMarker      = SU2_TYPE::Int(Buffer_Receive_PrimVar[iPoint*(nPrimVar+3)+(nPrimVar+2)]);
        for (iVar = 0; iVar < nPrimVar; iVar++)
          iPrimVar[iVar] = Buffer_Receive_PrimVar[iPoint*(nPrimVar+3)+iVar];

        if (iVertex < 0.0) cout <<" Negative iVertex (receive)" << endl;
        if (iMarker < 0.0) cout <<" Negative iMarker (receive)" << endl;

        if (iMarker > nMarker) cout << "ERROR" <<  endl;
        if (iVertex > geometry->nVertex[iMarker]) cout << "ERROR" <<  endl;

        for (iVar = 0; iVar < nPrimVar; iVar++)
          DonorPrimVar[iMarker][iVertex][iVar] = iPrimVar[iVar];

        SetDonorGlobalIndex(iMarker, iVertex, iGlobal);

      }

      /*--- Delete memory for recv the point stuff ---*/

      delete [] Buffer_Receive_PrimVar;

    }

    /*--- Increment the counters for the send buffers (iDomain loop) ---*/

    PointTotal_Counter += iPointTotal;

  }

  /*--- Wait for the non-blocking sends to complete. ---*/

  SU2_MPI::Barrier(SU2_MPI::GetComm());

  /*--- The next section begins the recv of all data for the interior
   points/elements in the mesh. First, create the domain structures for
   the points on this rank. First, we recv all of the point data ---*/

  for (iDomain = 0; iDomain < size; iDomain++) {

    if (rank != iDomain) {

#ifdef HAVE_MPI

      /*--- Allocate the receive buffer vector. Send the colors so that we
       know whether what we recv is an owned or halo node. ---*/

      Buffer_Receive_PrimVar = new su2double [nPointTotal_r[iDomain]*(nPrimVar+3)];

      /*--- Receive the buffers with the coords, global index, and colors ---*/

      SU2_MPI::Recv(Buffer_Receive_PrimVar, nPointTotal_r[iDomain]*(nPrimVar+3) , MPI_DOUBLE,
                    iDomain, rank, SU2_MPI::GetComm(), &status);

      /*--- Loop over all of the points that we have recv'd and store the
       coords, global index vertex and markers ---*/

      for (iPoint = 0; iPoint < nPointTotal_r[iDomain]; iPoint++) {

        iGlobal      = SU2_TYPE::Int(Buffer_Receive_PrimVar[iPoint*(nPrimVar+3)+(nPrimVar+0)]);
        iVertex      = SU2_TYPE::Int(Buffer_Receive_PrimVar[iPoint*(nPrimVar+3)+(nPrimVar+1)]);
        iMarker      = SU2_TYPE::Int(Buffer_Receive_PrimVar[iPoint*(nPrimVar+3)+(nPrimVar+2)]);
        for (iVar = 0; iVar < nPrimVar; iVar++)
          iPrimVar[iVar] = Buffer_Receive_PrimVar[iPoint*(nPrimVar+3)+iVar];

        if (iVertex < 0.0) cout <<" Negative iVertex (receive)" << endl;
        if (iMarker < 0.0) cout <<" Negative iMarker (receive)" << endl;

        if (iMarker > nMarker) cout << "ERROR" <<  endl;
        if (iVertex > geometry->nVertex[iMarker]) cout << "ERROR" <<  endl;

        for (iVar = 0; iVar < nPrimVar; iVar++)
          DonorPrimVar[iMarker][iVertex][iVar] = iPrimVar[iVar];

        SetDonorGlobalIndex(iMarker, iVertex, iGlobal);

      }

      /*--- Delete memory for recv the point stuff ---*/

      delete [] Buffer_Receive_PrimVar;

#endif

    }

  }

  /*--- Wait for the non-blocking sends to complete. ---*/

  SU2_MPI::Barrier(SU2_MPI::GetComm());

  /*--- Free all of the memory used for communicating points and elements ---*/

  delete[] Buffer_Send_PrimVar;

  /*--- Release all of the temporary memory ---*/

  delete [] nPointTotal_s;
  delete [] nPointTotal_r;
  delete [] iPrimVar;

}

void CEulerSolver::SetNondimensionalization(CConfig *config, unsigned short iMesh) {

  su2double Temperature_FreeStream = 0.0, Mach2Vel_FreeStream = 0.0, ModVel_FreeStream = 0.0,
  Energy_FreeStream = 0.0, ModVel_FreeStreamND = 0.0, Velocity_Reynolds = 0.0,
  Omega_FreeStream = 0.0, Omega_FreeStreamND = 0.0, Viscosity_FreeStream = 0.0,
  Density_FreeStream = 0.0, Pressure_FreeStream = 0.0, Tke_FreeStream = 0.0,
  Length_Ref = 0.0, Density_Ref = 0.0, Pressure_Ref = 0.0, Velocity_Ref = 0.0,
  Temperature_Ref = 0.0, Time_Ref = 0.0, Omega_Ref = 0.0, Force_Ref = 0.0,
  Gas_Constant_Ref = 0.0, Viscosity_Ref = 0.0, Conductivity_Ref = 0.0, Energy_Ref= 0.0,
  Froude = 0.0, Pressure_FreeStreamND = 0.0, Density_FreeStreamND = 0.0,
  Temperature_FreeStreamND = 0.0, Gas_ConstantND = 0.0,
  Velocity_FreeStreamND[3] = {0.0, 0.0, 0.0}, Viscosity_FreeStreamND = 0.0,
  Tke_FreeStreamND = 0.0, Energy_FreeStreamND = 0.0,
  Total_UnstTimeND = 0.0, Delta_UnstTimeND = 0.0, TgammaR = 0.0, Heat_Flux_Ref = 0.0;

  unsigned short iDim;

  /*--- Local variables ---*/

  su2double Alpha         = config->GetAoA()*PI_NUMBER/180.0;
  su2double Beta          = config->GetAoS()*PI_NUMBER/180.0;
  su2double Mach          = config->GetMach();
  su2double Reynolds      = config->GetReynolds();
  bool unsteady           = (config->GetTime_Marching() != NO);
  bool viscous            = config->GetViscous();
  bool gravity            = config->GetGravityForce();
  bool turbulent          = (config->GetKind_Turb_Model() != NONE);
  bool tkeNeeded          = (turbulent && (config->GetKind_Turb_Model() == SST || config->GetKind_Turb_Model() == SST_SUST));
  bool free_stream_temp   = (config->GetKind_FreeStreamOption() == TEMPERATURE_FS);
  bool reynolds_init      = (config->GetKind_InitOption() == REYNOLDS);
  bool aeroelastic        = config->GetAeroelastic_Simulation();

  /*--- Set temperature via the flutter speed index ---*/
  if (aeroelastic) {
    su2double vf             = config->GetAeroelastic_Flutter_Speed_Index();
    su2double w_alpha        = config->GetAeroelastic_Frequency_Pitch();
    su2double b              = config->GetLength_Reynolds()/2.0; // airfoil semichord, Reynolds length is by defaul 1.0
    su2double mu             = config->GetAeroelastic_Airfoil_Mass_Ratio();
    // The temperature times gamma times the gas constant. Depending on the FluidModel temp is calculated below.
    TgammaR = ((vf*vf)*(b*b)*(w_alpha*w_alpha)*mu) / (Mach*Mach);
  }

  /*--- Compressible non dimensionalization ---*/

  /*--- Compute the Free Stream velocity, using the Mach number ---*/

  Pressure_FreeStream = config->GetPressure_FreeStream();
  Density_FreeStream  = config->GetDensity_FreeStream();
  Temperature_FreeStream = config->GetTemperature_FreeStream();

  CFluidModel* auxFluidModel = nullptr;

  switch (config->GetKind_FluidModel()) {

    case STANDARD_AIR:

      switch (config->GetSystemMeasurements()) {
        case SI: config->SetGas_Constant(287.058); break;
        case US: config->SetGas_Constant(1716.49); break;
      }

      auxFluidModel = new CIdealGas(1.4, config->GetGas_Constant());

      if (free_stream_temp && aeroelastic) {
        Temperature_FreeStream = TgammaR / (config->GetGas_Constant()*1.4);
        config->SetTemperature_FreeStream(Temperature_FreeStream);
      }
      break;

    case IDEAL_GAS:

      auxFluidModel = new CIdealGas(Gamma, config->GetGas_Constant());
      break;

    case VW_GAS:

      auxFluidModel = new CVanDerWaalsGas(Gamma, config->GetGas_Constant(),
                 config->GetPressure_Critical(), config->GetTemperature_Critical());
      break;

    case PR_GAS:

      auxFluidModel = new CPengRobinson(Gamma, config->GetGas_Constant(), config->GetPressure_Critical(),
                                        config->GetTemperature_Critical(), config->GetAcentric_Factor());
      break;

    default:
      SU2_MPI::Error("Unknown fluid model.", CURRENT_FUNCTION);
      break;
  }

  if (free_stream_temp) {
    auxFluidModel->SetTDState_PT(Pressure_FreeStream, Temperature_FreeStream);
    Density_FreeStream = auxFluidModel->GetDensity();
    config->SetDensity_FreeStream(Density_FreeStream);
  }
  else {
    auxFluidModel->SetTDState_Prho(Pressure_FreeStream, Density_FreeStream );
    Temperature_FreeStream = auxFluidModel->GetTemperature();
    config->SetTemperature_FreeStream(Temperature_FreeStream);
  }

  Mach2Vel_FreeStream = auxFluidModel->GetSoundSpeed();

  /*--- Compute the Free Stream velocity, using the Mach number ---*/

  if (nDim == 2) {
    config->GetVelocity_FreeStream()[0] = cos(Alpha)*Mach*Mach2Vel_FreeStream;
    config->GetVelocity_FreeStream()[1] = sin(Alpha)*Mach*Mach2Vel_FreeStream;
  }
  if (nDim == 3) {
    config->GetVelocity_FreeStream()[0] = cos(Alpha)*cos(Beta)*Mach*Mach2Vel_FreeStream;
    config->GetVelocity_FreeStream()[1] = sin(Beta)*Mach*Mach2Vel_FreeStream;
    config->GetVelocity_FreeStream()[2] = sin(Alpha)*cos(Beta)*Mach*Mach2Vel_FreeStream;
  }

  /*--- Compute the modulus of the free stream velocity ---*/

  ModVel_FreeStream = 0.0;
  for (iDim = 0; iDim < nDim; iDim++)
    ModVel_FreeStream += config->GetVelocity_FreeStream()[iDim]*config->GetVelocity_FreeStream()[iDim];
  ModVel_FreeStream = sqrt(ModVel_FreeStream); config->SetModVel_FreeStream(ModVel_FreeStream);

  /*--- Viscous initialization ---*/

  if (viscous) {

    /*--- The dimensional viscosity is needed to determine the free-stream conditions.
          To accomplish this, simply set the non-dimensional coefficients to the
          dimensional ones. This will be overruled later.---*/
    config->SetMu_RefND(config->GetMu_Ref());
    config->SetMu_Temperature_RefND(config->GetMu_Temperature_Ref());
    config->SetMu_SND(config->GetMu_S());

    config->SetMu_ConstantND(config->GetMu_Constant());

    /*--- Reynolds based initialization ---*/

    if (reynolds_init) {

      /*--- First, check if there is mesh motion. If yes, use the Mach
         number relative to the body to initialize the flow. ---*/

      if (dynamic_grid) Velocity_Reynolds = config->GetMach_Motion()*Mach2Vel_FreeStream;
      else Velocity_Reynolds = ModVel_FreeStream;

      /*--- For viscous flows, pressure will be computed from a density
            that is found from the Reynolds number. The viscosity is computed
            from the dimensional version of Sutherland's law or the constant
            viscosity, depending on the input option.---*/

      auxFluidModel->SetLaminarViscosityModel(config);

      Viscosity_FreeStream = auxFluidModel->GetLaminarViscosity();
      config->SetViscosity_FreeStream(Viscosity_FreeStream);

      Density_FreeStream = Reynolds*Viscosity_FreeStream/(Velocity_Reynolds*config->GetLength_Reynolds());
      config->SetDensity_FreeStream(Density_FreeStream);
      auxFluidModel->SetTDState_rhoT(Density_FreeStream, Temperature_FreeStream);
      Pressure_FreeStream = auxFluidModel->GetPressure();
      config->SetPressure_FreeStream(Pressure_FreeStream);
      Energy_FreeStream = auxFluidModel->GetStaticEnergy() + 0.5*ModVel_FreeStream*ModVel_FreeStream;

    }

    /*--- Thermodynamics quantities based initialization ---*/

    else {

      auxFluidModel->SetLaminarViscosityModel(config);
      Viscosity_FreeStream = auxFluidModel->GetLaminarViscosity();
      config->SetViscosity_FreeStream(Viscosity_FreeStream);
      Energy_FreeStream = auxFluidModel->GetStaticEnergy() + 0.5*ModVel_FreeStream*ModVel_FreeStream;

    }

    /*--- Turbulence kinetic energy ---*/

    Tke_FreeStream  = 3.0/2.0*(ModVel_FreeStream*ModVel_FreeStream*config->GetTurbulenceIntensity_FreeStream()*config->GetTurbulenceIntensity_FreeStream());

  }
  else {

    /*--- For inviscid flow, energy is calculated from the specified
       FreeStream quantities using the proper gas law. ---*/

    Energy_FreeStream = auxFluidModel->GetStaticEnergy() + 0.5*ModVel_FreeStream*ModVel_FreeStream;

  }

  /*-- Compute the freestream energy. ---*/

  if (tkeNeeded) { Energy_FreeStream += Tke_FreeStream; }; config->SetEnergy_FreeStream(Energy_FreeStream);

  /*--- Compute non dimensional quantities. By definition,
     Lref is one because we have converted the grid to meters. ---*/

  if (config->GetRef_NonDim() == DIMENSIONAL) {
    Pressure_Ref      = 1.0;
    Density_Ref       = 1.0;
    Temperature_Ref   = 1.0;
  }
  else if (config->GetRef_NonDim() == FREESTREAM_PRESS_EQ_ONE) {
    Pressure_Ref      = Pressure_FreeStream;     // Pressure_FreeStream = 1.0
    Density_Ref       = Density_FreeStream;      // Density_FreeStream = 1.0
    Temperature_Ref   = Temperature_FreeStream;  // Temperature_FreeStream = 1.0
  }
  else if (config->GetRef_NonDim() == FREESTREAM_VEL_EQ_MACH) {
    Pressure_Ref      = Gamma*Pressure_FreeStream; // Pressure_FreeStream = 1.0/Gamma
    Density_Ref       = Density_FreeStream;        // Density_FreeStream = 1.0
    Temperature_Ref   = Temperature_FreeStream;    // Temp_FreeStream = 1.0
  }
  else if (config->GetRef_NonDim() == FREESTREAM_VEL_EQ_ONE) {
    Pressure_Ref      = Mach*Mach*Gamma*Pressure_FreeStream; // Pressure_FreeStream = 1.0/(Gamma*(M_inf)^2)
    Density_Ref       = Density_FreeStream;        // Density_FreeStream = 1.0
    Temperature_Ref   = Temperature_FreeStream;    // Temp_FreeStream = 1.0
  }
  config->SetPressure_Ref(Pressure_Ref);
  config->SetDensity_Ref(Density_Ref);
  config->SetTemperature_Ref(Temperature_Ref);

  Length_Ref        = 1.0;                                                         config->SetLength_Ref(Length_Ref);
  Velocity_Ref      = sqrt(config->GetPressure_Ref()/config->GetDensity_Ref());    config->SetVelocity_Ref(Velocity_Ref);
  Time_Ref          = Length_Ref/Velocity_Ref;                                     config->SetTime_Ref(Time_Ref);
  Omega_Ref         = Velocity_Ref/Length_Ref;                                     config->SetOmega_Ref(Omega_Ref);
  Force_Ref         = config->GetDensity_Ref()*Velocity_Ref*Velocity_Ref*Length_Ref*Length_Ref; config->SetForce_Ref(Force_Ref);
  Heat_Flux_Ref     = Density_Ref*Velocity_Ref*Velocity_Ref*Velocity_Ref;           config->SetHeat_Flux_Ref(Heat_Flux_Ref);
  Gas_Constant_Ref  = Velocity_Ref*Velocity_Ref/config->GetTemperature_Ref();      config->SetGas_Constant_Ref(Gas_Constant_Ref);
  Viscosity_Ref     = config->GetDensity_Ref()*Velocity_Ref*Length_Ref;            config->SetViscosity_Ref(Viscosity_Ref);
  Conductivity_Ref  = Viscosity_Ref*Gas_Constant_Ref;                              config->SetConductivity_Ref(Conductivity_Ref);
  Froude            = ModVel_FreeStream/sqrt(STANDARD_GRAVITY*Length_Ref);         config->SetFroude(Froude);

  /*--- Divide by reference values, to compute the non-dimensional free-stream values ---*/

  Pressure_FreeStreamND = Pressure_FreeStream/config->GetPressure_Ref();  config->SetPressure_FreeStreamND(Pressure_FreeStreamND);
  Density_FreeStreamND  = Density_FreeStream/config->GetDensity_Ref();    config->SetDensity_FreeStreamND(Density_FreeStreamND);

  for (iDim = 0; iDim < nDim; iDim++) {
    Velocity_FreeStreamND[iDim] = config->GetVelocity_FreeStream()[iDim]/Velocity_Ref; config->SetVelocity_FreeStreamND(Velocity_FreeStreamND[iDim], iDim);
  }

  Temperature_FreeStreamND = Temperature_FreeStream/config->GetTemperature_Ref(); config->SetTemperature_FreeStreamND(Temperature_FreeStreamND);

  Gas_ConstantND = config->GetGas_Constant()/Gas_Constant_Ref;    config->SetGas_ConstantND(Gas_ConstantND);


  ModVel_FreeStreamND = 0.0;
  for (iDim = 0; iDim < nDim; iDim++) ModVel_FreeStreamND += Velocity_FreeStreamND[iDim]*Velocity_FreeStreamND[iDim];
  ModVel_FreeStreamND    = sqrt(ModVel_FreeStreamND); config->SetModVel_FreeStreamND(ModVel_FreeStreamND);

  Viscosity_FreeStreamND = Viscosity_FreeStream / Viscosity_Ref;   config->SetViscosity_FreeStreamND(Viscosity_FreeStreamND);

  Tke_FreeStream  = 3.0/2.0*(ModVel_FreeStream*ModVel_FreeStream*config->GetTurbulenceIntensity_FreeStream()*config->GetTurbulenceIntensity_FreeStream());
  config->SetTke_FreeStream(Tke_FreeStream);

  Tke_FreeStreamND  = 3.0/2.0*(ModVel_FreeStreamND*ModVel_FreeStreamND*config->GetTurbulenceIntensity_FreeStream()*config->GetTurbulenceIntensity_FreeStream());
  config->SetTke_FreeStreamND(Tke_FreeStreamND);

  Omega_FreeStream = Density_FreeStream*Tke_FreeStream/(Viscosity_FreeStream*config->GetTurb2LamViscRatio_FreeStream());
  config->SetOmega_FreeStream(Omega_FreeStream);

  Omega_FreeStreamND = Density_FreeStreamND*Tke_FreeStreamND/(Viscosity_FreeStreamND*config->GetTurb2LamViscRatio_FreeStream());
  config->SetOmega_FreeStreamND(Omega_FreeStreamND);

  /*--- Initialize the dimensionless Fluid Model that will be used to solve the dimensionless problem ---*/

  /*--- Auxilary (dimensional) FluidModel no longer needed. ---*/
  delete auxFluidModel;

  /*--- Set viscosity ND constants before defining the visc. model of the fluid models. ---*/

  if (viscous) {
    /*--- Constant viscosity model. ---*/
    config->SetMu_ConstantND(config->GetMu_Constant()/Viscosity_Ref);

    /*--- Sutherland's model. ---*/
    config->SetMu_RefND(config->GetMu_Ref()/Viscosity_Ref);
    config->SetMu_SND(config->GetMu_S()/config->GetTemperature_Ref());
    config->SetMu_Temperature_RefND(config->GetMu_Temperature_Ref()/config->GetTemperature_Ref());

    /*--- Constant thermal conductivity model. ---*/
    config->SetKt_ConstantND(config->GetKt_Constant()/Conductivity_Ref);
  }

  /*--- Create one final fluid model object per OpenMP thread to be able to use them in parallel.
   *    GetFluidModel() should be used to automatically access the "right" object of each thread. ---*/

  assert(FluidModel.empty() && "Potential memory leak!");
  FluidModel.resize(omp_get_max_threads());

  SU2_OMP_PARALLEL
  {
    const int thread = omp_get_thread_num();

    switch (config->GetKind_FluidModel()) {

      case STANDARD_AIR:
        FluidModel[thread] = new CIdealGas(1.4, Gas_ConstantND);
        break;

      case IDEAL_GAS:
        FluidModel[thread] = new CIdealGas(Gamma, Gas_ConstantND);
        break;

      case VW_GAS:
        FluidModel[thread] = new CVanDerWaalsGas(Gamma, Gas_ConstantND,
                                                 config->GetPressure_Critical() / config->GetPressure_Ref(),
                                                 config->GetTemperature_Critical() / config->GetTemperature_Ref());
        break;

      case PR_GAS:
        FluidModel[thread] = new CPengRobinson(Gamma, Gas_ConstantND,
                                               config->GetPressure_Critical() / config->GetPressure_Ref(),
                                               config->GetTemperature_Critical() / config->GetTemperature_Ref(),
                                               config->GetAcentric_Factor());
        break;
    }

    GetFluidModel()->SetEnergy_Prho(Pressure_FreeStreamND, Density_FreeStreamND);
    if (viscous) {
      GetFluidModel()->SetLaminarViscosityModel(config);
      GetFluidModel()->SetThermalConductivityModel(config);
    }

  } // end SU2_OMP_PARALLEL

  Energy_FreeStreamND = GetFluidModel()->GetStaticEnergy() + 0.5*ModVel_FreeStreamND*ModVel_FreeStreamND;

  if (tkeNeeded) Energy_FreeStreamND += Tke_FreeStreamND;

  config->SetEnergy_FreeStreamND(Energy_FreeStreamND);

  Energy_Ref = Energy_FreeStream/Energy_FreeStreamND; config->SetEnergy_Ref(Energy_Ref);

  Total_UnstTimeND = config->GetTotal_UnstTime() / Time_Ref;    config->SetTotal_UnstTimeND(Total_UnstTimeND);
  Delta_UnstTimeND = config->GetDelta_UnstTime() / Time_Ref;    config->SetDelta_UnstTimeND(Delta_UnstTimeND);

  /*--- Write output to the console if this is the master node and first domain ---*/

  if ((rank == MASTER_NODE) && (MGLevel == MESH_0)) {

    cout.precision(6);

    if (viscous) {
      cout << "Viscous flow: Computing pressure using the ideal gas law" << endl;
      cout << "based on the free-stream temperature and a density computed" << endl;
      cout << "from the Reynolds number." << endl;
    } else {
      cout << "Inviscid flow: Computing density based on free-stream" << endl;
      cout << "temperature and pressure using the ideal gas law." << endl;
    }

    if (dynamic_grid) cout << "Force coefficients computed using MACH_MOTION." << endl;
    else cout << "Force coefficients computed using free-stream values." << endl;

    stringstream NonDimTableOut, ModelTableOut;
    stringstream Unit;

    cout << endl;
    PrintingToolbox::CTablePrinter ModelTable(&ModelTableOut);
    ModelTableOut <<"-- Models:"<< endl;

    ModelTable.AddColumn("Viscosity Model", 25);
    ModelTable.AddColumn("Conductivity Model", 26);
    ModelTable.AddColumn("Fluid Model", 25);
    ModelTable.SetAlign(PrintingToolbox::CTablePrinter::RIGHT);
    ModelTable.PrintHeader();

    PrintingToolbox::CTablePrinter NonDimTable(&NonDimTableOut);
    NonDimTable.AddColumn("Name", 22);
    NonDimTable.AddColumn("Dim. value", 14);
    NonDimTable.AddColumn("Ref. value", 14);
    NonDimTable.AddColumn("Unit", 10);
    NonDimTable.AddColumn("Non-dim. value", 14);
    NonDimTable.SetAlign(PrintingToolbox::CTablePrinter::RIGHT);

    NonDimTableOut <<"-- Fluid properties:"<< endl;

    NonDimTable.PrintHeader();

    if (viscous) {

      switch(config->GetKind_ViscosityModel()){
      case CONSTANT_VISCOSITY:
        ModelTable << "CONSTANT_VISCOSITY";
        if      (config->GetSystemMeasurements() == SI) Unit << "N.s/m^2";
        else if (config->GetSystemMeasurements() == US) Unit << "lbf.s/ft^2";
        NonDimTable << "Viscosity" << config->GetMu_Constant() << config->GetMu_Constant()/config->GetMu_ConstantND() << Unit.str() << config->GetMu_ConstantND();
        Unit.str("");
        NonDimTable.PrintFooter();
        break;

      case SUTHERLAND:
        ModelTable << "SUTHERLAND";
        if      (config->GetSystemMeasurements() == SI) Unit << "N.s/m^2";
        else if (config->GetSystemMeasurements() == US) Unit << "lbf.s/ft^2";
        NonDimTable << "Ref. Viscosity" <<  config->GetMu_Ref() <<  config->GetViscosity_Ref() << Unit.str() << config->GetMu_RefND();
        Unit.str("");
        if      (config->GetSystemMeasurements() == SI) Unit << "K";
        else if (config->GetSystemMeasurements() == US) Unit << "R";
        NonDimTable << "Sutherland Temp." << config->GetMu_Temperature_Ref() <<  config->GetTemperature_Ref() << Unit.str() << config->GetMu_Temperature_RefND();
        Unit.str("");
        if      (config->GetSystemMeasurements() == SI) Unit << "K";
        else if (config->GetSystemMeasurements() == US) Unit << "R";
        NonDimTable << "Sutherland Const." << config->GetMu_S() << config->GetTemperature_Ref() << Unit.str() << config->GetMu_SND();
        Unit.str("");
        NonDimTable.PrintFooter();
        break;

      }
      switch(config->GetKind_ConductivityModel()){
      case CONSTANT_PRANDTL:
        ModelTable << "CONSTANT_PRANDTL";
        NonDimTable << "Prandtl (Lam.)"  << "-" << "-" << "-" << config->GetPrandtl_Lam();
        Unit.str("");
        NonDimTable << "Prandtl (Turb.)" << "-" << "-" << "-" << config->GetPrandtl_Turb();
        Unit.str("");
        NonDimTable.PrintFooter();
        break;

      case CONSTANT_CONDUCTIVITY:
        ModelTable << "CONSTANT_CONDUCTIVITY";
        Unit << "W/m^2.K";
        NonDimTable << "Molecular Cond." << config->GetKt_Constant() << config->GetKt_Constant()/config->GetKt_ConstantND() << Unit.str() << config->GetKt_ConstantND();
        Unit.str("");
        NonDimTable.PrintFooter();
        break;

      }
    } else {
      ModelTable << "-" << "-";
    }

    if      (config->GetSystemMeasurements() == SI) Unit << "N.m/kg.K";
    else if (config->GetSystemMeasurements() == US) Unit << "lbf.ft/slug.R";
    NonDimTable << "Gas Constant" << config->GetGas_Constant() << config->GetGas_Constant_Ref() << Unit.str() << config->GetGas_ConstantND();
    Unit.str("");
    if      (config->GetSystemMeasurements() == SI) Unit << "N.m/kg.K";
    else if (config->GetSystemMeasurements() == US) Unit << "lbf.ft/slug.R";
    NonDimTable << "Spec. Heat Ratio" << "-" << "-" << "-" << Gamma;
    Unit.str("");

    switch(config->GetKind_FluidModel()){
    case STANDARD_AIR:
      ModelTable << "STANDARD_AIR";
      break;
    case IDEAL_GAS:
      ModelTable << "IDEAL_GAS";
      break;
    case VW_GAS:
      ModelTable << "VW_GAS";
      break;
    case PR_GAS:
      ModelTable << "PR_GAS";
      break;
    }

    if (config->GetKind_FluidModel() == VW_GAS || config->GetKind_FluidModel() == PR_GAS){
        NonDimTable << "Critical Pressure" << config->GetPressure_Critical() << config->GetPressure_Ref() << Unit.str() << config->GetPressure_Critical() /config->GetPressure_Ref();
        Unit.str("");
        Unit << "K";
        NonDimTable << "Critical Temperature" << config->GetTemperature_Critical() << config->GetTemperature_Ref() << Unit.str() << config->GetTemperature_Critical() /config->GetTemperature_Ref();
        Unit.str("");
    }
    NonDimTable.PrintFooter();

    NonDimTableOut <<"-- Initial and free-stream conditions:"<< endl;

    NonDimTable.PrintHeader();

    if      (config->GetSystemMeasurements() == SI) Unit << "Pa";
    else if (config->GetSystemMeasurements() == US) Unit << "psf";
    NonDimTable << "Static Pressure" << config->GetPressure_FreeStream() << config->GetPressure_Ref() << Unit.str() << config->GetPressure_FreeStreamND();
    Unit.str("");
    if      (config->GetSystemMeasurements() == SI) Unit << "kg/m^3";
    else if (config->GetSystemMeasurements() == US) Unit << "slug/ft^3";
    NonDimTable << "Density" << config->GetDensity_FreeStream() << config->GetDensity_Ref() << Unit.str() << config->GetDensity_FreeStreamND();
    Unit.str("");
    if      (config->GetSystemMeasurements() == SI) Unit << "K";
    else if (config->GetSystemMeasurements() == US) Unit << "R";
    NonDimTable << "Temperature" << config->GetTemperature_FreeStream() << config->GetTemperature_Ref() << Unit.str() << config->GetTemperature_FreeStreamND();
    Unit.str("");
    if      (config->GetSystemMeasurements() == SI) Unit << "m^2/s^2";
    else if (config->GetSystemMeasurements() == US) Unit << "ft^2/s^2";
    NonDimTable << "Total Energy" << config->GetEnergy_FreeStream() << config->GetEnergy_Ref() << Unit.str() << config->GetEnergy_FreeStreamND();
    Unit.str("");
    if      (config->GetSystemMeasurements() == SI) Unit << "m/s";
    else if (config->GetSystemMeasurements() == US) Unit << "ft/s";
    NonDimTable << "Velocity-X" << config->GetVelocity_FreeStream()[0] << config->GetVelocity_Ref() << Unit.str() << config->GetVelocity_FreeStreamND()[0];
    NonDimTable << "Velocity-Y" << config->GetVelocity_FreeStream()[1] << config->GetVelocity_Ref() << Unit.str() << config->GetVelocity_FreeStreamND()[1];
    if (nDim == 3){
      NonDimTable << "Velocity-Z" << config->GetVelocity_FreeStream()[2] << config->GetVelocity_Ref() << Unit.str() << config->GetVelocity_FreeStreamND()[2];
    }
    NonDimTable << "Velocity Magnitude" << config->GetModVel_FreeStream() << config->GetVelocity_Ref() << Unit.str() << config->GetModVel_FreeStreamND();
    Unit.str("");

    if (viscous){
      NonDimTable.PrintFooter();
      if      (config->GetSystemMeasurements() == SI) Unit << "N.s/m^2";
      else if (config->GetSystemMeasurements() == US) Unit << "lbf.s/ft^2";
      NonDimTable << "Viscosity" << config->GetViscosity_FreeStream() << config->GetViscosity_Ref() << Unit.str() << config->GetViscosity_FreeStreamND();
      Unit.str("");
      if      (config->GetSystemMeasurements() == SI) Unit << "W/m^2.K";
      else if (config->GetSystemMeasurements() == US) Unit << "lbf/ft.s.R";
      NonDimTable << "Conductivity" << "-" << config->GetConductivity_Ref() << Unit.str() << "-";
      Unit.str("");
      if (turbulent){
        if      (config->GetSystemMeasurements() == SI) Unit << "m^2/s^2";
        else if (config->GetSystemMeasurements() == US) Unit << "ft^2/s^2";
        NonDimTable << "Turb. Kin. Energy" << config->GetTke_FreeStream() << config->GetTke_FreeStream()/config->GetTke_FreeStreamND() << Unit.str() << config->GetTke_FreeStreamND();
        Unit.str("");
        if      (config->GetSystemMeasurements() == SI) Unit << "1/s";
        else if (config->GetSystemMeasurements() == US) Unit << "1/s";
        NonDimTable << "Spec. Dissipation" << config->GetOmega_FreeStream() << config->GetOmega_FreeStream()/config->GetOmega_FreeStreamND() << Unit.str() << config->GetOmega_FreeStreamND();
        Unit.str("");
      }
    }

    NonDimTable.PrintFooter();
    NonDimTable << "Mach Number" << "-" << "-" << "-" << config->GetMach();
    if (viscous){
      NonDimTable << "Reynolds Number" << "-" << "-" << "-" << config->GetReynolds();
    }
    if (gravity) {
      NonDimTable << "Froude Number" << "-" << "-" << "-" << Froude;
      NonDimTable << "Wave Length"   << "-" << "-" << "-" << 2.0*PI_NUMBER*Froude*Froude;
    }
    NonDimTable.PrintFooter();
    ModelTable.PrintFooter();

    if (unsteady){
      NonDimTableOut << "-- Unsteady conditions" << endl;
      NonDimTable.PrintHeader();
      NonDimTable << "Total Time" << config->GetMax_Time() << config->GetTime_Ref() << "s" << config->GetMax_Time()/config->GetTime_Ref();
      Unit.str("");
      NonDimTable << "Time Step" << config->GetTime_Step() << config->GetTime_Ref() << "s" << config->GetDelta_UnstTimeND();
      Unit.str("");
      NonDimTable.PrintFooter();
    }

    cout << ModelTableOut.str();
    cout << NonDimTableOut.str();

  }

}

void CEulerSolver::SetInitialCondition(CGeometry **geometry, CSolver ***solver_container, CConfig *config, unsigned long TimeIter) {

  const bool restart = (config->GetRestart() || config->GetRestart_Flow());
  const bool SubsonicEngine = config->GetSubsonicEngine();

  /*--- Use default implementation, then add solver-specifics. ---*/

  BaseClass::SetInitialCondition(geometry, solver_container, config, TimeIter);

  /*--- Set subsonic initial condition for engine intakes at iteration 0 ---*/

  if (!SubsonicEngine || (TimeIter != 0) || restart) return;

  /*--- Start OpenMP parallel region. ---*/

  SU2_OMP_PARALLEL {

    unsigned long iPoint;
    unsigned short iMesh, iDim;
    su2double X0[MAXNDIM] = {0.0}, X1[MAXNDIM] = {0.0}, X2[MAXNDIM] = {0.0},
    X1_X0[MAXNDIM] = {0.0}, X2_X0[MAXNDIM] = {0.0}, X2_X1[MAXNDIM] = {0.0},
    CP[MAXNDIM] = {0.0}, Distance, DotCheck, Radius;

    su2double Velocity_Cyl[MAXNDIM] = {0.0}, Velocity_CylND[MAXNDIM] = {0.0}, Viscosity_Cyl,
    Density_Cyl, Density_CylND, Pressure_CylND, ModVel_Cyl, ModVel_CylND, Energy_CylND,
    T_ref = 0.0, S = 0.0, Mu_ref = 0.0;
    const su2double *Coord, *SubsonicEngine_Cyl, *SubsonicEngine_Values;

    SubsonicEngine_Values = config->GetSubsonicEngine_Values();
    su2double Mach_Cyl        = SubsonicEngine_Values[0];
    su2double Alpha_Cyl       = SubsonicEngine_Values[1];
    su2double Beta_Cyl        = SubsonicEngine_Values[2];
    su2double Pressure_Cyl    = SubsonicEngine_Values[3];
    su2double Temperature_Cyl = SubsonicEngine_Values[4];

    su2double Alpha = Alpha_Cyl*PI_NUMBER/180.0;
    su2double Beta  = Beta_Cyl*PI_NUMBER/180.0;

    su2double Gamma_Minus_One = Gamma - 1.0;
    su2double Gas_Constant = config->GetGas_Constant();

    su2double Mach2Vel_Cyl = sqrt(Gamma*Gas_Constant*Temperature_Cyl);

    for (iMesh = 0; iMesh <= config->GetnMGLevels(); iMesh++) {

      auto FlowNodes = solver_container[iMesh][FLOW_SOL]->GetNodes();

      SU2_OMP_FOR_STAT(omp_chunk_size)
      for (iPoint = 0; iPoint < geometry[iMesh]->GetnPoint(); iPoint++) {

        Velocity_Cyl[0] = cos(Alpha)*cos(Beta)*Mach_Cyl*Mach2Vel_Cyl;
        Velocity_Cyl[1] = sin(Beta)*Mach_Cyl*Mach2Vel_Cyl;
        Velocity_Cyl[2] = sin(Alpha)*cos(Beta)*Mach_Cyl*Mach2Vel_Cyl;

        ModVel_Cyl = GeometryToolbox::Norm(nDim, Velocity_Cyl);

        if (config->GetViscous()) {
          if (config->GetSystemMeasurements() == SI) { T_ref = 273.15; S = 110.4; Mu_ref = 1.716E-5; }
          if (config->GetSystemMeasurements() == US) {
            T_ref = (273.15 - 273.15) * 1.8 + 491.67;
            S = (110.4 - 273.15) * 1.8 + 491.67;
            Mu_ref = 1.716E-5/47.88025898;
          }
          Viscosity_Cyl = Mu_ref*(pow(Temperature_Cyl/T_ref, 1.5) * (T_ref+S)/(Temperature_Cyl+S));
          Density_Cyl   = config->GetReynolds()*Viscosity_Cyl/(ModVel_Cyl*config->GetLength_Reynolds());
          Pressure_Cyl  = Density_Cyl*Gas_Constant*Temperature_Cyl;
        }
        else {
          Density_Cyl = Pressure_Cyl/(Gas_Constant*Temperature_Cyl);
        }

        Density_CylND  = Density_Cyl/config->GetDensity_Ref();
        Pressure_CylND = Pressure_Cyl/config->GetPressure_Ref();

        for (iDim = 0; iDim < nDim; iDim++) {
          Velocity_CylND[iDim] = Velocity_Cyl[iDim]/config->GetVelocity_Ref();
        }

        ModVel_CylND = GeometryToolbox::Norm(nDim, Velocity_CylND);

        Energy_CylND = Pressure_CylND/(Density_CylND*Gamma_Minus_One)+0.5*ModVel_CylND*ModVel_CylND;

        Coord = geometry[iMesh]->nodes->GetCoord(iPoint);

        SubsonicEngine_Cyl = config->GetSubsonicEngine_Cyl();

        X0[0] = Coord[0];               X0[1] = Coord[1];               if (nDim==3) X0[2] = Coord[2];
        X1[0] = SubsonicEngine_Cyl[0];  X1[1] = SubsonicEngine_Cyl[1];  X1[2] = SubsonicEngine_Cyl[2];
        X2[0] = SubsonicEngine_Cyl[3];  X2[1] = SubsonicEngine_Cyl[4];  X2[2] = SubsonicEngine_Cyl[5];
        Radius = SubsonicEngine_Cyl[6];

        GeometryToolbox::Distance(3, X1, X2, X2_X1);
        GeometryToolbox::Distance(3, X0, X1, X1_X0);
        GeometryToolbox::Distance(3, X0, X2, X2_X0);

        GeometryToolbox::CrossProduct(X2_X1, X1_X0, CP);

        Distance = sqrt(GeometryToolbox::SquaredNorm(3,CP) / GeometryToolbox::SquaredNorm(3,X2_X1));

        DotCheck = -GeometryToolbox::DotProduct(3, X1_X0, X2_X1);
        if (DotCheck < 0.0) Distance = GeometryToolbox::Norm(3, X1_X0);

        DotCheck = GeometryToolbox::DotProduct(3, X2_X0, X2_X1);
        if (DotCheck < 0.0) Distance = GeometryToolbox::Norm(3, X2_X0);

        if (Distance < Radius) {
          FlowNodes->SetSolution(iPoint, 0, Density_CylND);
          for (iDim = 0; iDim < nDim; iDim++)
            FlowNodes->SetSolution(iPoint, iDim+1, Density_CylND*Velocity_CylND[iDim]);
          FlowNodes->SetSolution(iPoint, nVar-1, Density_CylND*Energy_CylND);
        }

      }

      FlowNodes->Set_OldSolution();

    }

  } // end SU2_OMP_PARALLEL

}

void CEulerSolver::CommonPreprocessing(CGeometry *geometry, CSolver **solver_container, CConfig *config, unsigned short iMesh,
                                       unsigned short iRKStep, unsigned short RunTime_EqSystem, bool Output) {

  bool cont_adjoint     = config->GetContinuous_Adjoint();
  bool disc_adjoint     = config->GetDiscrete_Adjoint();
  bool implicit         = (config->GetKind_TimeIntScheme() == EULER_IMPLICIT);
  bool center           = (config->GetKind_ConvNumScheme_Flow() == SPACE_CENTERED);
  bool center_jst       = (config->GetKind_Centered_Flow() == JST) && (iMesh == MESH_0);
  bool center_jst_ke    = (config->GetKind_Centered_Flow() == JST_KE) && (iMesh == MESH_0);
  bool center_jst_mat   = (config->GetKind_Centered_Flow() == JST_MAT) && (iMesh == MESH_0);
  bool engine           = ((config->GetnMarker_EngineInflow() != 0) || (config->GetnMarker_EngineExhaust() != 0));
  bool actuator_disk    = ((config->GetnMarker_ActDiskInlet() != 0) || (config->GetnMarker_ActDiskOutlet() != 0));
  bool nearfield        = (config->GetnMarker_NearFieldBound() != 0);
  bool fixed_cl         = config->GetFixed_CL_Mode();
  unsigned short kind_row_dissipation = config->GetKind_RoeLowDiss();
  bool roe_low_dissipation  = (kind_row_dissipation != NO_ROELOWDISS) &&
                              (config->GetKind_Upwind_Flow() == ROE ||
                               config->GetKind_Upwind_Flow() == SLAU ||
                               config->GetKind_Upwind_Flow() == SLAU2);

  /*--- Update the angle of attack at the far-field for fixed CL calculations (only direct problem). ---*/

  if (fixed_cl && !disc_adjoint && !cont_adjoint) {
    SU2_OMP_MASTER
    SetFarfield_AoA(geometry, solver_container, config, iMesh, Output);
    SU2_OMP_BARRIER
  }

  /*--- Set the primitive variables ---*/

  SU2_OMP_MASTER
  ErrorCounter = 0;
  SU2_OMP_BARRIER

  SU2_OMP_ATOMIC
  ErrorCounter += SetPrimitive_Variables(solver_container, config);

  if ((iMesh == MESH_0) && (config->GetComm_Level() == COMM_FULL)) {
    SU2_OMP_BARRIER
    SU2_OMP_MASTER
    {
      unsigned long tmp = ErrorCounter;
      SU2_MPI::Allreduce(&tmp, &ErrorCounter, 1, MPI_UNSIGNED_LONG, MPI_SUM, SU2_MPI::GetComm());
      config->SetNonphysical_Points(ErrorCounter);
    }
    SU2_OMP_BARRIER
  }

  /*--- Compute the engine properties ---*/

  if (engine) {
    SU2_OMP_MASTER
    GetPower_Properties(geometry, config, iMesh, Output);
    SU2_OMP_BARRIER
  }

  /*--- Compute the actuator disk properties and distortion levels ---*/

  if (actuator_disk) {
    SU2_OMP_MASTER
    {
      Set_MPI_ActDisk(solver_container, geometry, config);
      GetPower_Properties(geometry, config, iMesh, Output);
      SetActDisk_BCThrust(geometry, solver_container, config, iMesh, Output);
    }
    SU2_OMP_BARRIER
  }

  /*--- Compute NearField MPI ---*/

  if (nearfield) {
    SU2_OMP_MASTER
    Set_MPI_Nearfield(geometry, config);
    SU2_OMP_BARRIER
  }

  /*--- Artificial dissipation ---*/

  if (center && !Output) {
    if (!center_jst_mat) SetMax_Eigenvalue(geometry, config);
    if (center_jst || center_jst_ke || center_jst_mat) {
      SetCentered_Dissipation_Sensor(geometry, config);
      if (!center_jst_ke) SetUndivided_Laplacian(geometry, config);
    }
  }

  /*--- Roe Low Dissipation Sensor ---*/

  if (roe_low_dissipation) {
    SetRoe_Dissipation(geometry, config);
    if (kind_row_dissipation == FD_DUCROS || kind_row_dissipation == NTS_DUCROS){
      SetUpwind_Ducros_Sensor(geometry, config);
    }
  }

  /*--- Initialize the Jacobian matrix and residual, not needed for the reducer strategy
   *    as we set blocks (including diagonal ones) and completely overwrite. ---*/

  if(!ReducerStrategy && !Output) {
    LinSysRes.SetValZero();
    if (implicit) Jacobian.SetValZero();
    else {SU2_OMP_BARRIER} // because of "nowait" in LinSysRes
  }

}

void CEulerSolver::Preprocessing(CGeometry *geometry, CSolver **solver_container, CConfig *config, unsigned short iMesh,
                                 unsigned short iRKStep, unsigned short RunTime_EqSystem, bool Output) {

  const auto InnerIter = config->GetInnerIter();
  const bool muscl = config->GetMUSCL_Flow() && (iMesh == MESH_0);
  const bool center = (config->GetKind_ConvNumScheme_Flow() == SPACE_CENTERED);
  const bool limiter = (config->GetKind_SlopeLimit_Flow() != NO_LIMITER) && (InnerIter <= config->GetLimiterIter());
  const bool van_albada = (config->GetKind_SlopeLimit_Flow() == VAN_ALBADA_EDGE);

  /*--- Common preprocessing steps. ---*/

  CommonPreprocessing(geometry, solver_container, config, iMesh, iRKStep, RunTime_EqSystem, Output);

  /*--- Upwind second order reconstruction ---*/

  if (!Output && muscl && !center) {

    /*--- Gradient computation for MUSCL reconstruction. ---*/

    switch (config->GetKind_Gradient_Method_Recon()) {
      case GREEN_GAUSS:
        SetPrimitive_Gradient_GG(geometry, config, true); break;
      case LEAST_SQUARES:
      case WEIGHTED_LEAST_SQUARES:
        SetPrimitive_Gradient_LS(geometry, config, true); break;
      default: break;
    }

    /*--- Limiter computation ---*/

    if (limiter && !van_albada) SetPrimitive_Limiter(geometry, config);
  }
}

unsigned long CEulerSolver::SetPrimitive_Variables(CSolver **solver_container, const CConfig *config) {

  /*--- Number of non-physical points, local to the thread, needs
   *    further reduction if function is called in parallel ---*/
  unsigned long nonPhysicalPoints = 0;

  SU2_OMP_FOR_STAT(omp_chunk_size)
  for (unsigned long iPoint = 0; iPoint < nPoint; iPoint ++) {

    /*--- Compressible flow, primitive variables nDim+5, (T, vx, vy, vz, P, rho, h, c, lamMu, eddyMu, ThCond, Cp) ---*/

    bool physical = nodes->SetPrimVar(iPoint, GetFluidModel());
    nodes->SetSecondaryVar(iPoint, GetFluidModel());

    /* Check for non-realizable states for reporting. */

    if (!physical) nonPhysicalPoints++;
  }

  return nonPhysicalPoints;
}

void CEulerSolver::SetTime_Step(CGeometry *geometry, CSolver **solver_container, CConfig *config,
                                unsigned short iMesh, unsigned long Iteration) {

  /*--- Define an object to compute the speed of sound. ---*/
  struct SoundSpeed {
    FORCEINLINE su2double operator() (const CEulerVariable& nodes, unsigned long iPoint, unsigned long jPoint) const {
      return 0.5 * (nodes.GetSoundSpeed(iPoint) + nodes.GetSoundSpeed(jPoint));
    }

    FORCEINLINE su2double operator() (const CEulerVariable& nodes, unsigned long iPoint) const {
      return nodes.GetSoundSpeed(iPoint);
    }
<<<<<<< HEAD
    SU2_OMP_BARRIER
  }

  /*--- Compute the min/max dt (in parallel, now over mpi ranks). ---*/

  SU2_OMP_MASTER
  if (config->GetComm_Level() == COMM_FULL) {
    su2double rbuf_time;
    SU2_MPI::Allreduce(&Min_Delta_Time, &rbuf_time, 1, MPI_DOUBLE, MPI_MIN, SU2_MPI::GetComm());
    Min_Delta_Time = rbuf_time;

    SU2_MPI::Allreduce(&Max_Delta_Time, &rbuf_time, 1, MPI_DOUBLE, MPI_MAX, SU2_MPI::GetComm());
    Max_Delta_Time = rbuf_time;
  }
  SU2_OMP_BARRIER
=======
>>>>>>> be378f23

  } soundSpeed;

  /*--- Define an object to compute the viscous eigenvalue. ---*/
  struct LambdaVisc {
    const su2double gamma, prandtlLam, prandtlTurb;

    LambdaVisc(su2double g, su2double pl, su2double pt) : gamma(g), prandtlLam(pl), prandtlTurb(pt) {}

    FORCEINLINE su2double lambda(su2double laminarVisc, su2double eddyVisc, su2double density) const {
      su2double Lambda_1 = (4.0/3.0)*(laminarVisc + eddyVisc);
      /// TODO: (REAL_GAS) removing gamma as it cannot work with FLUIDPROP
      su2double Lambda_2 = (1.0 + (prandtlLam/prandtlTurb)*(eddyVisc/laminarVisc))*(gamma*laminarVisc/prandtlLam);
      return (Lambda_1 + Lambda_2) / density;
    }

    FORCEINLINE su2double operator() (const CEulerVariable& nodes, unsigned long iPoint, unsigned long jPoint) const {
      su2double laminarVisc = 0.5*(nodes.GetLaminarViscosity(iPoint) + nodes.GetLaminarViscosity(jPoint));
      su2double eddyVisc = 0.5*(nodes.GetEddyViscosity(iPoint) + nodes.GetEddyViscosity(jPoint));
      su2double density = 0.5*(nodes.GetDensity(iPoint) + nodes.GetDensity(jPoint));
      return lambda(laminarVisc, eddyVisc, density);
    }

    FORCEINLINE su2double operator() (const CEulerVariable& nodes, unsigned long iPoint) const {
      su2double laminarVisc = nodes.GetLaminarViscosity(iPoint);
      su2double eddyVisc = nodes.GetEddyViscosity(iPoint);
      su2double density = nodes.GetDensity(iPoint);
      return lambda(laminarVisc, eddyVisc, density);
    }
<<<<<<< HEAD
    SU2_OMP_CRITICAL
    Global_Delta_UnstTimeND = min(Global_Delta_UnstTimeND, glbDtND);
    SU2_OMP_BARRIER

    SU2_OMP_MASTER
    {
      SU2_MPI::Allreduce(&Global_Delta_UnstTimeND, &glbDtND, 1, MPI_DOUBLE, MPI_MIN, SU2_MPI::GetComm());
      Global_Delta_UnstTimeND = glbDtND;
=======
>>>>>>> be378f23

  } lambdaVisc(Gamma, Prandtl_Lam, Prandtl_Turb);

  /*--- Now instantiate the generic implementation with the two functors above. ---*/

  SetTime_Step_impl(soundSpeed, lambdaVisc, geometry, solver_container, config, iMesh, Iteration);

}

void CEulerSolver::Centered_Residual(CGeometry *geometry, CSolver **solver_container, CNumerics **numerics_container,
                                     CConfig *config, unsigned short iMesh, unsigned short iRKStep) {

  EdgeFluxResidual(geometry, solver_container, config);
}

void CEulerSolver::Upwind_Residual(CGeometry *geometry, CSolver **solver_container,
                                   CNumerics **numerics_container, CConfig *config, unsigned short iMesh) {

  if (config->GetUseVectorization()) {
    EdgeFluxResidual(geometry, solver_container, config);
    return;
  }

  const auto InnerIter        = config->GetInnerIter();
  const bool implicit         = (config->GetKind_TimeIntScheme() == EULER_IMPLICIT);
  const bool ideal_gas        = (config->GetKind_FluidModel() == STANDARD_AIR) ||
                                (config->GetKind_FluidModel() == IDEAL_GAS);

  const bool roe_turkel       = (config->GetKind_Upwind_Flow() == TURKEL);
  const bool low_mach_corr    = config->Low_Mach_Correction();
  const auto kind_dissipation = config->GetKind_RoeLowDiss();

  const bool muscl            = (config->GetMUSCL_Flow() && (iMesh == MESH_0));
  const bool limiter          = (config->GetKind_SlopeLimit_Flow() != NO_LIMITER) &&
                                (InnerIter <= config->GetLimiterIter());
  const bool van_albada       = (config->GetKind_SlopeLimit_Flow() == VAN_ALBADA_EDGE);

  /*--- Non-physical counter. ---*/
  unsigned long counter_local = 0;
  SU2_OMP_MASTER
  ErrorCounter = 0;

  /*--- Pick one numerics object per thread. ---*/
  CNumerics* numerics = numerics_container[CONV_TERM + omp_get_thread_num()*MAX_TERMS];

  /*--- Static arrays of MUSCL-reconstructed primitives and secondaries (thread safety). ---*/
  su2double Primitive_i[MAXNVAR] = {0.0}, Primitive_j[MAXNVAR] = {0.0};
  su2double Secondary_i[MAXNVAR] = {0.0}, Secondary_j[MAXNVAR] = {0.0};

  /*--- Loop over edge colors. ---*/
  for (auto color : EdgeColoring)
  {
  /*--- Chunk size is at least OMP_MIN_SIZE and a multiple of the color group size. ---*/
  SU2_OMP_FOR_DYN(nextMultiple(OMP_MIN_SIZE, color.groupSize))
  for(auto k = 0ul; k < color.size; ++k) {

    auto iEdge = color.indices[k];

    unsigned short iDim, iVar;

    /*--- Points in edge and normal vectors ---*/

    auto iPoint = geometry->edges->GetNode(iEdge,0);
    auto jPoint = geometry->edges->GetNode(iEdge,1);

    numerics->SetNormal(geometry->edges->GetNormal(iEdge));

    auto Coord_i = geometry->nodes->GetCoord(iPoint);
    auto Coord_j = geometry->nodes->GetCoord(jPoint);

    /*--- Roe Turkel preconditioning ---*/

    if (roe_turkel) {
      numerics->SetVelocity2_Inf(GeometryToolbox::SquaredNorm(nDim, config->GetVelocity_FreeStream()));
    }

    /*--- Grid movement ---*/

    if (dynamic_grid) {
      numerics->SetGridVel(geometry->nodes->GetGridVel(iPoint),
                           geometry->nodes->GetGridVel(jPoint));
    }

    /*--- Get primitive and secondary variables ---*/

    auto V_i = nodes->GetPrimitive(iPoint); auto V_j = nodes->GetPrimitive(jPoint);
    auto S_i = nodes->GetSecondary(iPoint); auto S_j = nodes->GetSecondary(jPoint);

    /*--- Set them with or without high order reconstruction using MUSCL strategy. ---*/

    if (!muscl) {

      numerics->SetPrimitive(V_i, V_j);
      numerics->SetSecondary(S_i, S_j);

    }
    else {
      /*--- Reconstruction ---*/

      su2double Vector_ij[MAXNDIM] = {0.0};
      for (iDim = 0; iDim < nDim; iDim++) {
        Vector_ij[iDim] = 0.5*(Coord_j[iDim] - Coord_i[iDim]);
      }

      auto Gradient_i = nodes->GetGradient_Reconstruction(iPoint);
      auto Gradient_j = nodes->GetGradient_Reconstruction(jPoint);

      su2double *Limiter_i = nullptr, *Limiter_j = nullptr;

      if (limiter) {
        Limiter_i = nodes->GetLimiter_Primitive(iPoint);
        Limiter_j = nodes->GetLimiter_Primitive(jPoint);
      }

      for (iVar = 0; iVar < nPrimVarGrad; iVar++) {

        su2double Project_Grad_i = 0.0;
        su2double Project_Grad_j = 0.0;

        for (iDim = 0; iDim < nDim; iDim++) {
          Project_Grad_i += Vector_ij[iDim]*Gradient_i[iVar][iDim];
          Project_Grad_j -= Vector_ij[iDim]*Gradient_j[iVar][iDim];
        }

        if (limiter) {
          if (van_albada) {
            su2double V_ij = V_j[iVar] - V_i[iVar];
            Limiter_i[iVar] = V_ij*( 2.0*Project_Grad_i + V_ij) / (4*pow(Project_Grad_i, 2) + pow(V_ij, 2) + EPS);
            Limiter_j[iVar] = V_ij*(-2.0*Project_Grad_j + V_ij) / (4*pow(Project_Grad_j, 2) + pow(V_ij, 2) + EPS);
          }
          Primitive_i[iVar] = V_i[iVar] + Limiter_i[iVar]*Project_Grad_i;
          Primitive_j[iVar] = V_j[iVar] + Limiter_j[iVar]*Project_Grad_j;
        }
        else {
          Primitive_i[iVar] = V_i[iVar] + Project_Grad_i;
          Primitive_j[iVar] = V_j[iVar] + Project_Grad_j;
        }

      }

      /*--- Recompute the reconstructed quantities in a thermodynamically consistent way. ---*/

      if (!ideal_gas || low_mach_corr) {
        ComputeConsistentExtrapolation(GetFluidModel(), nDim, Primitive_i, Secondary_i);
        ComputeConsistentExtrapolation(GetFluidModel(), nDim, Primitive_j, Secondary_j);
      }

      /*--- Low-Mach number correction. ---*/

      if (low_mach_corr) {
        LowMachPrimitiveCorrection(GetFluidModel(), nDim, Primitive_i, Primitive_j);
      }

      /*--- Check for non-physical solutions after reconstruction. If found, use the
       cell-average value of the solution. This is a locally 1st order approximation,
       which is typically only active during the start-up of a calculation. ---*/

      bool neg_pres_or_rho_i = (Primitive_i[nDim+1] < 0.0) || (Primitive_i[nDim+2] < 0.0);
      bool neg_pres_or_rho_j = (Primitive_j[nDim+1] < 0.0) || (Primitive_j[nDim+2] < 0.0);

      su2double R = sqrt(fabs(Primitive_j[nDim+2]/Primitive_i[nDim+2]));
      su2double sq_vel = 0.0;
      for (iDim = 0; iDim < nDim; iDim++) {
        su2double RoeVelocity = (R*Primitive_j[iDim+1]+Primitive_i[iDim+1])/(R+1);
        sq_vel += pow(RoeVelocity, 2);
      }
      su2double RoeEnthalpy = (R*Primitive_j[nDim+3]+Primitive_i[nDim+3])/(R+1);

      bool neg_sound_speed = ((Gamma-1)*(RoeEnthalpy-0.5*sq_vel) < 0.0);

      bool bad_i = neg_sound_speed || neg_pres_or_rho_i;
      bool bad_j = neg_sound_speed || neg_pres_or_rho_j;

      nodes->SetNon_Physical(iPoint, bad_i);
      nodes->SetNon_Physical(jPoint, bad_j);

      /*--- Get updated state, in case the point recovered after the set. ---*/
      bad_i = nodes->GetNon_Physical(iPoint);
      bad_j = nodes->GetNon_Physical(jPoint);

      counter_local += bad_i+bad_j;

      numerics->SetPrimitive(bad_i? V_i : Primitive_i,  bad_j? V_j : Primitive_j);
      numerics->SetSecondary(bad_i? S_i : Secondary_i,  bad_j? S_j : Secondary_j);

    }

    /*--- Roe Low Dissipation Scheme ---*/

    if (kind_dissipation != NO_ROELOWDISS) {

      numerics->SetDissipation(nodes->GetRoe_Dissipation(iPoint),
                               nodes->GetRoe_Dissipation(jPoint));

      if (kind_dissipation == FD_DUCROS || kind_dissipation == NTS_DUCROS){
        numerics->SetSensor(nodes->GetSensor(iPoint),
                            nodes->GetSensor(jPoint));
      }
      if (kind_dissipation == NTS || kind_dissipation == NTS_DUCROS){
        numerics->SetCoord(Coord_i, Coord_j);
      }
    }

    /*--- Compute the residual ---*/

    auto residual = numerics->ComputeResidual(config);

    /*--- Set the final value of the Roe dissipation coefficient ---*/

    if ((kind_dissipation != NO_ROELOWDISS) && (MGLevel != MESH_0)) {
      nodes->SetRoe_Dissipation(iPoint,numerics->GetDissipation());
      nodes->SetRoe_Dissipation(jPoint,numerics->GetDissipation());
    }

    /*--- Update residual value ---*/

    if (ReducerStrategy) {
      EdgeFluxes.SetBlock(iEdge, residual);
      if (implicit)
        Jacobian.SetBlocks(iEdge, residual.jacobian_i, residual.jacobian_j);
    }
    else {
      LinSysRes.AddBlock(iPoint, residual);
      LinSysRes.SubtractBlock(jPoint, residual);

      /*--- Set implicit computation ---*/
      if (implicit)
        Jacobian.UpdateBlocks(iEdge, iPoint, jPoint, residual.jacobian_i, residual.jacobian_j);
    }

    /*--- Viscous contribution. ---*/

    Viscous_Residual(iEdge, geometry, solver_container,
                     numerics_container[VISC_TERM + omp_get_thread_num()*MAX_TERMS], config);
  }
  } // end color loop

  if (ReducerStrategy) {
    SumEdgeFluxes(geometry);
    if (implicit)
      Jacobian.SetDiagonalAsColumnSum();
  }

  /*--- Warning message about non-physical reconstructions. ---*/

  if ((iMesh == MESH_0) && (config->GetComm_Level() == COMM_FULL)) {
    /*--- Add counter results for all threads. ---*/
    SU2_OMP_ATOMIC
    ErrorCounter += counter_local;
    SU2_OMP_BARRIER

    /*--- Add counter results for all ranks. ---*/
    SU2_OMP_MASTER {
      counter_local = ErrorCounter;
      SU2_MPI::Reduce(&counter_local, &ErrorCounter, 1, MPI_UNSIGNED_LONG, MPI_SUM, MASTER_NODE, SU2_MPI::GetComm());
      config->SetNonphysical_Reconstr(ErrorCounter);
    }
    SU2_OMP_BARRIER
  }

}

void CEulerSolver::ComputeConsistentExtrapolation(CFluidModel *fluidModel, unsigned short nDim,
                                                  su2double *primitive, su2double *secondary) {

  su2double density = primitive[nDim+2];
  su2double pressure = primitive[nDim+1];

  su2double velocity2 = 0.0;
  for (unsigned short iDim = 0; iDim < nDim; iDim++)
    velocity2 += pow(primitive[iDim+1], 2);

  fluidModel->SetTDState_Prho(pressure, density);

  primitive[0] = fluidModel->GetTemperature();
  primitive[nDim+3] = fluidModel->GetStaticEnergy() + primitive[nDim+1]/primitive[nDim+2] + 0.5*velocity2;
  primitive[nDim+4] = fluidModel->GetSoundSpeed();
  secondary[0] = fluidModel->GetdPdrho_e();
  secondary[1] = fluidModel->GetdPde_rho();

}

void CEulerSolver::LowMachPrimitiveCorrection(CFluidModel *fluidModel, unsigned short nDim,
                                              su2double *primitive_i, su2double *primitive_j) {
  unsigned short iDim;

  su2double velocity2_i = 0.0;
  su2double velocity2_j = 0.0;

  for (iDim = 0; iDim < nDim; iDim++) {
    velocity2_i += pow(primitive_i[iDim+1], 2);
    velocity2_j += pow(primitive_j[iDim+1], 2);
  }
  su2double mach_i = sqrt(velocity2_i)/primitive_i[nDim+4];
  su2double mach_j = sqrt(velocity2_j)/primitive_j[nDim+4];

  su2double z = min(max(mach_i,mach_j),1.0);
  velocity2_i = 0.0;
  velocity2_j = 0.0;
  for (iDim = 0; iDim < nDim; iDim++) {
    su2double vel_i_corr = ( primitive_i[iDim+1] + primitive_j[iDim+1] )/2.0
                     + z * ( primitive_i[iDim+1] - primitive_j[iDim+1] )/2.0;
    su2double vel_j_corr = ( primitive_i[iDim+1] + primitive_j[iDim+1] )/2.0
                     + z * ( primitive_j[iDim+1] - primitive_i[iDim+1] )/2.0;

    velocity2_i += pow(vel_i_corr, 2);
    velocity2_j += pow(vel_j_corr, 2);

    primitive_i[iDim+1] = vel_i_corr;
    primitive_j[iDim+1] = vel_j_corr;
  }

  fluidModel->SetEnergy_Prho(primitive_i[nDim+1], primitive_i[nDim+2]);
  primitive_i[nDim+3]= fluidModel->GetStaticEnergy() + primitive_i[nDim+1]/primitive_i[nDim+2] + 0.5*velocity2_i;

  fluidModel->SetEnergy_Prho(primitive_j[nDim+1], primitive_j[nDim+2]);
  primitive_j[nDim+3]= fluidModel->GetStaticEnergy() + primitive_j[nDim+1]/primitive_j[nDim+2] + 0.5*velocity2_j;

}

void CEulerSolver::Source_Residual(CGeometry *geometry, CSolver **solver_container,
                                   CNumerics **numerics_container, CConfig *config, unsigned short iMesh) {

  const bool implicit         = config->GetKind_TimeIntScheme() == EULER_IMPLICIT;
  const bool viscous          = config->GetViscous();
  const bool rotating_frame   = config->GetRotating_Frame();
  const bool axisymmetric     = config->GetAxisymmetric();
  const bool gravity          = (config->GetGravityForce() == YES);
  const bool harmonic_balance = (config->GetTime_Marching() == HARMONIC_BALANCE);
  const bool windgust         = config->GetWind_Gust();
  const bool body_force       = config->GetBody_Force();
  const bool ideal_gas        = (config->GetKind_FluidModel() == STANDARD_AIR) ||
                                (config->GetKind_FluidModel() == IDEAL_GAS);
  const bool rans             = (config->GetKind_Turb_Model() != NONE);

  /*--- Pick one numerics object per thread. ---*/
  CNumerics* numerics = numerics_container[SOURCE_FIRST_TERM + omp_get_thread_num()*MAX_TERMS];

  unsigned short iVar;
  unsigned long iPoint;

  if (body_force) {

    /*--- Loop over all points ---*/
    SU2_OMP_FOR_STAT(omp_chunk_size)
    for (iPoint = 0; iPoint < nPointDomain; iPoint++) {

      /*--- Load the conservative variables ---*/
      numerics->SetConservative(nodes->GetSolution(iPoint),
                                nodes->GetSolution(iPoint));

      /*--- Load the volume of the dual mesh cell ---*/
      numerics->SetVolume(geometry->nodes->GetVolume(iPoint));

      /*--- Compute the rotating frame source residual ---*/
      auto residual = numerics->ComputeResidual(config);

      /*--- Add the source residual to the total ---*/
      LinSysRes.AddBlock(iPoint, residual);

    }
  }

  if (rotating_frame) {

    /*--- Include the residual contribution from GCL due to the static
     mesh movement that is set for rotating frame. ---*/

    SetRotatingFrame_GCL(geometry, config);

    /*--- Loop over all points ---*/
    SU2_OMP_FOR_DYN(omp_chunk_size)
    for (iPoint = 0; iPoint < nPointDomain; iPoint++) {

      /*--- Load the conservative variables ---*/
      numerics->SetConservative(nodes->GetSolution(iPoint),
                                nodes->GetSolution(iPoint));

      /*--- Load the volume of the dual mesh cell ---*/
      numerics->SetVolume(geometry->nodes->GetVolume(iPoint));

      /*--- Compute the rotating frame source residual ---*/
      auto residual = numerics->ComputeResidual(config);

      /*--- Add the source residual to the total ---*/
      LinSysRes.AddBlock(iPoint, residual);

      /*--- Add the implicit Jacobian contribution ---*/
      if (implicit) Jacobian.AddBlock2Diag(iPoint, residual.jacobian_i);

    }
  }

  if (axisymmetric) {

    /*--- For viscous problems, we need an additional gradient. ---*/
    if (viscous) {

      for (iPoint = 0; iPoint < nPoint; iPoint++) {

        su2double yCoord          = geometry->nodes->GetCoord(iPoint, 1);
        su2double yVelocity       = nodes->GetVelocity(iPoint,1);
        su2double xVelocity       = nodes->GetVelocity(iPoint,0);
        su2double Total_Viscosity = nodes->GetLaminarViscosity(iPoint) + nodes->GetEddyViscosity(iPoint);

        if (yCoord > EPS){
          su2double nu_v_on_y = Total_Viscosity*yVelocity/yCoord;
          nodes->SetAuxVar(iPoint, 0, nu_v_on_y);
          nodes->SetAuxVar(iPoint, 1, nu_v_on_y*yVelocity);
          nodes->SetAuxVar(iPoint, 2, nu_v_on_y*xVelocity);
        }
      }

      /*--- Compute the auxiliary variable gradient with GG or WLS. ---*/
      if (config->GetKind_Gradient_Method() == GREEN_GAUSS) {
        SetAuxVar_Gradient_GG(geometry, config);
      }
      if (config->GetKind_Gradient_Method() == WEIGHTED_LEAST_SQUARES) {
        SetAuxVar_Gradient_LS(geometry, config);
      }

    }

    /*--- loop over points ---*/
    SU2_OMP_FOR_DYN(omp_chunk_size)
    for (iPoint = 0; iPoint < nPointDomain; iPoint++) {

      /*--- Set solution  ---*/
      numerics->SetConservative(nodes->GetSolution(iPoint), nodes->GetSolution(iPoint));

      /*--- Set control volume ---*/
      numerics->SetVolume(geometry->nodes->GetVolume(iPoint));

      /*--- Set y coordinate ---*/
      numerics->SetCoord(geometry->nodes->GetCoord(iPoint), geometry->nodes->GetCoord(iPoint));

      /*--- Set primitive variables for viscous terms and/or generalised source ---*/
      if (!ideal_gas || viscous) numerics->SetPrimitive(nodes->GetPrimitive(iPoint), nodes->GetPrimitive(iPoint));

      /*--- Set secondary variables for generalised source ---*/
      if (!ideal_gas) numerics->SetSecondary(nodes->GetSecondary(iPoint), nodes->GetSecondary(iPoint));

      if (viscous) {

        /*--- Set gradient of primitive variables ---*/
        numerics->SetPrimVarGradient(nodes->GetGradient_Primitive(iPoint), nodes->GetGradient_Primitive(iPoint));

        /*--- Set gradient of auxillary variables ---*/
        numerics->SetAuxVarGrad(nodes->GetAuxVarGradient(iPoint), nullptr);

        /*--- Set turbulence kinetic energy ---*/
        if (rans){
          CVariable* turbNodes = solver_container[TURB_SOL]->GetNodes();
          numerics->SetTurbKineticEnergy(turbNodes->GetSolution(iPoint,0), turbNodes->GetSolution(iPoint,0));
        }
      }

      /*--- Compute Source term Residual ---*/
      auto residual = numerics->ComputeResidual(config);

      /*--- Add Residual ---*/
      LinSysRes.AddBlock(iPoint, residual);

      /*--- Implicit part ---*/
      if (implicit)
        Jacobian.AddBlock2Diag(iPoint, residual.jacobian_i);
    }
  }

  if (gravity) {

    /*--- loop over points ---*/
    SU2_OMP_FOR_DYN(omp_chunk_size)
    for (iPoint = 0; iPoint < nPointDomain; iPoint++) {

      /*--- Set solution  ---*/
      numerics->SetConservative(nodes->GetSolution(iPoint), nodes->GetSolution(iPoint));

      /*--- Set control volume ---*/
      numerics->SetVolume(geometry->nodes->GetVolume(iPoint));

      /*--- Compute Source term Residual ---*/
      auto residual = numerics->ComputeResidual(config);

      /*--- Add Residual ---*/
      LinSysRes.AddBlock(iPoint, residual);

    }

  }

  if (harmonic_balance) {

    /*--- loop over points ---*/
    SU2_OMP_FOR_STAT(omp_chunk_size)
    for (iPoint = 0; iPoint < nPointDomain; iPoint++) {

      /*--- Get control volume ---*/
      su2double Volume = geometry->nodes->GetVolume(iPoint);

      /*--- Get stored time spectral source term and add to residual ---*/
      for (iVar = 0; iVar < nVar; iVar++) {
        LinSysRes(iPoint,iVar) += Volume * nodes->GetHarmonicBalance_Source(iPoint,iVar);
      }
    }
  }

  if (windgust) {

    /*--- Loop over all points ---*/
    SU2_OMP_FOR_DYN(omp_chunk_size)
    for (iPoint = 0; iPoint < nPointDomain; iPoint++) {

      /*--- Load the wind gust ---*/
      numerics->SetWindGust(nodes->GetWindGust(iPoint), nodes->GetWindGust(iPoint));

      /*--- Load the wind gust derivatives ---*/
      numerics->SetWindGustDer(nodes->GetWindGustDer(iPoint), nodes->GetWindGustDer(iPoint));

      /*--- Load the primitive variables ---*/
      numerics->SetPrimitive(nodes->GetPrimitive(iPoint), nodes->GetPrimitive(iPoint));

      /*--- Load the volume of the dual mesh cell ---*/
      numerics->SetVolume(geometry->nodes->GetVolume(iPoint));

      /*--- Compute the rotating frame source residual ---*/
      auto residual = numerics->ComputeResidual(config);

      /*--- Add the source residual to the total ---*/
      LinSysRes.AddBlock(iPoint, residual);

      /*--- Add the implicit Jacobian contribution ---*/
      if (implicit) Jacobian.AddBlock2Diag(iPoint, residual.jacobian_i);

    }
  }

  /*--- Check if a verification solution is to be computed. ---*/

  if ( VerificationSolution ) {
    if ( VerificationSolution->IsManufacturedSolution() ) {

      /*--- Get the physical time. ---*/
      su2double time = 0.0;
      if (config->GetTime_Marching()) time = config->GetPhysicalTime();

      /*--- Loop over points ---*/
      SU2_OMP_FOR_DYN(omp_chunk_size)
      for (iPoint = 0; iPoint < nPointDomain; iPoint++) {

        /*--- Get control volume size. ---*/
        su2double Volume = geometry->nodes->GetVolume(iPoint);

        /*--- Get the current point coordinates. ---*/
        const su2double *coor = geometry->nodes->GetCoord(iPoint);

        /*--- Get the MMS source term. ---*/
        vector<su2double> sourceMan(nVar,0.0);
        VerificationSolution->GetMMSSourceTerm(coor, time, sourceMan.data());

        /*--- Compute the residual for this control volume and subtract. ---*/
        for (iVar = 0; iVar < nVar; iVar++) {
          LinSysRes(iPoint,iVar) -= sourceMan[iVar]*Volume;
        }
      }
    }
  }

}

void CEulerSolver::Source_Template(CGeometry *geometry, CSolver **solver_container, CNumerics *numerics,
                                   CConfig *config, unsigned short iMesh) {

  /* This method should be used to call any new source terms for a particular problem*/
  /* This method calls the new child class in CNumerics, where the new source term should be implemented.  */

  /* Next we describe how to get access to some important quanties for this method */
  /* Access to all points in the current geometric mesh by saying: nPointDomain */
  /* Get the vector of conservative variables at some point iPoint = nodes->GetSolution(iPoint) */
  /* Get the volume (or area in 2D) associated with iPoint = nodes->GetVolume(iPoint) */
  /* Get the vector of geometric coordinates of point iPoint = nodes->GetCoord(iPoint) */

}

void CEulerSolver::SetMax_Eigenvalue(CGeometry *geometry, const CConfig *config) {

  /*--- Define an object to compute the speed of sound. ---*/
  struct SoundSpeed {
    FORCEINLINE su2double operator() (const CEulerVariable& nodes, unsigned long iPoint, unsigned long jPoint) const {
      return 0.5 * (nodes.GetSoundSpeed(iPoint) + nodes.GetSoundSpeed(jPoint));
    }

    FORCEINLINE su2double operator() (const CEulerVariable& nodes, unsigned long iPoint) const {
      return nodes.GetSoundSpeed(iPoint);
    }

  } soundSpeed;

  /*--- Instantiate generic implementation. ---*/

  SetMax_Eigenvalue_impl(soundSpeed, geometry, config);

}

void CEulerSolver::SetUndivided_Laplacian(CGeometry *geometry, const CConfig *config) {

  /*--- Loop domain points. ---*/

  SU2_OMP_FOR_DYN(omp_chunk_size)
  for (unsigned long iPoint = 0; iPoint < nPointDomain; ++iPoint) {

    const bool boundary_i = geometry->nodes->GetPhysicalBoundary(iPoint);
    const su2double Pressure_i = nodes->GetPressure(iPoint);

    /*--- Initialize. ---*/
    for (unsigned short iVar = 0; iVar < nVar; iVar++)
      nodes->SetUnd_Lapl(iPoint, iVar, 0.0);

    /*--- Loop over the neighbors of point i. ---*/
    for (auto jPoint : geometry->nodes->GetPoints(iPoint)) {

      bool boundary_j = geometry->nodes->GetPhysicalBoundary(jPoint);

      /*--- If iPoint is boundary it only takes contributions from other boundary points. ---*/
      if (boundary_i && !boundary_j) continue;

      /*--- Add solution differences, with correction for compressible flows which use the enthalpy. ---*/

      for (unsigned short iVar = 0; iVar < nVar; iVar++)
        nodes->AddUnd_Lapl(iPoint, iVar, nodes->GetSolution(jPoint,iVar)-nodes->GetSolution(iPoint,iVar));

      su2double Pressure_j = nodes->GetPressure(jPoint);
      nodes->AddUnd_Lapl(iPoint, nVar-1, Pressure_j-Pressure_i);
    }
  }

  /*--- Correct the Laplacian across any periodic boundaries. ---*/

  for (unsigned short iPeriodic = 1; iPeriodic <= config->GetnMarker_Periodic()/2; iPeriodic++) {
    InitiatePeriodicComms(geometry, config, iPeriodic, PERIODIC_LAPLACIAN);
    CompletePeriodicComms(geometry, config, iPeriodic, PERIODIC_LAPLACIAN);
  }

  /*--- MPI parallelization ---*/

  InitiateComms(geometry, config, UNDIVIDED_LAPLACIAN);
  CompleteComms(geometry, config, UNDIVIDED_LAPLACIAN);

}

void CEulerSolver::SetCentered_Dissipation_Sensor(CGeometry *geometry, const CConfig *config) {

  /*--- Define an object for the sensor variable, pressure. ---*/
  struct SensVar {
    FORCEINLINE su2double operator() (const CEulerVariable& nodes, unsigned long iPoint) const {
      return nodes.GetPressure(iPoint);
    }
  } sensVar;

  /*--- Instantiate generic implementation. ---*/
  SetCentered_Dissipation_Sensor_impl(sensVar, geometry, config);
}

void CEulerSolver::SetUpwind_Ducros_Sensor(CGeometry *geometry, CConfig *config){

  SU2_OMP_FOR_STAT(omp_chunk_size)
  for (unsigned long iPoint = 0; iPoint < geometry->GetnPoint(); iPoint++) {

    /*---- Ducros sensor for iPoint and its neighbor points to avoid lower dissipation near shocks. ---*/

    su2double Ducros_i = 0.0;
    const auto nNeigh = geometry->nodes->GetnPoint(iPoint);

    for (unsigned short iNeigh = 0; iNeigh <= nNeigh; iNeigh++) {

      auto jPoint = iPoint; // when iNeigh == nNeigh
      if (iNeigh < nNeigh) jPoint = geometry->nodes->GetPoint(iPoint, iNeigh);

      /*---- Dilatation for jPoint ---*/

      su2double uixi=0.0;
      for(unsigned short iDim = 0; iDim < nDim; iDim++){
        uixi += nodes->GetGradient_Primitive(jPoint,iDim+1, iDim);
      }

      /*--- Compute norm of vorticity ---*/

      const su2double* Vorticity = nodes->GetVorticity(jPoint);
      su2double Omega = 0.0;
      for (unsigned short iDim = 0; iDim < nDim; iDim++) {
        Omega += pow(Vorticity[iDim], 2);
      }
      Omega = sqrt(Omega);

      su2double Ducros_j = 0.0;

      if (config->GetKind_RoeLowDiss() == FD_DUCROS) {
        Ducros_j = -uixi / (fabs(uixi) + Omega + 1e-20);
      }
      else if (config->GetKind_RoeLowDiss() == NTS_DUCROS) {
        Ducros_j = pow(uixi,2.0) /(pow(uixi,2.0)+ pow(Omega,2.0) + 1e-20);
      }
      Ducros_i = max(Ducros_i, Ducros_j);
    }

    nodes->SetSensor(iPoint, Ducros_i);
  }

  InitiateComms(geometry, config, SENSOR);
  CompleteComms(geometry, config, SENSOR);

}

void CEulerSolver::ExplicitRK_Iteration(CGeometry *geometry, CSolver **solver_container,
                                        CConfig *config, unsigned short iRKStep) {

  Explicit_Iteration<RUNGE_KUTTA_EXPLICIT>(geometry, solver_container, config, iRKStep);
}

void CEulerSolver::ClassicalRK4_Iteration(CGeometry *geometry, CSolver **solver_container,
                                        CConfig *config, unsigned short iRKStep) {

  Explicit_Iteration<CLASSICAL_RK4_EXPLICIT>(geometry, solver_container, config, iRKStep);
}

void CEulerSolver::ExplicitEuler_Iteration(CGeometry *geometry, CSolver **solver_container, CConfig *config) {

  Explicit_Iteration<EULER_EXPLICIT>(geometry, solver_container, config, 0);
}

void CEulerSolver::ImplicitEuler_Iteration(CGeometry *geometry, CSolver **solver_container, CConfig *config) {

  struct LowMachPrec {
    const CEulerSolver* solver;
    const bool active;
    su2activematrix matrix;

    LowMachPrec(const CEulerSolver* s, bool a, unsigned short nVar) : solver(s), active(a) {
      if (active) matrix.resize(nVar,nVar);
    }

    FORCEINLINE const su2activematrix& operator() (const CConfig* config, unsigned long iPoint, su2double delta) {
      solver->SetPreconditioner(config, iPoint, delta, matrix);
      return matrix;
    }

  } precond(this, config->Low_Mach_Preconditioning() || (config->GetKind_Upwind_Flow() == TURKEL), nVar);

  ImplicitEuler_Iteration_impl(precond, geometry, solver_container, config, true);

}

void CEulerSolver::SetPreconditioner(const CConfig *config, unsigned long iPoint,
                                     su2double delta, su2activematrix& preconditioner) const {

  unsigned short iDim, jDim, iVar, jVar;
  su2double local_Mach, rho, enthalpy, soundspeed, sq_vel;
  su2double *U_i = nullptr;
  su2double Beta_max = config->GetmaxTurkelBeta();
  su2double Mach_infty2, Mach_lim2, aux, parameter;

  /*--- Variables to calculate the preconditioner parameter Beta ---*/
  local_Mach = sqrt(nodes->GetVelocity2(iPoint))/nodes->GetSoundSpeed(iPoint);

  /*--- Weiss and Smith Preconditioning---*/
  Mach_infty2 = pow(config->GetMach(),2.0);
  Mach_lim2 = pow(0.00001,2.0);
  aux = max(pow(local_Mach,2.0),Mach_lim2);
  parameter = min(1.0, max(aux,Beta_max*Mach_infty2));

  U_i = nodes->GetSolution(iPoint);

  rho = U_i[0];
  enthalpy = nodes->GetEnthalpy(iPoint);
  soundspeed = nodes->GetSoundSpeed(iPoint);
  sq_vel = nodes->GetVelocity2(iPoint);

  /*---Calculating the inverse of the preconditioning matrix that multiplies the time derivative  */
  preconditioner[0][0] = 0.5*sq_vel;
  preconditioner[0][nVar-1] = 1.0;
  for (iDim = 0; iDim < nDim; iDim ++)
    preconditioner[0][1+iDim] = -1.0*U_i[iDim+1]/rho;

  for (iDim = 0; iDim < nDim; iDim ++) {
    preconditioner[iDim+1][0] = 0.5*sq_vel*U_i[iDim+1]/rho;
    preconditioner[iDim+1][nVar-1] = U_i[iDim+1]/rho;
    for (jDim = 0; jDim < nDim; jDim ++) {
      preconditioner[iDim+1][1+jDim] = -1.0*U_i[jDim+1]/rho*U_i[iDim+1]/rho;
    }
  }

  preconditioner[nVar-1][0] = 0.5*sq_vel*enthalpy;
  preconditioner[nVar-1][nVar-1] = enthalpy;
  for (iDim = 0; iDim < nDim; iDim ++)
    preconditioner[nVar-1][1+iDim] = -1.0*U_i[iDim+1]/rho*enthalpy;


  for (iVar = 0; iVar < nVar; iVar ++ ) {
    for (jVar = 0; jVar < nVar; jVar ++ ) {
      preconditioner[iVar][jVar] = (parameter - 1.0) * ((Gamma-1.0)/(soundspeed*soundspeed))*preconditioner[iVar][jVar];
      if (iVar == jVar)
        preconditioner[iVar][iVar] += 1.0;

      preconditioner[iVar][jVar] *= delta;
    }
  }

}

void CEulerSolver::GetPower_Properties(CGeometry *geometry, CConfig *config, unsigned short iMesh, bool Output) {

  unsigned short iDim, iMarker, jMarker;
  unsigned long iVertex, iPoint;
  su2double  *V_inlet = nullptr, *V_outlet = nullptr, Pressure, Temperature, Velocity[3], Vn,
  Velocity2, Density, Area, SoundSpeed, TotalPressure, Vel_Infty2, RamDrag,
  TotalTemperature, VelocityJet,
  Vel_Infty, MaxPressure, MinPressure, MFR, InfVel2;
  unsigned short iMarker_Inlet, iMarker_Outlet, nMarker_Inlet, nMarker_Outlet;
  string Inlet_TagBound, Outlet_TagBound;
  su2double DeltaPress = 0.0, DeltaTemp = 0.0, TotalPressRatio = 0.0, TotalTempRatio = 0.0, StaticPressRatio = 0.0, StaticTempRatio = 0.0,
  NetThrust = 0.0, GrossThrust = 0.0, Power = 0.0, MassFlow = 0.0, Mach = 0.0, Force = 0.0;
  bool ReverseFlow, Engine = false, Pair = true;
  su2double Vector[MAXNDIM] = {0.0};

  su2double Gas_Constant = config->GetGas_ConstantND();
  su2double Cp = Gas_Constant*Gamma / (Gamma-1.0);
  su2double Alpha = config->GetAoA()*PI_NUMBER/180.0;
  su2double Beta = config->GetAoS()*PI_NUMBER/180.0;
  bool write_heads = ((((config->GetInnerIter() % (config->GetScreen_Wrt_Freq(2)*40)) == 0) && (config->GetInnerIter()!= 0)) || (config->GetInnerIter() == 1));
  bool Evaluate_BC = ((((config->GetInnerIter() % (config->GetScreen_Wrt_Freq(2)*40)) == 0)) || (config->GetInnerIter() == 1) || (config->GetDiscrete_Adjoint()));

  if ((config->GetnMarker_EngineInflow() != 0) || (config->GetnMarker_EngineExhaust() != 0)) Engine = true;
  if ((config->GetnMarker_ActDiskInlet() != 0) || (config->GetnMarker_ActDiskOutlet() != 0)) Engine = false;
  if ((config->GetnMarker_EngineInflow()) != (config->GetnMarker_EngineExhaust())) Pair = false;

  if (Engine) { nMarker_Inlet  = config->GetnMarker_EngineInflow(); nMarker_Outlet = config->GetnMarker_EngineExhaust(); }
  else  { nMarker_Inlet = config->GetnMarker_ActDiskInlet(); nMarker_Outlet  = config->GetnMarker_ActDiskOutlet(); }

  /*--- Evaluate the MPI for the actuator disk IO ---*/

  if (Evaluate_BC) {

    su2double *Inlet_MassFlow         = new su2double [config->GetnMarker_All()]();
    su2double *Inlet_ReverseMassFlow  = new su2double [config->GetnMarker_All()]();
    su2double *Inlet_Pressure         = new su2double [config->GetnMarker_All()]();
    su2double *Inlet_Mach             = new su2double [config->GetnMarker_All()]();
    su2double *Inlet_MaxPressure      = new su2double [config->GetnMarker_All()]();
    su2double *Inlet_MinPressure      = new su2double [config->GetnMarker_All()]();
    su2double *Inlet_TotalPressure    = new su2double [config->GetnMarker_All()]();
    su2double *Inlet_Temperature      = new su2double [config->GetnMarker_All()]();
    su2double *Inlet_TotalTemperature = new su2double [config->GetnMarker_All()]();
    su2double *Inlet_Area             = new su2double [config->GetnMarker_All()]();
    su2double *Inlet_RamDrag          = new su2double [config->GetnMarker_All()]();
    su2double *Inlet_Force            = new su2double [config->GetnMarker_All()]();
    su2double *Inlet_Power            = new su2double [config->GetnMarker_All()]();
    su2double *Inlet_XCG              = new su2double [config->GetnMarker_All()]();
    su2double *Inlet_YCG              = new su2double [config->GetnMarker_All()]();
    su2double *Inlet_ZCG              = new su2double [config->GetnMarker_All()]();

    su2double *Outlet_MassFlow         = new su2double [config->GetnMarker_All()]();
    su2double *Outlet_Pressure         = new su2double [config->GetnMarker_All()]();
    su2double *Outlet_TotalPressure    = new su2double [config->GetnMarker_All()]();
    su2double *Outlet_Temperature      = new su2double [config->GetnMarker_All()]();
    su2double *Outlet_TotalTemperature = new su2double [config->GetnMarker_All()]();
    su2double *Outlet_Area             = new su2double [config->GetnMarker_All()]();
    su2double *Outlet_GrossThrust      = new su2double [config->GetnMarker_All()]();
    su2double *Outlet_Force            = new su2double [config->GetnMarker_All()]();
    su2double *Outlet_Power            = new su2double [config->GetnMarker_All()]();

    /*--- Comute MassFlow, average temp, press, etc. ---*/

    for (iMarker = 0; iMarker < config->GetnMarker_All(); iMarker++) {

      MinPressure = +1E10; MaxPressure = -1E10;

      if ((config->GetMarker_All_KindBC(iMarker) == ACTDISK_INLET) ||
          (config->GetMarker_All_KindBC(iMarker) == ENGINE_INFLOW)) {

        for (iVertex = 0; iVertex < geometry->nVertex[iMarker]; iVertex++) {

          iPoint = geometry->vertex[iMarker][iVertex]->GetNode();

          if (geometry->nodes->GetDomain(iPoint)) {

            V_inlet = nodes->GetPrimitive(iPoint);

            geometry->vertex[iMarker][iVertex]->GetNormal(Vector);

            Temperature = V_inlet[0];
            Pressure = V_inlet[nDim+1];

            Density = V_inlet[nDim+2];
            SoundSpeed = sqrt(Gamma*Pressure/Density);

            Velocity2 = 0.0; MassFlow = 0.0; Vel_Infty2 =0.0;
            for (iDim = 0; iDim < nDim; iDim++) {
              Velocity[iDim] = V_inlet[iDim+1];
              Velocity2 += Velocity[iDim]*Velocity[iDim];
              Vel_Infty2 += GetVelocity_Inf(iDim)*GetVelocity_Inf(iDim);
              MassFlow -= Vector[iDim]*Velocity[iDim]*Density;
            }

            Area = GeometryToolbox::Norm(nDim, Vector);
            Vn = 0.0; ReverseFlow = false;
            for (iDim = 0; iDim < nDim; iDim++) {  Vn -= Velocity[iDim]*Vector[iDim]/Area; }
            if (Vn < 0.0) { ReverseFlow = true; }

            Vel_Infty = sqrt (Vel_Infty2);
            Mach = sqrt(Velocity2)/SoundSpeed;
            TotalPressure = Pressure * pow( 1.0 + Mach * Mach * 0.5 * (Gamma - 1.0), Gamma    / (Gamma - 1.0));
            TotalTemperature = Temperature * (1.0 + Mach * Mach * 0.5 * (Gamma - 1.0));
            MinPressure = min(MinPressure, TotalPressure);
            MaxPressure = max(MaxPressure, TotalPressure);

            RamDrag = MassFlow * Vel_Infty;

            Inlet_MassFlow[iMarker]         += MassFlow;
            Inlet_Pressure[iMarker]         += Pressure*MassFlow;
            Inlet_Mach[iMarker]             += Mach*MassFlow;
            Inlet_MinPressure[iMarker]       = min (MinPressure, Inlet_MinPressure[iMarker]);
            Inlet_MaxPressure[iMarker]       = max(MaxPressure, Inlet_MaxPressure[iMarker]);
            Inlet_TotalPressure[iMarker]    += TotalPressure*MassFlow;
            Inlet_Temperature[iMarker]      += Temperature*MassFlow;
            Inlet_TotalTemperature[iMarker] += TotalTemperature*MassFlow;
            Inlet_Area[iMarker]             += Area;
            Inlet_RamDrag[iMarker]          += RamDrag;
            Inlet_Power[iMarker] += MassFlow*Cp*TotalTemperature;
            if (ReverseFlow) Inlet_ReverseMassFlow[iMarker]  += MassFlow;

            su2double Inlet_ForceX = -(Pressure - Pressure_Inf)*Vector[0] + MassFlow*Velocity[0];
            su2double Inlet_ForceY = -(Pressure - Pressure_Inf)*Vector[1] + MassFlow*Velocity[1];
            su2double Inlet_ForceZ = 0.0;
            if (nDim == 3) Inlet_ForceZ = -(Pressure - Pressure_Inf)*Vector[2] + MassFlow*Velocity[2];
            Inlet_Force[iMarker] +=  Inlet_ForceX*cos(Alpha)*cos(Beta) + Inlet_ForceY*sin(Beta) +Inlet_ForceZ*sin(Alpha)*cos(Beta);

            Inlet_XCG[iMarker] += geometry->nodes->GetCoord(iPoint, 0)*Area;
            Inlet_YCG[iMarker] += geometry->nodes->GetCoord(iPoint, 1)*Area;
            if (nDim == 3) Inlet_ZCG[iMarker] += geometry->nodes->GetCoord(iPoint, 2)*Area;

          }
        }

      }

      if ((config->GetMarker_All_KindBC(iMarker) == ACTDISK_OUTLET) ||
          (config->GetMarker_All_KindBC(iMarker) == ENGINE_EXHAUST)) {

        for (iVertex = 0; iVertex < geometry->nVertex[iMarker]; iVertex++) {

          iPoint = geometry->vertex[iMarker][iVertex]->GetNode();

          if (geometry->nodes->GetDomain(iPoint)) {

            V_outlet = nodes->GetPrimitive(iPoint);

            geometry->vertex[iMarker][iVertex]->GetNormal(Vector);

            Temperature = V_outlet[0];
            Pressure = V_outlet[nDim+1];

            Density = V_outlet[nDim+2];
            SoundSpeed  = sqrt(Gamma*Pressure/Density);

            Velocity2 = 0.0; MassFlow = 0.0; Vel_Infty2 = 0.0;
            for (iDim = 0; iDim < nDim; iDim++) {
              Velocity[iDim] = V_outlet[iDim+1];
              Velocity2 += Velocity[iDim]*Velocity[iDim];
              Vel_Infty2 += GetVelocity_Inf(iDim)*GetVelocity_Inf(iDim);
              MassFlow += Vector[iDim]*Velocity[iDim]*Density;
            }

            Vel_Infty = sqrt (Vel_Infty2);
            Area = GeometryToolbox::Norm(nDim, Vector);
            Mach = sqrt(Velocity2)/SoundSpeed;
            TotalPressure = Pressure * pow( 1.0 + Mach * Mach * 0.5 * (Gamma - 1.0), Gamma / (Gamma - 1.0));
            TotalTemperature = Temperature * (1.0 + Mach * Mach * 0.5 * (Gamma - 1.0));
            VelocityJet = sqrt(Velocity2) ;

            GrossThrust = MassFlow * VelocityJet;

            Outlet_MassFlow[iMarker] += MassFlow;
            Outlet_Pressure[iMarker] += Pressure*MassFlow;
            Outlet_TotalPressure[iMarker] += TotalPressure*MassFlow;
            Outlet_Temperature[iMarker] += Temperature*MassFlow;
            Outlet_TotalTemperature[iMarker] += TotalTemperature*MassFlow;
            Outlet_Area[iMarker] += Area;
            Outlet_GrossThrust[iMarker] += GrossThrust;
            Outlet_Power[iMarker] += MassFlow*Cp*TotalTemperature;

            su2double Outlet_ForceX = -(Pressure - Pressure_Inf)*Vector[0] -MassFlow*Velocity[0];
            su2double Outlet_ForceY = -(Pressure - Pressure_Inf)*Vector[1] -MassFlow*Velocity[1];
            su2double Outlet_ForceZ = 0.0;
            if (nDim == 3) Outlet_ForceZ = -(Pressure - Pressure_Inf)*Vector[2] -MassFlow*Velocity[2];

            if (nDim == 2) Outlet_Force[iMarker] +=  Outlet_ForceX*cos(Alpha) + Outlet_ForceY*sin(Alpha);
            if (nDim == 3) Outlet_Force[iMarker] +=  Outlet_ForceX*cos(Alpha)*cos(Beta) + Outlet_ForceY*sin(Beta) + Outlet_ForceZ*sin(Alpha)*cos(Beta);

          }
        }

      }

    }

    /*--- Copy to the appropriate structure ---*/

    su2double *Inlet_MassFlow_Local             = new su2double [nMarker_Inlet]();
    su2double *Inlet_ReverseMassFlow_Local      = new su2double [nMarker_Inlet]();
    su2double *Inlet_Temperature_Local          = new su2double [nMarker_Inlet]();
    su2double *Inlet_TotalTemperature_Local     = new su2double [nMarker_Inlet]();
    su2double *Inlet_Pressure_Local             = new su2double [nMarker_Inlet]();
    su2double *Inlet_Mach_Local                 = new su2double [nMarker_Inlet]();
    su2double *Inlet_MinPressure_Local          = new su2double [nMarker_Inlet]();
    su2double *Inlet_MaxPressure_Local          = new su2double [nMarker_Inlet]();
    su2double *Inlet_Power_Local                = new su2double [nMarker_Inlet]();
    su2double *Inlet_TotalPressure_Local        = new su2double [nMarker_Inlet]();
    su2double *Inlet_RamDrag_Local              = new su2double [nMarker_Inlet]();
    su2double *Inlet_Force_Local                = new su2double [nMarker_Inlet]();
    su2double *Inlet_Area_Local                 = new su2double [nMarker_Inlet]();
    su2double *Inlet_XCG_Local                  = new su2double [nMarker_Inlet]();
    su2double *Inlet_YCG_Local                  = new su2double [nMarker_Inlet]();
    su2double *Inlet_ZCG_Local                  = new su2double [nMarker_Inlet]();

    su2double *Inlet_MassFlow_Total             = new su2double [nMarker_Inlet]();
    su2double *Inlet_ReverseMassFlow_Total      = new su2double [nMarker_Inlet]();
    su2double *Inlet_Pressure_Total             = new su2double [nMarker_Inlet]();
    su2double *Inlet_Mach_Total                 = new su2double [nMarker_Inlet]();
    su2double *Inlet_MinPressure_Total          = new su2double [nMarker_Inlet]();
    su2double *Inlet_MaxPressure_Total          = new su2double [nMarker_Inlet]();
    su2double *Inlet_Power_Total                = new su2double [nMarker_Inlet]();
    su2double *Inlet_TotalPressure_Total        = new su2double [nMarker_Inlet]();
    su2double *Inlet_Temperature_Total          = new su2double [nMarker_Inlet]();
    su2double *Inlet_TotalTemperature_Total     = new su2double [nMarker_Inlet]();
    su2double *Inlet_RamDrag_Total              = new su2double [nMarker_Inlet]();
    su2double *Inlet_Force_Total                = new su2double [nMarker_Inlet]();
    su2double *Inlet_Area_Total                 = new su2double [nMarker_Inlet]();
    su2double *Inlet_XCG_Total                  = new su2double [nMarker_Inlet]();
    su2double *Inlet_YCG_Total                  = new su2double [nMarker_Inlet]();
    su2double *Inlet_ZCG_Total                  = new su2double [nMarker_Inlet]();

    su2double *Outlet_MassFlow_Local            = new su2double [nMarker_Outlet]();
    su2double *Outlet_Pressure_Local            = new su2double [nMarker_Outlet]();
    su2double *Outlet_TotalPressure_Local       = new su2double [nMarker_Outlet]();
    su2double *Outlet_Temperature_Local         = new su2double [nMarker_Outlet]();
    su2double *Outlet_TotalTemperature_Local    = new su2double [nMarker_Outlet]();
    su2double *Outlet_GrossThrust_Local         = new su2double [nMarker_Outlet]();
    su2double *Outlet_Force_Local               = new su2double [nMarker_Outlet]();
    su2double *Outlet_Power_Local               = new su2double [nMarker_Outlet]();
    su2double *Outlet_Area_Local                = new su2double [nMarker_Outlet]();

    su2double *Outlet_MassFlow_Total            = new su2double [nMarker_Outlet]();
    su2double *Outlet_Pressure_Total            = new su2double [nMarker_Outlet]();
    su2double *Outlet_TotalPressure_Total       = new su2double [nMarker_Outlet]();
    su2double *Outlet_Temperature_Total         = new su2double [nMarker_Outlet]();
    su2double *Outlet_TotalTemperature_Total    = new su2double [nMarker_Outlet]();
    su2double *Outlet_GrossThrust_Total         = new su2double [nMarker_Outlet]();
    su2double *Outlet_Force_Total               = new su2double [nMarker_Outlet]();
    su2double *Outlet_Power_Total               = new su2double [nMarker_Outlet]();
    su2double *Outlet_Area_Total                = new su2double [nMarker_Outlet]();

    /*--- Copy the values to the local array for MPI ---*/

    for (iMarker = 0; iMarker < config->GetnMarker_All(); iMarker++) {

      if ((config->GetMarker_All_KindBC(iMarker) == ACTDISK_INLET) ||  (config->GetMarker_All_KindBC(iMarker) == ENGINE_INFLOW)) {
        for (iMarker_Inlet = 0; iMarker_Inlet < nMarker_Inlet; iMarker_Inlet++) {

          if (config->GetMarker_All_KindBC(iMarker) == ACTDISK_INLET) Inlet_TagBound = config->GetMarker_ActDiskInlet_TagBound(iMarker_Inlet);
          if (config->GetMarker_All_KindBC(iMarker) == ENGINE_INFLOW) Inlet_TagBound = config->GetMarker_EngineInflow_TagBound(iMarker_Inlet);

          if (config->GetMarker_All_TagBound(iMarker) == Inlet_TagBound) {
            Inlet_MassFlow_Local[iMarker_Inlet]             += Inlet_MassFlow[iMarker];
            Inlet_ReverseMassFlow_Local[iMarker_Inlet]      += Inlet_ReverseMassFlow[iMarker];
            Inlet_Pressure_Local[iMarker_Inlet]             += Inlet_Pressure[iMarker];
            Inlet_Mach_Local[iMarker_Inlet]                 += Inlet_Mach[iMarker];
            Inlet_MinPressure_Local[iMarker_Inlet]          += Inlet_MinPressure[iMarker];
            Inlet_MaxPressure_Local[iMarker_Inlet]          += Inlet_MaxPressure[iMarker];
            Inlet_TotalPressure_Local[iMarker_Inlet]        += Inlet_TotalPressure[iMarker];
            Inlet_Temperature_Local[iMarker_Inlet]          += Inlet_Temperature[iMarker];
            Inlet_TotalTemperature_Local[iMarker_Inlet]     += Inlet_TotalTemperature[iMarker];
            Inlet_RamDrag_Local[iMarker_Inlet]              += Inlet_RamDrag[iMarker];
            Inlet_Force_Local[iMarker_Inlet]                += Inlet_Force[iMarker];
            Inlet_Power_Local[iMarker_Inlet]                += Inlet_Power[iMarker];
            Inlet_Area_Local[iMarker_Inlet]                 += Inlet_Area[iMarker];
            Inlet_XCG_Local[iMarker_Inlet]                  += Inlet_XCG[iMarker];
            Inlet_YCG_Local[iMarker_Inlet]                  += Inlet_YCG[iMarker];
            if (nDim == 3) Inlet_ZCG_Local[iMarker_Inlet]   += Inlet_ZCG[iMarker];
          }

        }
      }

      if ((config->GetMarker_All_KindBC(iMarker) == ACTDISK_OUTLET) || (config->GetMarker_All_KindBC(iMarker) == ENGINE_EXHAUST)) {
        for (iMarker_Outlet= 0; iMarker_Outlet < nMarker_Outlet; iMarker_Outlet++) {

          if (config->GetMarker_All_KindBC(iMarker) == ACTDISK_OUTLET) Outlet_TagBound = config->GetMarker_ActDiskOutlet_TagBound(iMarker_Outlet);
          if (config->GetMarker_All_KindBC(iMarker) == ENGINE_EXHAUST) Outlet_TagBound = config->GetMarker_EngineExhaust_TagBound(iMarker_Outlet);

          if (config->GetMarker_All_TagBound(iMarker) == Outlet_TagBound) {
            Outlet_MassFlow_Local[iMarker_Outlet]               += Outlet_MassFlow[iMarker];
            Outlet_Pressure_Local[iMarker_Outlet]               += Outlet_Pressure[iMarker];
            Outlet_TotalPressure_Local[iMarker_Outlet]          += Outlet_TotalPressure[iMarker];
            Outlet_Temperature_Local[iMarker_Outlet]            += Outlet_Temperature[iMarker];
            Outlet_TotalTemperature_Local[iMarker_Outlet]       += Outlet_TotalTemperature[iMarker];
            Outlet_GrossThrust_Local[iMarker_Outlet]            += Outlet_GrossThrust[iMarker];
            Outlet_Force_Local[iMarker_Outlet]                  += Outlet_Force[iMarker];
            Outlet_Power_Local[iMarker_Outlet]                  += Outlet_Power[iMarker];
            Outlet_Area_Local[iMarker_Outlet]                   += Outlet_Area[iMarker];
          }

        }
      }

    }

    /*--- Correct the min max values for the MPI ---*/

    bool ActDisk  = false;
    for (iMarker = 0; iMarker < config->GetnMarker_All(); iMarker++) {
      if ((config->GetMarker_All_KindBC(iMarker) == ACTDISK_INLET) ||
          (config->GetMarker_All_KindBC(iMarker) == ENGINE_INFLOW)) { ActDisk  = true; break; }
    }

    if (!ActDisk) {
      for (iMarker_Inlet = 0; iMarker_Inlet < nMarker_Inlet; iMarker_Inlet++) {
        Inlet_MinPressure_Local[iMarker_Inlet]      =  1E10;
        Inlet_MaxPressure_Local[iMarker_Inlet]      = -1E10;
      }
    }

    /*--- All the ranks to compute the total value ---*/

    SU2_MPI::Allreduce(Inlet_MassFlow_Local, Inlet_MassFlow_Total, nMarker_Inlet, MPI_DOUBLE, MPI_SUM, SU2_MPI::GetComm());
    SU2_MPI::Allreduce(Inlet_ReverseMassFlow_Local, Inlet_ReverseMassFlow_Total, nMarker_Inlet, MPI_DOUBLE, MPI_SUM, SU2_MPI::GetComm());
    SU2_MPI::Allreduce(Inlet_Pressure_Local, Inlet_Pressure_Total, nMarker_Inlet, MPI_DOUBLE, MPI_SUM, SU2_MPI::GetComm());
    SU2_MPI::Allreduce(Inlet_Mach_Local, Inlet_Mach_Total, nMarker_Inlet, MPI_DOUBLE, MPI_SUM, SU2_MPI::GetComm());
    SU2_MPI::Allreduce(Inlet_MinPressure_Local, Inlet_MinPressure_Total, nMarker_Inlet, MPI_DOUBLE, MPI_MIN, SU2_MPI::GetComm());
    SU2_MPI::Allreduce(Inlet_MaxPressure_Local, Inlet_MaxPressure_Total, nMarker_Inlet, MPI_DOUBLE, MPI_MAX, SU2_MPI::GetComm());
    SU2_MPI::Allreduce(Inlet_TotalPressure_Local, Inlet_TotalPressure_Total, nMarker_Inlet, MPI_DOUBLE, MPI_SUM, SU2_MPI::GetComm());
    SU2_MPI::Allreduce(Inlet_Temperature_Local, Inlet_Temperature_Total, nMarker_Inlet, MPI_DOUBLE, MPI_SUM, SU2_MPI::GetComm());
    SU2_MPI::Allreduce(Inlet_TotalTemperature_Local, Inlet_TotalTemperature_Total, nMarker_Inlet, MPI_DOUBLE, MPI_SUM, SU2_MPI::GetComm());
    SU2_MPI::Allreduce(Inlet_RamDrag_Local, Inlet_RamDrag_Total, nMarker_Inlet, MPI_DOUBLE, MPI_SUM, SU2_MPI::GetComm());
    SU2_MPI::Allreduce(Inlet_Force_Local, Inlet_Force_Total, nMarker_Inlet, MPI_DOUBLE, MPI_SUM, SU2_MPI::GetComm());
    SU2_MPI::Allreduce(Inlet_Power_Local, Inlet_Power_Total, nMarker_Inlet, MPI_DOUBLE, MPI_SUM, SU2_MPI::GetComm());
    SU2_MPI::Allreduce(Inlet_Area_Local, Inlet_Area_Total, nMarker_Inlet, MPI_DOUBLE, MPI_SUM, SU2_MPI::GetComm());
    SU2_MPI::Allreduce(Inlet_XCG_Local, Inlet_XCG_Total, nMarker_Inlet, MPI_DOUBLE, MPI_SUM, SU2_MPI::GetComm());
    SU2_MPI::Allreduce(Inlet_YCG_Local, Inlet_YCG_Total, nMarker_Inlet, MPI_DOUBLE, MPI_SUM, SU2_MPI::GetComm());
    if (nDim == 3) SU2_MPI::Allreduce(Inlet_ZCG_Local, Inlet_ZCG_Total, nMarker_Inlet, MPI_DOUBLE, MPI_SUM, SU2_MPI::GetComm());

    SU2_MPI::Allreduce(Outlet_MassFlow_Local, Outlet_MassFlow_Total, nMarker_Outlet, MPI_DOUBLE, MPI_SUM, SU2_MPI::GetComm());
    SU2_MPI::Allreduce(Outlet_Pressure_Local, Outlet_Pressure_Total, nMarker_Outlet, MPI_DOUBLE, MPI_SUM, SU2_MPI::GetComm());
    SU2_MPI::Allreduce(Outlet_TotalPressure_Local, Outlet_TotalPressure_Total, nMarker_Outlet, MPI_DOUBLE, MPI_SUM, SU2_MPI::GetComm());
    SU2_MPI::Allreduce(Outlet_Temperature_Local, Outlet_Temperature_Total, nMarker_Outlet, MPI_DOUBLE, MPI_SUM, SU2_MPI::GetComm());
    SU2_MPI::Allreduce(Outlet_TotalTemperature_Local, Outlet_TotalTemperature_Total, nMarker_Outlet, MPI_DOUBLE, MPI_SUM, SU2_MPI::GetComm());
    SU2_MPI::Allreduce(Outlet_GrossThrust_Local, Outlet_GrossThrust_Total, nMarker_Outlet, MPI_DOUBLE, MPI_SUM, SU2_MPI::GetComm());
    SU2_MPI::Allreduce(Outlet_Force_Local, Outlet_Force_Total, nMarker_Outlet, MPI_DOUBLE, MPI_SUM, SU2_MPI::GetComm());
    SU2_MPI::Allreduce(Outlet_Power_Local, Outlet_Power_Total, nMarker_Outlet, MPI_DOUBLE, MPI_SUM, SU2_MPI::GetComm());
    SU2_MPI::Allreduce(Outlet_Area_Local, Outlet_Area_Total, nMarker_Outlet, MPI_DOUBLE, MPI_SUM, SU2_MPI::GetComm());

    /*--- Compute the value of the average surface temperature and pressure and
     set the value in the config structure for future use ---*/

    for (iMarker_Inlet = 0; iMarker_Inlet < nMarker_Inlet; iMarker_Inlet++) {
      if (Inlet_Area_Total[iMarker_Inlet] != 0.0) {
        Inlet_Pressure_Total[iMarker_Inlet] /= Inlet_MassFlow_Total[iMarker_Inlet];
        Inlet_Mach_Total[iMarker_Inlet] /= Inlet_MassFlow_Total[iMarker_Inlet];
        Inlet_TotalPressure_Total[iMarker_Inlet] /= Inlet_MassFlow_Total[iMarker_Inlet];
        Inlet_Temperature_Total[iMarker_Inlet] /= Inlet_MassFlow_Total[iMarker_Inlet];
        Inlet_TotalTemperature_Total[iMarker_Inlet] /= Inlet_MassFlow_Total[iMarker_Inlet];
        Inlet_XCG_Total[iMarker_Inlet] /= Inlet_Area_Total[iMarker_Inlet];
        Inlet_YCG_Total[iMarker_Inlet] /= Inlet_Area_Total[iMarker_Inlet];
        if (nDim == 3) Inlet_ZCG_Total[iMarker_Inlet] /= Inlet_Area_Total[iMarker_Inlet];
      }
      else {
        Inlet_Pressure_Total[iMarker_Inlet] = 0.0;
        Inlet_Mach_Total[iMarker_Inlet] = 0.0;
        Inlet_TotalPressure_Total[iMarker_Inlet] = 0.0;
        Inlet_Temperature_Total[iMarker_Inlet] = 0.0;
        Inlet_TotalTemperature_Total[iMarker_Inlet] = 0.0;
        Inlet_XCG_Total[iMarker_Inlet] = 0.0;
        Inlet_YCG_Total[iMarker_Inlet] = 0.0;
        if (nDim == 3) Inlet_ZCG_Total[iMarker_Inlet] = 0.0;
      }

      if (iMesh == MESH_0) {

        if (Engine) {
          config->SetInflow_MassFlow(iMarker_Inlet, Inlet_MassFlow_Total[iMarker_Inlet]);
          config->SetInflow_ReverseMassFlow(iMarker_Inlet, Inlet_ReverseMassFlow_Total[iMarker_Inlet]);
          config->SetInflow_Pressure(iMarker_Inlet, Inlet_Pressure_Total[iMarker_Inlet]);
          config->SetInflow_TotalPressure(iMarker_Inlet, Inlet_TotalPressure_Total[iMarker_Inlet]);
          config->SetInflow_Temperature(iMarker_Inlet, Inlet_Temperature_Total[iMarker_Inlet]);
          config->SetInflow_TotalTemperature(iMarker_Inlet, Inlet_TotalTemperature_Total[iMarker_Inlet]);
          config->SetInflow_RamDrag(iMarker_Inlet, Inlet_RamDrag_Total[iMarker_Inlet]);
          config->SetInflow_Force(iMarker_Inlet, Inlet_Force_Total[iMarker_Inlet]);
          config->SetInflow_Power(iMarker_Inlet, Inlet_Power_Total[iMarker_Inlet]);
        }
        else {
          config->SetActDiskInlet_MassFlow(iMarker_Inlet, Inlet_MassFlow_Total[iMarker_Inlet]);
          config->SetActDiskInlet_ReverseMassFlow(iMarker_Inlet, Inlet_ReverseMassFlow_Total[iMarker_Inlet]);
          config->SetActDiskInlet_Pressure(iMarker_Inlet, Inlet_Pressure_Total[iMarker_Inlet]);
          config->SetActDiskInlet_TotalPressure(iMarker_Inlet, Inlet_TotalPressure_Total[iMarker_Inlet]);
          config->SetActDiskInlet_Temperature(iMarker_Inlet, Inlet_Temperature_Total[iMarker_Inlet]);
          config->SetActDiskInlet_TotalTemperature(iMarker_Inlet, Inlet_TotalTemperature_Total[iMarker_Inlet]);
          config->SetActDiskInlet_RamDrag(iMarker_Inlet, Inlet_RamDrag_Total[iMarker_Inlet]);
          config->SetActDiskInlet_Force(iMarker_Inlet, Inlet_Force_Total[iMarker_Inlet]);
          config->SetActDiskInlet_Power(iMarker_Inlet, Inlet_Power_Total[iMarker_Inlet]);
        }

      }

    }

    for (iMarker_Outlet = 0; iMarker_Outlet < nMarker_Outlet; iMarker_Outlet++) {
      if (Outlet_Area_Total[iMarker_Outlet] != 0.0) {
        Outlet_Pressure_Total[iMarker_Outlet] /= Outlet_MassFlow_Total[iMarker_Outlet];
        Outlet_TotalPressure_Total[iMarker_Outlet] /= Outlet_MassFlow_Total[iMarker_Outlet];
        Outlet_Temperature_Total[iMarker_Outlet] /= Outlet_MassFlow_Total[iMarker_Outlet];
        Outlet_TotalTemperature_Total[iMarker_Outlet] /= Outlet_MassFlow_Total[iMarker_Outlet];
      }
      else {
        Outlet_Pressure_Total[iMarker_Outlet] = 0.0;
        Outlet_TotalPressure_Total[iMarker_Outlet] = 0.0;
        Outlet_Temperature_Total[iMarker_Outlet] = 0.0;
        Outlet_TotalTemperature_Total[iMarker_Outlet] = 0.0;
      }

      if (iMesh == MESH_0) {

        if (Engine) {
          config->SetExhaust_MassFlow(iMarker_Outlet, Outlet_MassFlow_Total[iMarker_Outlet]);
          config->SetExhaust_Pressure(iMarker_Outlet, Outlet_Pressure_Total[iMarker_Outlet]);
          config->SetExhaust_TotalPressure(iMarker_Outlet, Outlet_TotalPressure_Total[iMarker_Outlet]);
          config->SetExhaust_Temperature(iMarker_Outlet, Outlet_Temperature_Total[iMarker_Outlet]);
          config->SetExhaust_TotalTemperature(iMarker_Outlet, Outlet_TotalTemperature_Total[iMarker_Outlet]);
          config->SetExhaust_GrossThrust(iMarker_Outlet, Outlet_GrossThrust_Total[iMarker_Outlet]);
          config->SetExhaust_Force(iMarker_Outlet, Outlet_Force_Total[iMarker_Outlet]);
          config->SetExhaust_Power(iMarker_Outlet, Outlet_Power_Total[iMarker_Outlet]);
        }
        else {
          config->SetActDiskOutlet_MassFlow(iMarker_Outlet, Outlet_MassFlow_Total[iMarker_Outlet]);
          config->SetActDiskOutlet_Pressure(iMarker_Outlet, Outlet_Pressure_Total[iMarker_Outlet]);
          config->SetActDiskOutlet_TotalPressure(iMarker_Outlet, Outlet_TotalPressure_Total[iMarker_Outlet]);
          config->SetActDiskOutlet_Temperature(iMarker_Outlet, Outlet_Temperature_Total[iMarker_Outlet]);
          config->SetActDiskOutlet_TotalTemperature(iMarker_Outlet, Outlet_TotalTemperature_Total[iMarker_Outlet]);
          config->SetActDiskOutlet_GrossThrust(iMarker_Outlet, Outlet_GrossThrust_Total[iMarker_Outlet]);
          config->SetActDiskOutlet_Force(iMarker_Outlet, Outlet_Force_Total[iMarker_Outlet]);
          config->SetActDiskOutlet_Power(iMarker_Outlet, Outlet_Power_Total[iMarker_Outlet]);
        }

      }

    }


    if (Pair) {

      /*--- Store delta pressure, temperature, thrust, and area ---*/

      for (iMarker_Inlet = 0; iMarker_Inlet < nMarker_Inlet; iMarker_Inlet++) {

        if (Engine) {
          Inlet_TagBound = config->GetMarker_EngineInflow_TagBound(iMarker_Inlet);
          jMarker = config->GetMarker_CfgFile_EngineExhaust(Inlet_TagBound);
          Outlet_TagBound = config->GetMarker_CfgFile_TagBound(jMarker);
        }
        else {
          Inlet_TagBound = config->GetMarker_ActDiskInlet_TagBound(iMarker_Inlet);
          jMarker = config->GetMarker_CfgFile_ActDiskOutlet(Inlet_TagBound);
          Outlet_TagBound = config->GetMarker_CfgFile_TagBound(jMarker);
        }


        su2double DeltaPress = 0.0, DeltaTemp = 0.0, NetThrust = 0.0, GrossThrust = 0.0, TotalPressRatio = 0.0, TotalTempRatio = 0.0, StaticPressRatio = 0.0, StaticTempRatio = 0.0;

        if (Engine) {
          DeltaPress   = config->GetExhaust_Pressure(Outlet_TagBound) - config->GetInflow_Pressure(Inlet_TagBound);
          DeltaTemp         = config->GetExhaust_Temperature(Outlet_TagBound) - config->GetInflow_Temperature(Inlet_TagBound);
          NetThrust    = config->GetExhaust_GrossThrust(Outlet_TagBound) - config->GetInflow_RamDrag(Inlet_TagBound);
          GrossThrust   = config->GetExhaust_GrossThrust(Outlet_TagBound);
          TotalPressRatio   = config->GetExhaust_TotalPressure(Outlet_TagBound)/config->GetInflow_TotalPressure(Inlet_TagBound);
          TotalTempRatio    = config->GetExhaust_TotalTemperature(Outlet_TagBound)/config->GetInflow_TotalTemperature(Inlet_TagBound);
          StaticPressRatio   = config->GetExhaust_Pressure(Outlet_TagBound)/config->GetInflow_Pressure(Inlet_TagBound);
          StaticTempRatio    = config->GetExhaust_Temperature(Outlet_TagBound)/config->GetInflow_Temperature(Inlet_TagBound);
          Force = config->GetInflow_Force(Inlet_TagBound) + config->GetExhaust_Force(Outlet_TagBound);
          Power = config->GetExhaust_Power(Outlet_TagBound) - config->GetInflow_Power(Inlet_TagBound);
        }
        else {
          DeltaPress   = config->GetActDiskOutlet_Pressure(Outlet_TagBound) - config->GetActDiskInlet_Pressure(Inlet_TagBound);
          DeltaTemp         = config->GetActDiskOutlet_Temperature(Outlet_TagBound) - config->GetActDiskInlet_Temperature(Inlet_TagBound);
          NetThrust    = config->GetActDiskOutlet_GrossThrust(Outlet_TagBound) - config->GetActDiskInlet_RamDrag(Inlet_TagBound);
          GrossThrust   = config->GetActDiskOutlet_GrossThrust(Outlet_TagBound);
          TotalPressRatio   = config->GetActDiskOutlet_TotalPressure(Outlet_TagBound)/config->GetActDiskInlet_TotalPressure(Inlet_TagBound);
          TotalTempRatio    = config->GetActDiskOutlet_TotalTemperature(Outlet_TagBound)/config->GetActDiskInlet_TotalTemperature(Inlet_TagBound);
          StaticPressRatio   = config->GetActDiskOutlet_Pressure(Outlet_TagBound)/config->GetActDiskInlet_Pressure(Inlet_TagBound);
          StaticTempRatio    = config->GetActDiskOutlet_Temperature(Outlet_TagBound)/config->GetActDiskInlet_Temperature(Inlet_TagBound);
          Force = config->GetActDiskInlet_Force(Inlet_TagBound) + config->GetActDiskOutlet_Force(Outlet_TagBound);
          Power =  config->GetActDiskOutlet_Power(Outlet_TagBound) - config->GetActDiskInlet_Power(Inlet_TagBound);
          MassFlow =  config->GetActDiskInlet_MassFlow(Inlet_TagBound);
        }

        Mach        = Inlet_Mach_Total[iMarker_Inlet];
        Area              = Inlet_Area_Total[iMarker_Inlet];

        if (Engine) {
          config->SetEngine_Mach(iMarker_Inlet, Mach);
          config->SetEngine_Force(iMarker_Inlet, Force);
          config->SetEngine_Power(iMarker_Inlet, Power);
          config->SetEngine_NetThrust(iMarker_Inlet, NetThrust);
          config->SetEngine_GrossThrust(iMarker_Inlet, GrossThrust);
          config->SetEngine_Area(iMarker_Inlet, Area);
        }
        else {
          config->SetActDisk_DeltaPress(iMarker_Inlet, DeltaPress);
          config->SetActDisk_DeltaTemp(iMarker_Inlet, DeltaTemp);
          config->SetActDisk_Mach(iMarker_Inlet, Mach);
          config->SetActDisk_Force(iMarker_Inlet, Force);
          config->SetActDisk_Power(iMarker_Inlet, Power);
          config->SetActDisk_MassFlow(iMarker_Inlet, MassFlow);
          config->SetActDisk_TotalPressRatio(iMarker_Inlet, TotalPressRatio);
          config->SetActDisk_TotalTempRatio(iMarker_Inlet, TotalTempRatio);
          config->SetActDisk_StaticPressRatio(iMarker_Inlet, StaticPressRatio);
          config->SetActDisk_StaticTempRatio(iMarker_Inlet, StaticTempRatio);
          config->SetActDisk_NetThrust(iMarker_Inlet, NetThrust);
          config->SetActDisk_GrossThrust(iMarker_Inlet, GrossThrust);
          config->SetActDisk_Area(iMarker_Inlet, Area);
        }

      }

      /*--- Screen output using the values already stored in the config container ---*/

      if ((rank == MASTER_NODE) && (iMesh == MESH_0) ) {

        cout.precision(5);
        cout.setf(ios::fixed, ios::floatfield);

        if (write_heads && Output && !config->GetDiscrete_Adjoint()) {
          if (Engine) cout << endl   << "---------------------------- Engine properties --------------------------" << endl;
          else cout << endl   << "------------------------ Actuator Disk properties -----------------------" << endl;
        }

        for (iMarker_Inlet = 0; iMarker_Inlet < nMarker_Inlet; iMarker_Inlet++) {

          if (Engine) {
            Inlet_TagBound = config->GetMarker_EngineInflow_TagBound(iMarker_Inlet);
            jMarker = config->GetMarker_CfgFile_EngineExhaust(Inlet_TagBound);
            Outlet_TagBound = config->GetMarker_CfgFile_TagBound(jMarker);
          }
          else {
            Inlet_TagBound = config->GetMarker_ActDiskInlet_TagBound(iMarker_Inlet);
            jMarker = config->GetMarker_CfgFile_ActDiskOutlet(Inlet_TagBound);
            Outlet_TagBound = config->GetMarker_CfgFile_TagBound(jMarker);
          }


          if (Engine) {
            NetThrust             =  config->GetEngine_NetThrust(iMarker_Inlet);
            GrossThrust   = config->GetEngine_GrossThrust(iMarker_Inlet);
            Power               = config->GetEngine_Power(iMarker_Inlet);
            Mach                  = config->GetEngine_Mach(iMarker_Inlet);
            Force               = config->GetEngine_Force(iMarker_Inlet);
          }
          else {
            DeltaPress      = config->GetActDisk_DeltaPress(iMarker_Inlet);
            DeltaTemp         = config->GetActDisk_DeltaTemp(iMarker_Inlet);
            TotalPressRatio       = config->GetActDisk_TotalPressRatio(iMarker_Inlet);
            TotalTempRatio        = config->GetActDisk_TotalTempRatio(iMarker_Inlet);
            StaticPressRatio      = config->GetActDisk_StaticPressRatio(iMarker_Inlet);
            StaticTempRatio           = config->GetActDisk_StaticTempRatio(iMarker_Inlet);
            NetThrust             =  config->GetActDisk_NetThrust(iMarker_Inlet);
            GrossThrust   = config->GetActDisk_GrossThrust(iMarker_Inlet);
            Power               = config->GetActDisk_Power(iMarker_Inlet);
            Mach                  = config->GetActDisk_Mach(iMarker_Inlet);
            Force               = config->GetActDisk_Force(iMarker_Inlet);
          }

          su2double Mach_Inf                  = config->GetMach();
          su2double Pressure_Inf  = config->GetPressure_FreeStreamND();

          su2double TotalPressure_Inf  = Pressure_Inf * pow( 1.0 + Mach_Inf * Mach_Inf * 0.5 * (Gamma - 1.0), Gamma     / (Gamma - 1.0));

          su2double MinPressure = Inlet_MinPressure_Total[iMarker_Inlet]/TotalPressure_Inf;
          su2double MaxPressure = Inlet_MaxPressure_Total[iMarker_Inlet]/TotalPressure_Inf;
          su2double AvePressure = Inlet_TotalPressure_Total[iMarker_Inlet]/TotalPressure_Inf;

          su2double RefDensity  = Density_Inf;
          su2double RefArea     = config->GetRefArea();
          su2double RefVel2 = 0.0;  for (iDim = 0; iDim < nDim; iDim++) RefVel2  += Velocity_Inf[iDim]*Velocity_Inf[iDim];

          su2double Factor = (0.5*RefDensity*RefArea*RefVel2);
          su2double Ref = config->GetDensity_Ref() * config->GetVelocity_Ref() * config->GetVelocity_Ref() * 1.0 * 1.0;
          su2double DmT = GetTotal_CD() * Factor;

//          su2double ModDmT = 0.0;
//          if (nDim == 2) ModDmT = sqrt(GetTotal_CFx()*GetTotal_CFx() +
//                                       GetTotal_CFy()*GetTotal_CFy());
//
//          if (nDim == 3) ModDmT = sqrt(GetTotal_CFx()*GetTotal_CFx() +
//                                       GetTotal_CFy()*GetTotal_CFy() +
//                                       GetTotal_CFz()*GetTotal_CFz());
//
//          DmTVector[0] = GetTotal_CFx()/ModDmT;
//          DmTVector[1] = GetTotal_CFy()/ModDmT;
//          if (nDim == 3)  DmTVector[2] = GetTotal_CFz()/ModDmT;

          /*--- Set the aero drag ---*/

          su2double Aero_Drag = DmT - Force;
          su2double Aero_CD = Aero_Drag / Factor;

          SetTotal_AeroCD(Aero_CD);

          /*--- Set the solid surface drag ---*/

          su2double Solid_Drag = DmT - Force;
          su2double Solid_CD = Solid_Drag / Factor;

          SetTotal_SolidCD(Solid_CD);

          /*--- Set the net thrust value---*/

          su2double CT = NetThrust / Factor;

          SetTotal_NetThrust(CT);

          /*--- Set the total power ---*/

          su2double PowerHP = Power * Ref *  config->GetVelocity_Ref() / 550.0;

          SetTotal_Power(PowerHP);

          /*--- Set the total ReverseFlow ---*/

          su2double ReverseFlow;
          if (Engine) ReverseFlow = fabs(config->GetInflow_ReverseMassFlow(iMarker_Inlet)  / config->GetInflow_MassFlow(Inlet_TagBound));
          else ReverseFlow = fabs(config->GetActDisk_ReverseMassFlow(iMarker_Inlet)  / config->GetActDiskInlet_MassFlow(Inlet_TagBound));

          SetTotal_ReverseFlow(ReverseFlow);

          /*--- Set the total mass flow ratio ---*/

          InfVel2 = 0.0;  for (iDim = 0; iDim < nDim; iDim++) InfVel2  += Velocity_Inf[iDim]*Velocity_Inf[iDim];
          if (Engine) MFR =fabs(config->GetInflow_MassFlow(Inlet_TagBound)) / (Density_Inf * sqrt(InfVel2) * config->GetHighlite_Area());
          else MFR = fabs(config->GetActDiskInlet_MassFlow(Inlet_TagBound)) / (Density_Inf * sqrt(InfVel2) * config->GetHighlite_Area());
          SetTotal_MFR(MFR);

          /*--- Evaluate shaft power and adiabatic efficiency (average) ---*/

          su2double Pstatic1, P1, P2, T1, T2;
          if (Engine) {
            Pstatic1 = config->GetInflow_Pressure(Inlet_TagBound);
            P1 = config->GetInflow_TotalPressure(Inlet_TagBound);
            P2 = config->GetExhaust_TotalPressure(Outlet_TagBound);
            T1 = config->GetInflow_TotalTemperature(Inlet_TagBound);
            T2 = config->GetExhaust_TotalTemperature(Outlet_TagBound);
          }
          else {
            Pstatic1 = config->GetActDiskInlet_Pressure(Inlet_TagBound);
            P1 = config->GetActDiskInlet_TotalPressure(Inlet_TagBound);
            P2 = config->GetActDiskOutlet_TotalPressure(Outlet_TagBound);
            T1 = config->GetActDiskInlet_TotalTemperature(Inlet_TagBound);
            T2 = config->GetActDiskOutlet_TotalTemperature(Outlet_TagBound);
          }

          /*-- Set the propulsive efficiency ---*/

          su2double mu_prop = fabs(DmT)*sqrt(RefVel2)/Power;
          SetTotal_Prop_Eff(mu_prop);

          /*-- Set the bypass propulsive efficiency ---*/

          su2double mu_bypass_prop = NetThrust*sqrt(RefVel2)/Power;
          SetTotal_ByPassProp_Eff(mu_bypass_prop);

          /*-- Set the fan adiabatic efficiency ---*/

          su2double mu_isentropic = 0.0;
          if ((P2/P1) > 0.0) mu_isentropic =    (T1/(T2-T1))*(pow((P2/P1),(Gamma-1.0)/Gamma)-1.0);
          SetTotal_Adiab_Eff(mu_isentropic);

          /*-- Set the polytropic efficiency ---*/

          su2double poly_coeff = 1.0/(1.0-log(T2/T1)/log(P2/P1));
          su2double mu_polytropic = ((Gamma-1.0)/Gamma)/((poly_coeff-1.0)/poly_coeff);
          SetTotal_Poly_Eff(mu_polytropic);

          if (write_heads && Output && !config->GetDiscrete_Adjoint()) {

            if (iMarker_Inlet > 0) cout << endl;

            /*--- Geometry defintion ---*/

            if (Engine) cout <<"Engine surfaces: " << Inlet_TagBound << ", " << Outlet_TagBound << "." << endl;
            else cout <<"Actuator disk surfaces: " << Inlet_TagBound << ", " << Outlet_TagBound << "." << endl;

            if (nDim == 2) {
              if (config->GetSystemMeasurements() == SI)
                cout <<"CG (m): (" << Inlet_XCG_Total[iMarker_Inlet] <<", " << Inlet_YCG_Total[iMarker_Inlet] << "). Length (m): " << Inlet_Area_Total[iMarker_Inlet] << "." << endl;
              else if (config->GetSystemMeasurements() == US)
                cout <<"CG (in): (" << Inlet_XCG_Total[iMarker_Inlet]*12.0 <<", " << Inlet_YCG_Total[iMarker_Inlet]*12.0 << "). Length (in): " << Inlet_Area_Total[iMarker_Inlet]*12.0 << "." << endl;
              cout << endl;
            }

            if (nDim ==3) {
              if (config->GetSystemMeasurements() == SI)
                cout <<"CG (m): (" << Inlet_XCG_Total[iMarker_Inlet] <<", " << Inlet_YCG_Total[iMarker_Inlet] <<", " << Inlet_ZCG_Total[iMarker_Inlet] << "). Area (m^2): " << Inlet_Area_Total[iMarker_Inlet] << ". Radius (m): " << sqrt(Inlet_Area_Total[iMarker_Inlet]/PI_NUMBER) << "." << endl;
              else if (config->GetSystemMeasurements() == US)
                cout <<"CG (in): (" << Inlet_XCG_Total[iMarker_Inlet]*12.0 <<", " << Inlet_YCG_Total[iMarker_Inlet]*12.0 <<", " << Inlet_ZCG_Total[iMarker_Inlet]*12.0 << "). Area (in^2): " << Inlet_Area_Total[iMarker_Inlet]*12.0*12.0 << "." << endl;
              cout << endl;
            }


            /*--- Flow field descritption  ---*/

            if (config->GetSystemMeasurements() == SI) {
              cout << setprecision(2) << "Inlet Ave. P (Pa): " << Pstatic1*config->GetPressure_Ref() << setprecision(3) <<  ". Inlet Ave. Mach: " << Mach << "." << endl;
              cout << setprecision(2) << "Outlet Ave. PT (Pa): " << P2*config->GetPressure_Ref() << ". Outlet Ave. TT (K): " << T2*config->GetTemperature_Ref() << "." << endl;
            }
            else if (config->GetSystemMeasurements() == US) {
              cout << setprecision(2) << "Inlet Ave. P (psf): " << Pstatic1*config->GetPressure_Ref() << setprecision(3) <<  ". Inlet Ave. Mach: " << Mach << "." << endl;
              cout << setprecision(2) << "Outlet Ave. PT (psf): " << P2*config->GetPressure_Ref() << ". Outlet Ave. TT (R): " << T2*config->GetTemperature_Ref() << "." << endl;
            }

            cout << "Inlet min. PT/PTinf: " << MinPressure << ". Inlet max. PT/PTinf: " << MaxPressure << ". Inlet Ave. PT/PTinf: " << AvePressure << endl;

            su2double InfVel2, Inlet_MassFlow, Outlet_MassFlow;

            if (Engine) Inlet_MassFlow = fabs(config->GetInflow_MassFlow(Inlet_TagBound)) * config->GetDensity_Ref() * config->GetVelocity_Ref();
            else Inlet_MassFlow = fabs(config->GetActDiskInlet_MassFlow(Inlet_TagBound)) * config->GetDensity_Ref() * config->GetVelocity_Ref();

            if (config->GetSystemMeasurements() == SI) { cout << "Inlet mass flow (kg/s): "; cout << setprecision(2) << Inlet_MassFlow; }
            else if (config->GetSystemMeasurements() == US) { cout << "Inlet mass flow (lbs/s): "; cout << setprecision(2) << Inlet_MassFlow * 32.174; }

            if (Engine) Outlet_MassFlow = fabs(config->GetExhaust_MassFlow(Outlet_TagBound)) * config->GetDensity_Ref() * config->GetVelocity_Ref();
            else Outlet_MassFlow = fabs(config->GetActDiskOutlet_MassFlow(Outlet_TagBound)) * config->GetDensity_Ref() * config->GetVelocity_Ref();

            //          if (config->GetSystemMeasurements() == SI) { cout << ". Outlet mass flow (kg/s): "; cout << setprecision(2) << Outlet_MassFlow; }
            //          else if (config->GetSystemMeasurements() == US) { cout << ". Outlet mass flow (lbs/s): "; cout << setprecision(2) << Outlet_MassFlow * 32.174; }

            if (Inlet_MassFlow > Outlet_MassFlow) cout << ". I/O diff.: " << setprecision(2) << 100.0*fabs(1.0-(Outlet_MassFlow/Inlet_MassFlow)) << "%";
            else cout << ". I/O diff.: " << setprecision(2) << -100.0*fabs(1.0-(Inlet_MassFlow/Outlet_MassFlow)) << "%";

            InfVel2 = 0.0;  for (iDim = 0; iDim < nDim; iDim++) InfVel2  += Velocity_Inf[iDim]*Velocity_Inf[iDim];
            cout << setprecision(2) << ". MFR: " << MFR << "." << endl;

            if (!Engine) {

              cout << setprecision(3) << "PT in/out ratio: " << TotalPressRatio << ". TT in/out ratio: " << TotalTempRatio  <<  "." << endl;

              if (config->GetActDisk_Jump() == VARIABLES_JUMP) {
                if (config->GetSystemMeasurements() == SI) cout << setprecision(3) << "P in/out jump (Pa): ";
                else if (config->GetSystemMeasurements() == US) cout << setprecision(3) << "P in/out jump (psf): ";
                cout << setprecision(3) << DeltaPress * config->GetPressure_Ref();
                if (config->GetSystemMeasurements() == SI) cout << setprecision(3) << ". T in/out jump (K): ";
                else if (config->GetSystemMeasurements() == US) cout << setprecision(3) << ". T in/out jump (R): ";
                cout << setprecision(3) << DeltaTemp * config->GetTemperature_Ref() <<"."<< endl;
              }
              else  if (config->GetActDisk_Jump() == RATIO) {
                cout << setprecision(3) << "P in/out ratio: ";
                cout << setprecision(3) << StaticPressRatio;
                cout  << setprecision(3) <<". T in/out ratio: ";
                cout << setprecision(3) << StaticTempRatio <<"."<< endl;
              }
            }

            cout << setprecision(1) << "\nProp. eff. (D-T.V/Shaft P): " << 100*mu_prop << "%. By-pass prop. eff. (NetT.V/Shaft P): " << 100*mu_bypass_prop <<   "%." << endl;
            cout << setprecision(1) << "Fan adiabatic eff.: " << 100*mu_isentropic  << "%. Fan poly. eff.: " << 100*mu_polytropic << "%. Poly coeff. (n): " << setprecision(4) << poly_coeff << "." << endl;

            cout << endl;


            /*--- Forces descritption  ---*/

            if (config->GetSystemMeasurements() == SI) cout << setprecision(1) << "Ram Drag (N): ";
            else if (config->GetSystemMeasurements() == US) cout << setprecision(1) << "Ram Drag (lbf): ";
            cout << (GrossThrust-NetThrust) * Ref;

            if (config->GetSystemMeasurements() == SI) cout << setprecision(1) << ". Gross Thrust (N): ";
            else if (config->GetSystemMeasurements() == US) cout << setprecision(1) << ". Gross Thrust (lbf): ";
            cout << -GrossThrust * Ref  << "." << endl;

            if (config->GetSystemMeasurements() == SI) cout << setprecision(1) << "Open surfaces Thurst (N): ";
            else if (config->GetSystemMeasurements() == US) cout  << setprecision(1) << "Open surfaces Thrust (lbf): ";
            cout<< setprecision(1) << Force * Ref << ". Open surfaces CT: " << setprecision(5) << -Force / Factor << "." << endl;

            if (config->GetSystemMeasurements() == SI) cout << "Solid surfaces Drag (N): ";
            else if (config->GetSystemMeasurements() == US) cout << "Solid surfaces Drag (lbf): ";
            cout << setprecision(1) << Solid_Drag * Ref << ". Solid surfaces CD: " << setprecision(5) << Solid_CD << "." << endl;

            if (config->GetSystemMeasurements() == SI) cout << setprecision(1) <<"Net Thrust (N): ";
            else if (config->GetSystemMeasurements() == US) cout << setprecision(1) << "Net Thrust (lbf): ";
            cout << setprecision(5) << -NetThrust * Ref  << ". Net CT: " << CT;

            if (config->GetSystemMeasurements() == SI) {
              cout << ". Power (W): ";
              cout << setprecision(1) << Power * Ref *  config->GetVelocity_Ref()  << "." << endl;
            }
            else if (config->GetSystemMeasurements() == US) {
              cout << ". Power (HP): ";
              cout << setprecision(1) << Power * Ref *  config->GetVelocity_Ref() / 550.0 << "." << endl;
            }

          }

        }

        if (write_heads && Output && !config->GetDiscrete_Adjoint()) cout << "-------------------------------------------------------------------------" << endl << endl;

      }

    }

    delete [] Outlet_MassFlow_Local;
    delete [] Outlet_Temperature_Local;
    delete [] Outlet_TotalTemperature_Local;
    delete [] Outlet_Pressure_Local;
    delete [] Outlet_TotalPressure_Local;
    delete [] Outlet_Area_Local;
    delete [] Outlet_GrossThrust_Local;
    delete [] Outlet_Force_Local;
    delete [] Outlet_Power_Local;

    delete [] Outlet_MassFlow_Total;
    delete [] Outlet_Temperature_Total;
    delete [] Outlet_TotalTemperature_Total;
    delete [] Outlet_Pressure_Total;
    delete [] Outlet_TotalPressure_Total;
    delete [] Outlet_Area_Total;
    delete [] Outlet_GrossThrust_Total;
    delete [] Outlet_Force_Total;
    delete [] Outlet_Power_Total;

    delete [] Inlet_MassFlow_Local;
    delete [] Inlet_ReverseMassFlow_Local;
    delete [] Inlet_Temperature_Local;
    delete [] Inlet_TotalTemperature_Local;
    delete [] Inlet_Pressure_Local;
    delete [] Inlet_Mach_Local;
    delete [] Inlet_MinPressure_Local;
    delete [] Inlet_MaxPressure_Local;
    delete [] Inlet_TotalPressure_Local;
    delete [] Inlet_Area_Local;
    delete [] Inlet_RamDrag_Local;
    delete [] Inlet_Force_Local;
    delete [] Inlet_Power_Local;
    delete [] Inlet_XCG_Local;
    delete [] Inlet_YCG_Local;
    delete [] Inlet_ZCG_Local;

    delete [] Inlet_MassFlow_Total;
    delete [] Inlet_ReverseMassFlow_Total;
    delete [] Inlet_Temperature_Total;
    delete [] Inlet_TotalTemperature_Total;
    delete [] Inlet_Pressure_Total;
    delete [] Inlet_Mach_Total;
    delete [] Inlet_MinPressure_Total;
    delete [] Inlet_MaxPressure_Total;
    delete [] Inlet_TotalPressure_Total;
    delete [] Inlet_Area_Total;
    delete [] Inlet_RamDrag_Total;
    delete [] Inlet_Force_Total;
    delete [] Inlet_Power_Total;
    delete [] Inlet_XCG_Total;
    delete [] Inlet_YCG_Total;
    delete [] Inlet_ZCG_Total;

    delete [] Inlet_MassFlow;
    delete [] Inlet_Mach;
    delete [] Inlet_MinPressure;
    delete [] Inlet_MaxPressure;
    delete [] Inlet_ReverseMassFlow;
    delete [] Inlet_Pressure;
    delete [] Inlet_TotalPressure;
    delete [] Inlet_Temperature;
    delete [] Inlet_TotalTemperature;
    delete [] Inlet_Area;
    delete [] Inlet_RamDrag;
    delete [] Inlet_Force;
    delete [] Inlet_Power;
    delete [] Inlet_XCG;
    delete [] Inlet_YCG;
    delete [] Inlet_ZCG;

    delete [] Outlet_MassFlow;
    delete [] Outlet_Pressure;
    delete [] Outlet_TotalPressure;
    delete [] Outlet_Temperature;
    delete [] Outlet_TotalTemperature;
    delete [] Outlet_Area;
    delete [] Outlet_GrossThrust;
    delete [] Outlet_Force;
    delete [] Outlet_Power;

  }

}

void CEulerSolver::SetActDisk_BCThrust(CGeometry *geometry, CSolver **solver_container,
                                       CConfig *config, unsigned short iMesh, bool Output) {

  su2double Massflow = 0.0 , Target_Massflow = 0.0, DragMinusThrust = 0.0 ,
  Target_DragMinusThrust = 0.0, Target_NetThrust = 0.0, BCThrust = 0.0, BCThrust_inc = 0.0;
  unsigned short iDim, iMarker;
  unsigned long iVertex, iPoint;
  su2double  *V_inlet = nullptr, Pressure,
  Density, T0_Ti, ATerm, BTerm, LHS, RHS, RHS_PDelta, RHS_MDelta, F, DF_DLa, CTerm_, DTerm_,
  ETerm, La, La_old, TotalArea, To_Ti, DeltaT, Po_Pi, DeltaP, Area, Velocity_Normal,
  SoundSpeed2, Force_Normal,
  RefDensity, RefArea, RefVel2, Factor, Ref;
  unsigned short iter;
  string Marker_Tag;
  su2double Target_Force, Force, Target_Power, Power, NetThrust, BCThrust_old, Initial_BCThrust;
  bool ActDisk_Info;
  su2double MyBCThrust, BCThrust_Init;
  su2double Vector[MAXNDIM] = {0.0};

  su2double dNetThrust_dBCThrust        = config->GetdNetThrust_dBCThrust();
  unsigned short Kind_ActDisk           = config->GetKind_ActDisk();
  bool ratio                            = (config->GetActDisk_Jump() == RATIO);
  unsigned long Update_BCThrust         = config->GetUpdate_BCThrust();
  unsigned long Iter_Fixed_NetThrust    = config->GetIter_Fixed_NetThrust();
  unsigned long InnerIter                 = config->GetInnerIter();
  bool Update_BCThrust_Bool             = false;
  bool restart                          = (config->GetRestart() || config->GetRestart_Flow());
  su2double Fan_Poly_Eff                = config->GetFan_Poly_Eff();
  su2double PolyCoeff                   = 1.0/(1.0-((Gamma-1.0)/Gamma)/Fan_Poly_Eff);

  RefDensity   = Density_Inf;
  RefArea = config->GetRefArea();
  RefVel2 = 0.0;  for (iDim = 0; iDim < nDim; iDim++) RefVel2  += Velocity_Inf[iDim]*Velocity_Inf[iDim];

  Factor = (0.5*RefDensity*RefArea*RefVel2);
  Ref = config->GetDensity_Ref() * config->GetVelocity_Ref() * config->GetVelocity_Ref() * 1.0 * 1.0;

  /*--- Variable load distribution is in input file. ---*/
  if (Kind_ActDisk == VARIABLE_LOAD) {
    if(InnerIter == 0) {
      ReadActDisk_InputFile(geometry, solver_container, config, iMesh, Output);
    }
  }
  /*--- Delta P and delta T are inputs ---*/

  else if (Kind_ActDisk == VARIABLES_JUMP) {

    for (iMarker = 0; iMarker < config->GetnMarker_All(); iMarker++) {

      if ((config->GetMarker_All_KindBC(iMarker) == ACTDISK_INLET) ||
          (config->GetMarker_All_KindBC(iMarker) == ACTDISK_OUTLET)) {

        Marker_Tag = config->GetMarker_All_TagBound(iMarker);

        if (ratio) {
          if (config->GetMach()  < 0.5) {
            DeltaP       = config->GetActDisk_PressJump(Marker_Tag, 0);
            DeltaT       = config->GetActDisk_TempJump(Marker_Tag, 0);
          }
          else {
            DeltaP       = config->GetActDisk_PressJump(Marker_Tag, 1);
            DeltaT       = config->GetActDisk_TempJump(Marker_Tag, 1);
          }
        }
        else {
          if (config->GetMach()  < 0.5) {
            DeltaP       = max(0.0, config->GetActDisk_PressJump(Marker_Tag, 0) / config->GetPressure_Ref());
            DeltaT       = max(0.0, config->GetActDisk_TempJump(Marker_Tag, 0) / config->GetTemperature_Ref());
          }
          else {
            DeltaP       = max(0.0, config->GetActDisk_PressJump(Marker_Tag, 1) / config->GetPressure_Ref());
            DeltaT       = max(0.0, config->GetActDisk_TempJump(Marker_Tag, 1) / config->GetTemperature_Ref());
          }
        }

        /*--- Set the Delta P, Delta T values at each discrete point (uniform distribution)  ---*/

        for (iVertex = 0; iVertex < geometry->nVertex[iMarker]; iVertex++) {
          iPoint = geometry->vertex[iMarker][iVertex]->GetNode();
          ActDisk_DeltaP[iMarker][iVertex] = DeltaP;
          ActDisk_DeltaT[iMarker][iVertex] = DeltaT;
        }
      }
    }
  }

  /*--- Iteration using BCThrust ---*/

  else {

    if (InnerIter == 0) BCThrust_Counter = 0;

    /*--- Only the fine mesh level should check the convergence criteria ---*/

    if ((iMesh == MESH_0) && Output) {

      /*--- Initialize the update flag to false ---*/

      Update_BCThrust_Bool = false;

      /*--- Reevaluate BCThrust at a fix number of iterations ---*/

      if ((InnerIter % Iter_Fixed_NetThrust == 0) && (InnerIter != 0)) {
        BCThrust_Counter++;
        if ((BCThrust_Counter != 0) &&
            (BCThrust_Counter != 1) &&
            (BCThrust_Counter != Update_BCThrust) &&
            (BCThrust_Counter != Update_BCThrust + 2) &&
            (BCThrust_Counter != Update_BCThrust + 4) ) Update_BCThrust_Bool = true;
        else Update_BCThrust_Bool = false;
      }

      /*--- Store the update boolean for use on other mesh levels in the MG ---*/

      config->SetUpdate_BCThrust_Bool(Update_BCThrust_Bool);

    }

    else {
      Update_BCThrust_Bool = config->GetUpdate_BCThrust_Bool();
    }


    /*--- If it is the first iteration, set the BCThrust to a meaning full target value,
     * this can be done at an initialization level, for the time being it is OK here ---*/

    if (InnerIter == 0) {
      for (iMarker = 0; iMarker < config->GetnMarker_All(); iMarker++) {
        if ((config->GetMarker_All_KindBC(iMarker) == ACTDISK_INLET) ||
            (config->GetMarker_All_KindBC(iMarker) == ACTDISK_OUTLET)) {
          Marker_Tag = config->GetMarker_All_TagBound(iMarker);

          if (Kind_ActDisk == NET_THRUST) {
            if (restart)
              Initial_BCThrust = config->GetInitial_BCThrust() / Ref;
            else {
              if (config->GetMach() < 0.5) Initial_BCThrust = fabs( config->GetActDisk_PressJump(Marker_Tag, 0) / Ref);
              else Initial_BCThrust = fabs( config->GetActDisk_PressJump(Marker_Tag, 1) / Ref);
            }
            config->SetActDisk_BCThrust(Marker_Tag, Initial_BCThrust);
            config->SetActDisk_BCThrust_Old(Marker_Tag, Initial_BCThrust);
          }

          if (Kind_ActDisk == BC_THRUST) {
            if (restart)
              Initial_BCThrust = config->GetInitial_BCThrust() / Ref;
            else {
              if (config->GetMach() < 0.5) Initial_BCThrust = fabs( config->GetActDisk_PressJump(Marker_Tag, 0) / Ref);
              else Initial_BCThrust = fabs( config->GetActDisk_PressJump(Marker_Tag, 1) / Ref);
            }
            config->SetActDisk_BCThrust(Marker_Tag, Initial_BCThrust);
            config->SetActDisk_BCThrust_Old(Marker_Tag, Initial_BCThrust);
          }

          if (Kind_ActDisk == POWER) {
            Initial_BCThrust = config->GetInitial_BCThrust() / Ref;
            config->SetActDisk_BCThrust(Marker_Tag, Initial_BCThrust);
            config->SetActDisk_BCThrust_Old(Marker_Tag, Initial_BCThrust);
          }

          if (Kind_ActDisk == DRAG_MINUS_THRUST) {
            Initial_BCThrust = config->GetInitial_BCThrust() / Ref;
            config->SetActDisk_BCThrust(Marker_Tag, Initial_BCThrust);
            config->SetActDisk_BCThrust_Old(Marker_Tag, Initial_BCThrust);
          }

          if (Kind_ActDisk == MASSFLOW) {
            Initial_BCThrust = config->GetInitial_BCThrust() / Ref;
            config->SetActDisk_BCThrust(Marker_Tag, Initial_BCThrust);
            config->SetActDisk_BCThrust_Old(Marker_Tag, Initial_BCThrust);
          }

        }
      }
    }

    /*--- Typical iteration to set the value of BC Thrust at each actuator disk ---*/

    if (Update_BCThrust_Bool && Output) {

      for (iMarker = 0; iMarker < config->GetnMarker_All(); iMarker++) {

        if ((config->GetMarker_All_KindBC(iMarker) == ACTDISK_INLET) ||
            (config->GetMarker_All_KindBC(iMarker) == ACTDISK_OUTLET)) {

          Marker_Tag = config->GetMarker_All_TagBound(iMarker);

          if (Kind_ActDisk == NET_THRUST) {

            if (config->GetMach() < 0.5) Target_NetThrust = fabs( config->GetActDisk_PressJump(Marker_Tag, 0) / Ref);
            else Target_NetThrust = fabs( config->GetActDisk_PressJump(Marker_Tag, 1) / Ref);
            NetThrust    = config->GetActDisk_NetThrust(Marker_Tag);
            BCThrust_old = config->GetActDisk_BCThrust_Old(Marker_Tag);
            BCThrust_inc = (1.0/dNetThrust_dBCThrust)*(Target_NetThrust - NetThrust);

            if (iMesh == MESH_0) BCThrust = max(0.0,(BCThrust_old + BCThrust_inc));
            else BCThrust = config->GetActDisk_BCThrust(Marker_Tag);

            if (iMesh == MESH_0) {
              config->SetActDisk_BCThrust(Marker_Tag, BCThrust);
              BCThrust_Init = BCThrust*Ref;
              config->SetInitial_BCThrust(BCThrust_Init);
            }

          }

          if (Kind_ActDisk == BC_THRUST) {

            if (config->GetMach() < 0.5) Target_Force =  fabs( config->GetActDisk_PressJump(Marker_Tag, 0) / Ref);
            else Target_Force =  fabs( config->GetActDisk_PressJump(Marker_Tag, 1) / Ref);
            Force        = -config->GetActDisk_Force(Marker_Tag);
            BCThrust_old = config->GetActDisk_BCThrust_Old(Marker_Tag);
            BCThrust_inc = (1.0/dNetThrust_dBCThrust)*(Target_Force - Force);

            if (iMesh == MESH_0) BCThrust = max(0.0,(BCThrust_old + BCThrust_inc));
            else BCThrust = config->GetActDisk_BCThrust(Marker_Tag);

            if (iMesh == MESH_0) {
              config->SetActDisk_BCThrust(Marker_Tag, BCThrust);
              BCThrust_Init = BCThrust*Ref;
              config->SetInitial_BCThrust(BCThrust_Init);
            }

          }

          if (Kind_ActDisk == POWER) {

            if (config->GetMach() < 0.5) Target_Power =  fabs( config->GetActDisk_PressJump(Marker_Tag, 0) / (Ref * config->GetVelocity_Ref() /  550.0));
            else Target_Power =  fabs( config->GetActDisk_PressJump(Marker_Tag, 1) / (Ref * config->GetVelocity_Ref() /  550.0));
            Power        = config->GetActDisk_Power(Marker_Tag);
            BCThrust_old = config->GetActDisk_BCThrust_Old(Marker_Tag);
            BCThrust_inc = (1.0/dNetThrust_dBCThrust)*(Target_Power - Power);

            if (iMesh == MESH_0) BCThrust = max(0.0,(BCThrust_old + BCThrust_inc));
            else BCThrust = config->GetActDisk_BCThrust(Marker_Tag);

            if (iMesh == MESH_0) {
              config->SetActDisk_BCThrust(Marker_Tag, BCThrust);
              BCThrust_Init = BCThrust*Ref;
              config->SetInitial_BCThrust(BCThrust_Init);
            }

          }

          if (Kind_ActDisk == DRAG_MINUS_THRUST) {

            if (config->GetMach() < 0.5) Target_DragMinusThrust  =  -fabs(config->GetActDisk_PressJump(Marker_Tag, 0)) * Factor;
            else Target_DragMinusThrust  =  -fabs(config->GetActDisk_PressJump(Marker_Tag, 1)) * Factor;
            DragMinusThrust = GetTotal_CD() * Factor;
            BCThrust_old    = config->GetActDisk_BCThrust_Old(Marker_Tag);
            BCThrust_inc    = -(1.0/dNetThrust_dBCThrust)*(Target_DragMinusThrust - DragMinusThrust);

            if (iMesh == MESH_0) BCThrust = max(0.0,(BCThrust_old + BCThrust_inc));
            else BCThrust = config->GetActDisk_BCThrust(Marker_Tag);

            if (iMesh == MESH_0) {
              config->SetActDisk_BCThrust(Marker_Tag, BCThrust);
              BCThrust_Init = BCThrust*Ref;
              config->SetInitial_BCThrust(BCThrust_Init);
            }

          }

          if (Kind_ActDisk == MASSFLOW) {

            if (config->GetMach() < 0.5) {
              Target_Massflow  =  fabs(config->GetActDisk_PressJump(Marker_Tag, 0) / (config->GetDensity_Ref() * config->GetVelocity_Ref()));
              if (config->GetSystemMeasurements() == US) Target_Massflow /= 32.174;
            }
            else {
              Target_Massflow  =  fabs(config->GetActDisk_PressJump(Marker_Tag, 1) / (config->GetDensity_Ref() * config->GetVelocity_Ref()));
              if (config->GetSystemMeasurements() == US) Target_Massflow /= 32.174;
            }

            Massflow = config->GetActDisk_MassFlow(Marker_Tag);
            BCThrust_old    = config->GetActDisk_BCThrust_Old(Marker_Tag);
            BCThrust_inc    = (1.0/dNetThrust_dBCThrust)*(Target_Massflow - Massflow);
            if (iMesh == MESH_0) BCThrust = max(0.0,(BCThrust_old + BCThrust_inc));
            else BCThrust = config->GetActDisk_BCThrust(Marker_Tag);
            if (iMesh == MESH_0) {
              config->SetActDisk_BCThrust(Marker_Tag, BCThrust);
              BCThrust_Init = BCThrust*Ref;
              config->SetInitial_BCThrust(BCThrust_Init);
            }

          }

        }

      }

      /*--- After a complete update of BC_Thrust
       update the value of BC Thrust (old) for future iterations ---*/

      for (iMarker = 0; iMarker < config->GetnMarker_All(); iMarker++) {
        if ((config->GetMarker_All_KindBC(iMarker) == ACTDISK_INLET) ||
            (config->GetMarker_All_KindBC(iMarker) == ACTDISK_OUTLET)) {
          Marker_Tag = config->GetMarker_All_TagBound(iMarker);
          if ((Kind_ActDisk == NET_THRUST) || (Kind_ActDisk == BC_THRUST) ||
              (Kind_ActDisk == POWER) || (Kind_ActDisk == DRAG_MINUS_THRUST) ||
              (Kind_ActDisk == MASSFLOW)) {
            BCThrust = config->GetActDisk_BCThrust(Marker_Tag);
            config->SetActDisk_BCThrust_Old(Marker_Tag, BCThrust);
          }
        }
      }
    }

    /*--- Evaluate the pressure jump at each node using the total thrust ---*/

    if ((Update_BCThrust_Bool && Output) || (InnerIter == 0)) {

      for (iMarker = 0; iMarker < config->GetnMarker_All(); iMarker++) {

        if ((config->GetMarker_All_KindBC(iMarker) == ACTDISK_INLET) ||
            (config->GetMarker_All_KindBC(iMarker) == ACTDISK_OUTLET)) {

          Marker_Tag = config->GetMarker_All_TagBound(iMarker);
          RefDensity  = Density_Inf;
          RefArea = config->GetRefArea();
          RefVel2 = 0.0; for (iDim = 0; iDim < nDim; iDim++) RefVel2  += Velocity_Inf[iDim]*Velocity_Inf[iDim];

          Factor = (0.5*RefDensity*RefArea*RefVel2);
          Ref = config->GetDensity_Ref() * config->GetVelocity_Ref() * config->GetVelocity_Ref() * 1.0 * 1.0;
          BCThrust = config->GetActDisk_BCThrust(Marker_Tag);

          for (iVertex = 0; iVertex < geometry->nVertex[iMarker]; iVertex++) {

            iPoint = geometry->vertex[iMarker][iVertex]->GetNode();

            if (geometry->nodes->GetDomain(iPoint)) {

              geometry->vertex[iMarker][iVertex]->GetNormal(Vector);

              if (config->GetMarker_All_KindBC(iMarker) == ACTDISK_INLET) {
                for (iDim = 0; iDim < nDim; iDim++) { Vector[iDim] = -Vector[iDim]; }
              }

              Area = GeometryToolbox::Norm(nDim, Vector);

              /*--- Use the inlet state to compute the Pressure and Temperature jumps ---*/

              if (config->GetMarker_All_KindBC(iMarker) == ACTDISK_INLET)
                V_inlet = nodes->GetPrimitive(iPoint);
              if (config->GetMarker_All_KindBC(iMarker) == ACTDISK_OUTLET)
                V_inlet = DonorPrimVar[iMarker][iVertex];

              Density       = V_inlet[nDim+2];
              Pressure      = V_inlet[nDim+1];
              SoundSpeed2   = Pressure*Gamma/Density;
              TotalArea     = config->GetActDisk_Area(Marker_Tag);
              Force_Normal  = Area*(BCThrust/TotalArea);


              Velocity_Normal = 0.0;
              for (iDim = 0; iDim < nDim; iDim++) {
                Velocity_Normal += V_inlet[iDim+1]*Vector[iDim]/Area;
              }


              if (Velocity_Normal > EPS) {

                /*--- Ratio of the total temperature to the temperature at the inflow ---*/

                T0_Ti = 1.0 + ((Gamma-1.0)/SoundSpeed2)*(0.5*Velocity_Normal*Velocity_Normal + Force_Normal/(Density*Area));


                ATerm = 2.0*T0_Ti/(Gamma+1.0);
                BTerm = 0.5*(Gamma+1.0)/(Gamma-1.0);
                LHS = fabs(Velocity_Normal)/(sqrt(SoundSpeed2)*pow(ATerm,BTerm));

                CTerm_ = (PolyCoeff-1.0)/(PolyCoeff+1.0);
                DTerm_ = 1.0/(PolyCoeff-1.0);

                La = EPS; La_old = EPS;

                for (iter = 0; iter < 100; iter++) {

                  ETerm = ((1.0-CTerm_*La*La)/(1.0-CTerm_+EPS));

                  RHS = La*pow(ETerm, DTerm_);

                  ETerm = ((1.0-CTerm_*(La+1E-6)*(La+1E-6))/(1.0-CTerm_+EPS));
                  RHS_PDelta = (La+1E-6)*pow(ETerm, DTerm_);

                  ETerm = ((1.0-CTerm_*(La-1E-6)*(La-1E-6))/(1.0-CTerm_+EPS));
                  RHS_MDelta = (La-1E-6)*pow(ETerm, DTerm_);

                  /*--- Objective function and finitte differences derivative ---*/

                  F = RHS - LHS;
                  DF_DLa = (RHS_PDelta - RHS_MDelta)/2E-6;

                  /*--- Newton's step ---*/

                  La_old = La;
                  La = La_old - 0.75*(F/DF_DLa);

                  if (fabs(F) < 1E-10) break;

                }

                if (iter == 99) cout << "The laval number evaluation is not converging." << endl;

                /*--- Laval is bounded ---*/

                La = min(La, sqrt(6.0));  La = max(La, 0.0);

                To_Ti = max(1.0, T0_Ti*(1.0-CTerm_*La*La));
                ActDisk_DeltaT[iMarker][iVertex] = To_Ti;

                Po_Pi = max(1.0, pow(To_Ti, PolyCoeff*DTerm_));
                ActDisk_DeltaP[iMarker][iVertex] = Po_Pi;

              }
              else {
                ActDisk_DeltaT[iMarker][iVertex] = 1.0;
                ActDisk_DeltaP[iMarker][iVertex] = 1.0;
              }
            }
          }
        }
      }
    }
  }

  /*--- Broadcast some information to the master node ---*/

  ActDisk_Info = false;
  for (iMarker = 0; iMarker < config->GetnMarker_All(); iMarker++) {
    if ((config->GetMarker_All_KindBC(iMarker) == ACTDISK_INLET) ||
        (config->GetMarker_All_KindBC(iMarker) == ACTDISK_OUTLET)) {
      ActDisk_Info = true;
    }
  }
  if (!ActDisk_Info) config->SetInitial_BCThrust(0.0);

  MyBCThrust = config->GetInitial_BCThrust();
  SU2_MPI::Allreduce(&MyBCThrust, &BCThrust, 1, MPI_DOUBLE, MPI_MAX, SU2_MPI::GetComm());
  config->SetInitial_BCThrust(BCThrust);

}

void CEulerSolver::ReadActDisk_InputFile(CGeometry *geometry, CSolver **solver_container,
                                       CConfig *config, unsigned short iMesh, bool Output) {
  /*--- Input file provides force coefficients distributions along disk radius. Initialization
        necessary only at initial iteration. ---*/

  unsigned short iDim, iMarker;
  unsigned long iVertex, iPoint;
  string Marker_Tag;
  int iRow, nRow, iEl;
  std::vector<su2double> rad_v, dCt_v, dCp_v, dCr_v;
  su2double r_ = 0.0, r[MAXNDIM] = {0.0},
  AD_Center[MAXNDIM] = {0.0}, AD_Axis[MAXNDIM] = {0.0}, AD_Radius = 0.0, AD_J = 0.0;
  std::vector<su2double> Fa, Ft, Fr;
  su2double Fx = 0.0, Fy = 0.0, Fz = 0.0,
  Fx_inf = 0.0, Fy_inf = 0.0, Fz_inf = 0.0, Fx_sup = 0.0, Fy_sup = 0.0, Fz_sup = 0.0, h = 0.0;
  const su2double *P = nullptr;

  su2double Dens_FreeStream = config->GetDensity_FreeStream();
  const su2double *Vel_FreeStream = config->GetVelocity_FreeStream();

  /*--- Get the file name that contains the propeller data. ---*/
  string ActDisk_filename = config->GetActDisk_FileName();
  /*--- Loop over the markers. ---*/
  for (iMarker = 0; iMarker < config->GetnMarker_All(); iMarker++) {
    if ((config->GetMarker_All_KindBC(iMarker) == ACTDISK_INLET) ||
        (config->GetMarker_All_KindBC(iMarker) == ACTDISK_OUTLET)) {

      /*--- Get the marker tag of the current BC marker. ---*/
      Marker_Tag = config->GetMarker_All_TagBound(iMarker);
      ifstream ActDisk_file;
      /*--- Open the file that contains the propeller data. ---*/
      ActDisk_file.open(ActDisk_filename.data(), ios::in);

      /*--- Error message if the propeller data input file fails to open. ---*/
      if (ActDisk_file.fail()) SU2_MPI::Error("Unable to open Actuator Disk Input File", CURRENT_FUNCTION);

      string text_line, text_line_appo, name[2];
      string::size_type position;

      while (getline (ActDisk_file, text_line)) {
        /*--- Check if there is the "MARKER_ACTDISK=" string in the current line. If not keep on reading. ---*/
        position = text_line.find ("MARKER_ACTDISK=");
        if(position == string::npos){continue;}
        text_line.erase (0,15);
        /*--- Read the names of the two faces of the actuator disk and assign them to the name[] array. ---*/
        istringstream NameID(text_line);
        for (int i = 0; i < 2; i++){
          NameID >> name[i];
        }

        /*--- Check if the propeller data correspond to the actual BC marker. ---*/
        if (Marker_Tag == name[0] || Marker_Tag == name[1]){
          /*--- Read and assign the coordinates of the actuator disk center. ---*/
          getline (ActDisk_file, text_line_appo);
          text_line_appo.erase (0,7);
          istringstream C_value(text_line_appo);
          for (iDim = 0; iDim < nDim; iDim++){
            C_value >> AD_Center[iDim];
          }

          /*--- Read and assign the components of the actuator disk axis versor pointing backward. ---*/
          getline (ActDisk_file, text_line_appo);
          text_line_appo.erase (0,5);
          istringstream axis_value(text_line_appo);
          for (iDim = 0; iDim < nDim; iDim++){
            axis_value >> AD_Axis[iDim];
          }

          /*--- Read and assign the value of the actuator disk radius. ---*/
          getline (ActDisk_file, text_line_appo);
          text_line_appo.erase (0,7);
          istringstream R_value(text_line_appo);
          R_value >> AD_Radius;

          /*--- Read and assign the value of the actuator disk advance ratio. ---*/
          getline (ActDisk_file, text_line_appo);
          text_line_appo.erase (0,10);
          istringstream J_value(text_line_appo);
          J_value >> AD_J;

          /*--- Read and assign the number of radial stations contained in the propeller data file. ---*/
          getline (ActDisk_file, text_line_appo);
          text_line_appo.erase (0,5);
          istringstream row_value(text_line_appo);
          row_value >> nRow;

          /*--- Assign the vectors dimension. ---*/
          rad_v.resize(nRow);
          dCt_v.resize(nRow);
          dCp_v.resize(nRow);
          dCr_v.resize(nRow);

          Fa.resize(nRow);
          Ft.resize(nRow);
          Fr.resize(nRow);

          /*--- Read and assign the values of the non-dimensional radius, thrust coefficient, power coefficient
                and radial force coefficient. ---*/
          getline (ActDisk_file, text_line_appo);
          for (iRow = 0; iRow < nRow; iRow++){
            getline (ActDisk_file, text_line_appo);
            istringstream row_val_value(text_line_appo);
            row_val_value >> rad_v[iRow] >> dCt_v[iRow] >> dCp_v[iRow] >> dCr_v[iRow];
          }

          /*--- Set the actuator disk radius value, center coordiantes values and axis coordinates values. ---*/
          ActDisk_R(iMarker) = AD_Radius;
          for (iDim = 0; iDim < nDim; iDim++){
            ActDisk_C(iMarker, iDim) = AD_Center[iDim];
            ActDisk_Axis(iMarker, iDim) = AD_Axis[iDim];
          }

          /*--- If the first radial station corresponds to the actuator disk center, the radial and tangential forces
                per unit area (Fr and Ft) are equal to zero, while the axial force per unit area (Fa) is computed using
                a linear interpolation in order to avoid a mathematical singularity at actuator disk center. ---*/
          if (rad_v[0] == 0.0){
            Fa[0] = (((2*Dens_FreeStream*pow(Vel_FreeStream[0],2))/
                    (pow(AD_J,2)*PI_NUMBER))*((dCt_v[1] - dCt_v[0])/rad_v[1])) / config->GetPressure_Ref();
            Ft[0] = 0.0;
            Fr[0] = 0.0;
          }
          else {
            Fa[0] = (dCt_v[0]*(2*Dens_FreeStream*pow(Vel_FreeStream[0],2))/
                    (pow(AD_J,2)*PI_NUMBER*rad_v[0])) / config->GetPressure_Ref();
            Ft[0] = (dCp_v[0]*(2*Dens_FreeStream*pow(Vel_FreeStream[0],2))/
                    ((AD_J*PI_NUMBER*rad_v[0])*(AD_J*PI_NUMBER*rad_v[0]))) / config->GetPressure_Ref();
            Fr[0] = (dCr_v[0]*(2*Dens_FreeStream*pow(Vel_FreeStream[0],2))/
                    (pow(AD_J,2)*PI_NUMBER*rad_v[0])) / config->GetPressure_Ref();
          }

          /*--- Loop over the radial stations. Computation of Fa (axial force per unit area), Ft (tangential force per unit area)
                and Fr (radial force per unit area).
                These equations are not valid if the freestream velocity is equal to zero (hovering condition not enabled yet). ---*/
          for (iEl = 1; iEl < nRow; iEl++){
            Fa[iEl] = (dCt_v[iEl]*(2*Dens_FreeStream*pow(Vel_FreeStream[0],2))/
                      (pow(AD_J,2)*PI_NUMBER*rad_v[iEl])) / config->GetPressure_Ref();
            Ft[iEl] = (dCp_v[iEl]*(2*Dens_FreeStream*pow(Vel_FreeStream[0],2))/
                      ((AD_J*PI_NUMBER*rad_v[iEl])*(AD_J*PI_NUMBER*rad_v[iEl]))) / config->GetPressure_Ref();
            Fr[iEl] = (dCr_v[iEl]*(2*Dens_FreeStream*pow(Vel_FreeStream[0],2))/
                      (pow(AD_J,2)*PI_NUMBER*rad_v[iEl])) / config->GetPressure_Ref();
          }

          /*--- Loop over the marker nodes. ---*/
          for (iVertex = 0; iVertex < geometry->nVertex[iMarker]; iVertex++) {
            /*--- Get the coordinates of the current node. ---*/
            iPoint = geometry->vertex[iMarker][iVertex]->GetNode();
            P = geometry->nodes->GetCoord(iPoint);

            /*--- Computation of the radius coordinates for the current node. ---*/
            GeometryToolbox::Distance(nDim, P, AD_Center, r);

            /*--- Computation of the non-dimensional radius for the current node. ---*/
            r_ = GeometryToolbox::Norm(nDim, r) / AD_Radius;

            /*--- Loop over the actuator disk radial stations. ---*/
            for (iEl = 0; iEl < nRow; iEl++){
              /*--- Check if the current node is located between rad_v[iEl] and rad_v[iEl-1]. ---*/
              if (r_ <= rad_v[iEl]){
                /*--- h is the dinstance of the current node from the previous radial element (iEl-1)
                      divided by the length of the radial element in which the node is contained. ---*/
                h = (r_-rad_v[iEl-1])/(rad_v[iEl]-rad_v[iEl-1]);
                /*--- Fx, Fy and Fz are the x, y and z components of the tangential and radial forces
                      per unit area resultant. ---*/
                if(r_ == 0.0){
                  Fx = 0.0;
                  Fy = 0.0;
                  Fz = 0.0;
                }
                /*--- _inf is the value of the previous radial element. _sup is the value of the
                      following radial element. ---*/
                else{
                  Fx_inf = (Ft[iEl-1]+Fr[iEl-1])*(r[0]/(r_*AD_Radius));
                  Fy_inf = (Ft[iEl-1]+Fr[iEl-1])*(r[2]/(r_*AD_Radius));
                  Fz_inf = -(Ft[iEl-1]+Fr[iEl-1])*(r[1]/(r_*AD_Radius));
                  Fx_sup = (Ft[iEl]+Fr[iEl])*(r[0]/(r_*AD_Radius));
                  Fy_sup = (Ft[iEl]+Fr[iEl])*(r[2]/(r_*AD_Radius));
                  Fz_sup = -(Ft[iEl]+Fr[iEl])*(r[1]/(r_*AD_Radius));

                  /*--- Fx, Fy and Fz at the current node are evaluated using a linear interpolation between
                        the end vaues of the radial element in which the current node is contained. ---*/
                  Fx = Fx_inf + (Fx_sup - Fx_inf)*h;
                  Fy = Fy_inf + (Fy_sup - Fy_inf)*h;
                  Fz = Fz_inf + (Fz_sup - Fz_inf)*h;
                }
                /*--- Set the values of Fa, Fx, Fy and Fz. Fa is evaluated using a linear interpolation. ---*/
                ActDisk_Fa[iMarker][iVertex] = Fa[iEl-1] + (Fa[iEl]-Fa[iEl-1])*h;
                ActDisk_Fx[iMarker][iVertex] = Fx;
                ActDisk_Fy[iMarker][iVertex] = Fy;
                ActDisk_Fz[iMarker][iVertex] = Fz;

                break;
              }
            }
          }
        }
      }
    }
  }
}

void CEulerSolver::SetFarfield_AoA(CGeometry *geometry, CSolver **solver_container,
                                   CConfig *config, unsigned short iMesh, bool Output) {

  su2double AoA = 0.0, Vel_Infty[3], Vel_Infty_Mag;
  unsigned short iDim;
  unsigned long InnerIter = config->GetInnerIter();
  su2double Beta = config->GetAoS();

  /* --- Initialize values at first iteration --- */

  if (InnerIter == 0) {
    Total_CD_Prev = 0.0;
    Total_CL_Prev = 0.0;
    Total_CMx_Prev = 0.0;
    Total_CMy_Prev = 0.0;
    Total_CMz_Prev = 0.0;
    AoA_Prev = config->GetAoA();
    dCL_dAlpha = config->GetdCL_dAlpha();
    AoA_inc = 0.0;
  }

  /*--- Retrieve the AoA (degrees) ---*/

  AoA = config->GetAoA();

  /* --- Set new AoA if needed --- */

  if (fabs(AoA_inc) > 0.0 && Output) {

    /* --- Update *_Prev values with current coefficients --- */

    SetCoefficient_Gradients(config);

    Total_CD_Prev = TotalCoeff.CD;
    Total_CL_Prev = TotalCoeff.CL;
    Total_CMx_Prev = TotalCoeff.CMx;
    Total_CMy_Prev = TotalCoeff.CMy;
    Total_CMz_Prev = TotalCoeff.CMz;
    AoA_Prev = AoA;

    /*--- Compute a new value for AoA on the fine mesh only (degrees)---*/

    if (iMesh == MESH_0) AoA = AoA + AoA_inc;
    else { AoA = config->GetAoA(); }

    /*--- Only the fine mesh stores the updated values for AoA in config ---*/

    if (iMesh == MESH_0) {
      config->SetAoA(AoA);
    }

    /*--- Update the freestream velocity vector at the farfield ---*/

    for (iDim = 0; iDim < nDim; iDim++)
      Vel_Infty[iDim] = GetVelocity_Inf(iDim);

    /*--- Compute the magnitude of the free stream velocity ---*/

    Vel_Infty_Mag = 0;
    for (iDim = 0; iDim < nDim; iDim++)
      Vel_Infty_Mag += Vel_Infty[iDim]*Vel_Infty[iDim];
    Vel_Infty_Mag = sqrt(Vel_Infty_Mag);

    /*--- Compute the new freestream velocity with the updated AoA ---*/

    if (nDim == 2) {
      Vel_Infty[0] = cos(AoA*PI_NUMBER/180.0)*Vel_Infty_Mag;
      Vel_Infty[1] = sin(AoA*PI_NUMBER/180.0)*Vel_Infty_Mag;
    }
    if (nDim == 3) {
      Vel_Infty[0] = cos(AoA*PI_NUMBER/180.0)*cos(Beta*PI_NUMBER/180.0)*Vel_Infty_Mag;
      Vel_Infty[1] = sin(Beta)*Vel_Infty_Mag;
      Vel_Infty[2] = sin(AoA*PI_NUMBER/180.0)*cos(Beta*PI_NUMBER/180.0)*Vel_Infty_Mag;
    }

    /*--- Store the new freestream velocity vector for the next iteration ---*/

    for (iDim = 0; iDim < nDim; iDim++) {
      Velocity_Inf[iDim] = Vel_Infty[iDim];
    }

    /*--- Only the fine mesh stores the updated values for velocity in config ---*/

    if (iMesh == MESH_0) {
      for (iDim = 0; iDim < nDim; iDim++)
        config->SetVelocity_FreeStreamND(Vel_Infty[iDim], iDim);
    }

  }
}

bool CEulerSolver::FixedCL_Convergence(CConfig* config, bool convergence) {
  su2double Target_CL = config->GetTarget_CL();
  unsigned long curr_iter = config->GetInnerIter();
  unsigned long Iter_dCL_dAlpha = config->GetIter_dCL_dAlpha();
  bool fixed_cl_conv = false;
  AoA_inc = 0.0;


  /*--- if in Fixed CL mode, before finite differencing --- */

  if (!Start_AoA_FD){
    if (convergence){

      /* --- C_L and solution are converged, start finite differencing --- */

      if (fabs(TotalCoeff.CL-Target_CL) < (config->GetCauchy_Eps()/2)) {

        /* --- If no finite differencing required --- */

        if (Iter_dCL_dAlpha == 0){
          fixed_cl_conv = true;
          return fixed_cl_conv;
        }

        /* --- Else, set up finite differencing routine ---*/

        Iter_Update_AoA = curr_iter;
        Start_AoA_FD = true;
        fixed_cl_conv = false;
        AoA_inc = 0.001;
      }

      /* --- C_L is not converged to target value and some iterations
          have passed since last update, so update AoA --- */

      else if ((curr_iter - Iter_Update_AoA) > config->GetStartConv_Iter()){
        Iter_Update_AoA = curr_iter;
        fixed_cl_conv = false;
        if (fabs(TotalCoeff.CL-Target_CL) > (config->GetCauchy_Eps()/2)) {
          AoA_inc = (1.0/dCL_dAlpha)*(Target_CL - TotalCoeff.CL);
        }
      }
    }

    /* --- If the iteration limit between AoA updates is met, so update AoA --- */

    else if ((curr_iter - Iter_Update_AoA) == config->GetUpdate_AoA_Iter_Limit()) {
      Iter_Update_AoA = curr_iter;
      fixed_cl_conv = false;
      if (fabs(TotalCoeff.CL-Target_CL) > (config->GetCauchy_Eps()/2)) {
        AoA_inc = (1.0/dCL_dAlpha)*(Target_CL - TotalCoeff.CL);
      }
    }

    /* --- If the total iteration limit is reached, start finite differencing --- */

    if (curr_iter == config->GetnInner_Iter() - Iter_dCL_dAlpha){
      if (Iter_dCL_dAlpha == 0){
        End_AoA_FD = true;
      }
      Iter_Update_AoA = curr_iter;
      Start_AoA_FD = true;
      fixed_cl_conv = false;
      AoA_inc = 0.001;
    }
  }

  /* --- If Finite Difference Mode has ended, end simulation --- */

  if (End_AoA_FD){
    //fixed_cl_conv = true;
    return true;
  }

  /* --- If starting Finite Difference Mode --- */

  if (Start_AoA_FD){

    /* --- Disable history writing --- */

    config->SetHistory_Wrt_Freq(2, 0);

    /* --- End Finite Difference Mode if iteration limit is reached, so simualtion is converged --- */

    End_AoA_FD = ((curr_iter - Iter_Update_AoA - 2) == Iter_dCL_dAlpha ||
      curr_iter == config->GetnInner_Iter()- 2 );

    if (convergence && (curr_iter - Iter_Update_AoA) > config->GetStartConv_Iter())
      End_AoA_FD = true;


    /* --- If Finite Difference mode is ending, reset AoA and calculate Coefficient Gradients --- */

    if (End_AoA_FD){
      SetCoefficient_Gradients(config);
      config->SetAoA(AoA_Prev);
    }
  }

  return fixed_cl_conv;

}

void CEulerSolver::SetCoefficient_Gradients(CConfig *config) const{
  su2double dCL_dAlpha_, dCD_dCL_, dCMx_dCL_, dCMy_dCL_, dCMz_dCL_;
  su2double AoA = config->GetAoA();

  if (AoA != AoA_Prev) {
  /* --- Calculate gradients of coefficients w.r.t. CL --- */

  dCL_dAlpha_ = (TotalCoeff.CL-Total_CL_Prev)/(AoA - AoA_Prev);
  dCD_dCL_    = (TotalCoeff.CD-Total_CD_Prev)/(TotalCoeff.CL-Total_CL_Prev);
  dCMx_dCL_   = (TotalCoeff.CMx-Total_CMx_Prev)/(TotalCoeff.CL-Total_CL_Prev);
  dCMy_dCL_   = (TotalCoeff.CMy-Total_CMy_Prev)/(TotalCoeff.CL-Total_CL_Prev);
  dCMz_dCL_   = (TotalCoeff.CMz-Total_CMz_Prev)/(TotalCoeff.CL-Total_CL_Prev);

  /*--- Set the value of the  dOF/dCL in the config file ---*/

  config->SetdCD_dCL(dCD_dCL_);
  config->SetdCMx_dCL(dCMx_dCL_);
  config->SetdCMy_dCL(dCMy_dCL_);
  config->SetdCMz_dCL(dCMz_dCL_);
  config->SetdCL_dAlpha(dCL_dAlpha_);
  }
}

void CEulerSolver::UpdateCustomBoundaryConditions(CGeometry **geometry_container, CConfig *config){

  unsigned short nMGlevel, iMarker;

  // TODO: Update the fluid boundary conditions for MG
  nMGlevel = config->GetnMGLevels();
  if (nMGlevel > 1) {
    for (iMarker=0; iMarker < nMarker; iMarker++) {
      bool isCustomizable = config->GetMarker_All_PyCustom(iMarker);
      bool isInlet = (config->GetMarker_All_KindBC(iMarker) == INLET_FLOW);
      if (isCustomizable && isInlet)
        SU2_MPI::Error("Custom inlet BCs are not currently compatible with multigrid.", CURRENT_FUNCTION);
    }
  }
}

void CEulerSolver::Evaluate_ObjFunc(const CConfig *config) {

  unsigned short iMarker_Monitoring, Kind_ObjFunc;
  su2double Weight_ObjFunc;

  Total_ComboObj = EvaluateCommonObjFunc(*config);

  /*--- Loop over all monitored markers, add to the 'combo' objective ---*/

  for (iMarker_Monitoring = 0; iMarker_Monitoring < config->GetnMarker_Monitoring(); iMarker_Monitoring++) {

    Weight_ObjFunc = config->GetWeight_ObjFunc(iMarker_Monitoring);
    Kind_ObjFunc = config->GetKind_ObjFunc(iMarker_Monitoring);

    switch(Kind_ObjFunc) {
      case DRAG_COEFFICIENT:
        if (config->GetFixed_CL_Mode()) Total_ComboObj -= Weight_ObjFunc*config->GetdCD_dCL()*(SurfaceCoeff.CL[iMarker_Monitoring]);
        if (config->GetFixed_CM_Mode()) Total_ComboObj -= Weight_ObjFunc*config->GetdCD_dCMy()*(SurfaceCoeff.CMy[iMarker_Monitoring]);
        break;
      case MOMENT_X_COEFFICIENT:
        if (config->GetFixed_CL_Mode()) Total_ComboObj -= Weight_ObjFunc*config->GetdCMx_dCL()*(SurfaceCoeff.CL[iMarker_Monitoring]);
        break;
      case MOMENT_Y_COEFFICIENT:
        if (config->GetFixed_CL_Mode()) Total_ComboObj -= Weight_ObjFunc*config->GetdCMy_dCL()*(SurfaceCoeff.CL[iMarker_Monitoring]);
        break;
      case MOMENT_Z_COEFFICIENT:
        if (config->GetFixed_CL_Mode()) Total_ComboObj -= Weight_ObjFunc*config->GetdCMz_dCL()*(SurfaceCoeff.CL[iMarker_Monitoring]);
        break;
      default:
        break;
    }
  }

  /*--- The following are not per-surface, and so to avoid that they are
   double-counted when multiple surfaces are specified, they have been
   placed outside of the loop above. In addition, multi-objective mode is
   also disabled for these objective functions (error thrown at start). ---*/

  Weight_ObjFunc = config->GetWeight_ObjFunc(0);
  Kind_ObjFunc   = config->GetKind_ObjFunc(0);

  switch(Kind_ObjFunc) {
    case EQUIVALENT_AREA:
      Total_ComboObj+=Weight_ObjFunc*Total_CEquivArea;
      break;
    case NEARFIELD_PRESSURE:
      Total_ComboObj+=Weight_ObjFunc*Total_CNearFieldOF;
      break;
    case SURFACE_MACH:
      Total_ComboObj+=Weight_ObjFunc*config->GetSurface_Mach(0);
      break;
    default:
      break;
  }
}

void CEulerSolver::BC_Far_Field(CGeometry *geometry, CSolver **solver_container, CNumerics *conv_numerics,
                                CNumerics *visc_numerics, CConfig *config, unsigned short val_marker) {

  unsigned short iDim;
  unsigned long iVertex, iPoint, Point_Normal;

  su2double *GridVel;
  su2double Area, UnitNormal[MAXNDIM] = {0.0};
  su2double Density, Pressure, Energy,  Velocity[MAXNDIM] = {0.0};
  su2double Density_Bound, Pressure_Bound, Vel_Bound[MAXNDIM] = {0.0};
  su2double Density_Infty, Pressure_Infty, Vel_Infty[MAXNDIM] = {0.0};
  su2double SoundSpeed, Entropy, Velocity2, Vn;
  su2double SoundSpeed_Bound, Entropy_Bound, Vel2_Bound, Vn_Bound;
  su2double SoundSpeed_Infty, Entropy_Infty, Vel2_Infty, Vn_Infty, Qn_Infty;
  su2double RiemannPlus, RiemannMinus;
  su2double *V_infty, *V_domain;

  su2double Gas_Constant     = config->GetGas_ConstantND();

  bool implicit       = config->GetKind_TimeIntScheme() == EULER_IMPLICIT;
  bool viscous        = config->GetViscous();
  bool tkeNeeded = (config->GetKind_Turb_Model() == SST) || (config->GetKind_Turb_Model() == SST_SUST);

  su2double *Normal = new su2double[nDim];

  /*--- Loop over all the vertices on this boundary marker ---*/

  SU2_OMP_FOR_DYN(OMP_MIN_SIZE)
  for (iVertex = 0; iVertex < geometry->nVertex[val_marker]; iVertex++) {
    iPoint = geometry->vertex[val_marker][iVertex]->GetNode();

    /*--- Allocate the value at the infinity ---*/
    V_infty = GetCharacPrimVar(val_marker, iVertex);

    /*--- Check if the node belongs to the domain (i.e, not a halo node) ---*/

    if (geometry->nodes->GetDomain(iPoint)) {

      /*--- Index of the closest interior node ---*/

      Point_Normal = geometry->vertex[val_marker][iVertex]->GetNormal_Neighbor();

      /*--- Normal vector for this vertex (negate for outward convention) ---*/

      geometry->vertex[val_marker][iVertex]->GetNormal(Normal);
      for (iDim = 0; iDim < nDim; iDim++) Normal[iDim] = -Normal[iDim];
      conv_numerics->SetNormal(Normal);

      /*--- Retrieve solution at the farfield boundary node ---*/
      V_domain = nodes->GetPrimitive(iPoint);

      /*--- Construct solution state at infinity for compressible flow by
         using Riemann invariants, and then impose a weak boundary condition
         by computing the flux using this new state for U. See CFD texts by
         Hirsch or Blazek for more detail. Adapted from an original
         implementation in the Stanford University multi-block (SUmb) solver
         in the routine bcFarfield.f90 written by Edwin van der Weide,
         last modified 06-12-2005. First, compute the unit normal at the
         boundary nodes. ---*/

      Area = GeometryToolbox::Norm(nDim, Normal);
      for (iDim = 0; iDim < nDim; iDim++)
        UnitNormal[iDim] = Normal[iDim]/Area;

      /*--- Store primitive variables (density, velocities, velocity squared,
         energy, pressure, and sound speed) at the boundary node, and set some
         other quantities for clarity. Project the current flow velocity vector
         at this boundary node into the local normal direction, i.e. compute
         v_bound.n.  ---*/

      Density_Bound = V_domain[nDim+2];
      Vel2_Bound = 0.0; Vn_Bound = 0.0;
      for (iDim = 0; iDim < nDim; iDim++) {
        Vel_Bound[iDim] = V_domain[iDim+1];
        Vel2_Bound     += Vel_Bound[iDim]*Vel_Bound[iDim];
        Vn_Bound       += Vel_Bound[iDim]*UnitNormal[iDim];
      }
      Pressure_Bound   = nodes->GetPressure(iPoint);
      SoundSpeed_Bound = sqrt(Gamma*Pressure_Bound/Density_Bound);
      Entropy_Bound    = pow(Density_Bound, Gamma)/Pressure_Bound;

      /*--- Store the primitive variable state for the freestream. Project
         the freestream velocity vector into the local normal direction,
         i.e. compute v_infty.n. ---*/

      Density_Infty = GetDensity_Inf();
      Vel2_Infty = 0.0; Vn_Infty = 0.0;
      for (iDim = 0; iDim < nDim; iDim++) {
        Vel_Infty[iDim] = GetVelocity_Inf(iDim);
        Vel2_Infty     += Vel_Infty[iDim]*Vel_Infty[iDim];
        Vn_Infty       += Vel_Infty[iDim]*UnitNormal[iDim];
      }
      Pressure_Infty   = GetPressure_Inf();
      SoundSpeed_Infty = sqrt(Gamma*Pressure_Infty/Density_Infty);
      Entropy_Infty    = pow(Density_Infty, Gamma)/Pressure_Infty;

      /*--- Adjust the normal freestream velocity for grid movement ---*/

      Qn_Infty = Vn_Infty;
      if (dynamic_grid) {
        GridVel = geometry->nodes->GetGridVel(iPoint);
        for (iDim = 0; iDim < nDim; iDim++)
          Qn_Infty -= GridVel[iDim]*UnitNormal[iDim];
      }

      /*--- Compute acoustic Riemann invariants: R = u.n +/- 2c/(gamma-1).
         These correspond with the eigenvalues (u+c) and (u-c), respectively,
         which represent the acoustic waves. Positive characteristics are
         incoming, and a physical boundary condition is imposed (freestream
         state). This occurs when either (u.n+c) > 0 or (u.n-c) > 0. Negative
         characteristics are leaving the domain, and numerical boundary
         conditions are required by extrapolating from the interior state
         using the Riemann invariants. This occurs when (u.n+c) < 0 or
         (u.n-c) < 0. Note that grid movement is taken into account when
         checking the sign of the eigenvalue. ---*/

      /*--- Check whether (u.n+c) is greater or less than zero ---*/

      if (Qn_Infty > -SoundSpeed_Infty) {
        /*--- Subsonic inflow or outflow ---*/
        RiemannPlus = Vn_Bound + 2.0*SoundSpeed_Bound/Gamma_Minus_One;
      } else {
        /*--- Supersonic inflow ---*/
        RiemannPlus = Vn_Infty + 2.0*SoundSpeed_Infty/Gamma_Minus_One;
      }

      /*--- Check whether (u.n-c) is greater or less than zero ---*/

      if (Qn_Infty > SoundSpeed_Infty) {
        /*--- Supersonic outflow ---*/
        RiemannMinus = Vn_Bound - 2.0*SoundSpeed_Bound/Gamma_Minus_One;
      } else {
        /*--- Subsonic outflow ---*/
        RiemannMinus = Vn_Infty - 2.0*SoundSpeed_Infty/Gamma_Minus_One;
      }

      /*--- Compute a new value for the local normal velocity and speed of
         sound from the Riemann invariants. ---*/

      Vn = 0.5 * (RiemannPlus + RiemannMinus);
      SoundSpeed = 0.25 * (RiemannPlus - RiemannMinus)*Gamma_Minus_One;

      /*--- Construct the primitive variable state at the boundary for
         computing the flux for the weak boundary condition. The values
         that we choose to construct the solution (boundary or freestream)
         depend on whether we are at an inflow or outflow. At an outflow, we
         choose boundary information (at most one characteristic is incoming),
         while at an inflow, we choose infinity values (at most one
         characteristic is outgoing). ---*/

      if (Qn_Infty > 0.0)   {
        /*--- Outflow conditions ---*/
        for (iDim = 0; iDim < nDim; iDim++)
          Velocity[iDim] = Vel_Bound[iDim] + (Vn-Vn_Bound)*UnitNormal[iDim];
        Entropy = Entropy_Bound;
      } else  {
        /*--- Inflow conditions ---*/
        for (iDim = 0; iDim < nDim; iDim++)
          Velocity[iDim] = Vel_Infty[iDim] + (Vn-Vn_Infty)*UnitNormal[iDim];
        Entropy = Entropy_Infty;
      }

      /*--- Recompute the primitive variables. ---*/

      Density = pow(Entropy*SoundSpeed*SoundSpeed/Gamma,1.0/Gamma_Minus_One);
      Velocity2 = 0.0;
      for (iDim = 0; iDim < nDim; iDim++) {
        Velocity2 += Velocity[iDim]*Velocity[iDim];
      }
      Pressure = Density*SoundSpeed*SoundSpeed/Gamma;
      Energy   = Pressure/(Gamma_Minus_One*Density) + 0.5*Velocity2;
      if (tkeNeeded) Energy += GetTke_Inf();

      /*--- Store new primitive state for computing the flux. ---*/

      V_infty[0] = Pressure/(Gas_Constant*Density);
      for (iDim = 0; iDim < nDim; iDim++)
        V_infty[iDim+1] = Velocity[iDim];
      V_infty[nDim+1] = Pressure;
      V_infty[nDim+2] = Density;
      V_infty[nDim+3] = Energy + Pressure/Density;



      /*--- Set various quantities in the numerics class ---*/

      conv_numerics->SetPrimitive(V_domain, V_infty);

      if (dynamic_grid) {
        conv_numerics->SetGridVel(geometry->nodes->GetGridVel(iPoint),
                                  geometry->nodes->GetGridVel(iPoint));
      }

      /*--- Compute the convective residual using an upwind scheme ---*/

      auto residual = conv_numerics->ComputeResidual(config);

      /*--- Update residual value ---*/

      LinSysRes.AddBlock(iPoint, residual);

      /*--- Convective Jacobian contribution for implicit integration ---*/

      if (implicit)
        Jacobian.AddBlock2Diag(iPoint, residual.jacobian_i);

      /*--- Viscous residual contribution ---*/

      if (viscous) {

        /*--- Set laminar and eddy viscosity at the infinity ---*/

        V_infty[nDim+5] = nodes->GetLaminarViscosity(iPoint);
        V_infty[nDim+6] = nodes->GetEddyViscosity(iPoint);

        /*--- Set the normal vector and the coordinates ---*/

        visc_numerics->SetNormal(Normal);
        visc_numerics->SetCoord(geometry->nodes->GetCoord(iPoint),
                                geometry->nodes->GetCoord(Point_Normal));

        /*--- Primitive variables, and gradient ---*/

        visc_numerics->SetPrimitive(V_domain, V_infty);
        visc_numerics->SetPrimVarGradient(nodes->GetGradient_Primitive(iPoint),
                                          nodes->GetGradient_Primitive(iPoint));

        /*--- Turbulent kinetic energy ---*/

        if ((config->GetKind_Turb_Model() == SST) || (config->GetKind_Turb_Model() == SST_SUST))
          visc_numerics->SetTurbKineticEnergy(solver_container[TURB_SOL]->GetNodes()->GetSolution(iPoint,0),
                                              solver_container[TURB_SOL]->GetNodes()->GetSolution(iPoint,0));

        /*--- Set the wall shear stress values (wall functions) to -1 (no evaluation using wall functions) ---*/

        visc_numerics->SetTauWall(-1.0, -1.0);

        /*--- Compute and update viscous residual ---*/

        auto residual = visc_numerics->ComputeResidual(config);
        LinSysRes.SubtractBlock(iPoint, residual);

        /*--- Viscous Jacobian contribution for implicit integration ---*/

        if (implicit)
          Jacobian.SubtractBlock2Diag(iPoint, residual.jacobian_i);

      }

    }
  }

  /*--- Free locally allocated memory ---*/
  delete [] Normal;

}

void CEulerSolver::BC_Riemann(CGeometry *geometry, CSolver **solver_container,
                              CNumerics *conv_numerics, CNumerics *visc_numerics,
                              CConfig *config, unsigned short val_marker) {

  unsigned short iDim, iVar, jVar, kVar;
  unsigned long iVertex, iPoint, Point_Normal;
  const su2double *Flow_Dir, *Mach;
  su2double P_Total, T_Total, P_static, T_static, Rho_static, Area, UnitNormal[MAXNDIM];
  su2double *Velocity_b, Velocity2_b, Enthalpy_b, Energy_b, StaticEnergy_b, Density_b, Kappa_b, Chi_b, Pressure_b, Temperature_b;
  su2double *Velocity_e, Velocity2_e, VelMag_e, Enthalpy_e, Entropy_e, Energy_e = 0.0, StaticEnthalpy_e, StaticEnergy_e, Density_e = 0.0, Pressure_e;
  su2double *Velocity_i, Velocity2_i, Enthalpy_i, Energy_i, StaticEnergy_i, Density_i, Kappa_i, Chi_i, Pressure_i, SoundSpeed_i;
  su2double ProjVelocity_i;
  su2double **P_Tensor, **invP_Tensor, *Lambda_i, **Jacobian_b, **Jacobian_i, **DubDu, *dw, *u_e, *u_i, *u_b;
  su2double *gridVel, *Residual;
  su2double *V_boundary, *V_domain, *S_boundary, *S_domain;

  bool implicit             = (config->GetKind_TimeIntScheme() == EULER_IMPLICIT);
  string Marker_Tag         = config->GetMarker_All_TagBound(val_marker);
  bool viscous              = config->GetViscous();
  bool gravity = (config->GetGravityForce());
  bool tkeNeeded = (config->GetKind_Turb_Model() == SST) || (config->GetKind_Turb_Model() == SST_SUST);

  su2double *Normal, *FlowDirMix, TangVelocity, NormalVelocity;
  Normal = new su2double[nDim];

  Velocity_i = new su2double[nDim];
  Velocity_b = new su2double[nDim];
  Velocity_e = new su2double[nDim];
  FlowDirMix = new su2double[nDim];
  Lambda_i = new su2double[nVar];
  u_i = new su2double[nVar];
  u_e = new su2double[nVar];
  u_b = new su2double[nVar];
  dw = new su2double[nVar];

  Residual = new su2double[nVar];

  S_boundary = new su2double[8];

  P_Tensor = new su2double*[nVar];
  invP_Tensor = new su2double*[nVar];
  Jacobian_i = new su2double*[nVar];
  for (iVar = 0; iVar < nVar; iVar++)
  {
    P_Tensor[iVar] = new su2double[nVar];
    invP_Tensor[iVar] = new su2double[nVar];
    Jacobian_i[iVar] = new su2double[nVar];
  }

  /*--- Loop over all the vertices on this boundary marker ---*/

  SU2_OMP_FOR_DYN(OMP_MIN_SIZE)
  for (iVertex = 0; iVertex < geometry->nVertex[val_marker]; iVertex++) {

    V_boundary= GetCharacPrimVar(val_marker, iVertex);

    iPoint = geometry->vertex[val_marker][iVertex]->GetNode();

    /*--- Check if the node belongs to the domain (i.e., not a halo node) ---*/
    if (geometry->nodes->GetDomain(iPoint)) {

      /*--- Index of the closest interior node ---*/
      Point_Normal = geometry->vertex[val_marker][iVertex]->GetNormal_Neighbor();

      /*--- Normal vector for this vertex (negate for outward convention) ---*/
      geometry->vertex[val_marker][iVertex]->GetNormal(Normal);
      for (iDim = 0; iDim < nDim; iDim++) Normal[iDim] = -Normal[iDim];
      conv_numerics->SetNormal(Normal);

      Area = GeometryToolbox::Norm(nDim, Normal);

      for (iDim = 0; iDim < nDim; iDim++)
        UnitNormal[iDim] = Normal[iDim]/Area;

      /*--- Retrieve solution at this boundary node ---*/
      V_domain = nodes->GetPrimitive(iPoint);

      /*--- Compute the internal state u_i ---*/
      Velocity2_i = 0;
      for (iDim=0; iDim < nDim; iDim++)
      {
        Velocity_i[iDim] = nodes->GetVelocity(iPoint,iDim);
        Velocity2_i += Velocity_i[iDim]*Velocity_i[iDim];
      }


      Density_i = nodes->GetDensity(iPoint);

      Energy_i = nodes->GetEnergy(iPoint);
      StaticEnergy_i = Energy_i - 0.5*Velocity2_i;

      GetFluidModel()->SetTDState_rhoe(Density_i, StaticEnergy_i);

      Pressure_i = GetFluidModel()->GetPressure();
      Enthalpy_i = Energy_i + Pressure_i/Density_i;

      SoundSpeed_i = GetFluidModel()->GetSoundSpeed();

      Kappa_i = GetFluidModel()->GetdPde_rho() / Density_i;
      Chi_i = GetFluidModel()->GetdPdrho_e() - Kappa_i * StaticEnergy_i;

      ProjVelocity_i = 0.0;
      for (iDim = 0; iDim < nDim; iDim++)
        ProjVelocity_i += Velocity_i[iDim]*UnitNormal[iDim];

      /*--- Build the external state u_e from boundary data and internal node ---*/

      switch(config->GetKind_Data_Riemann(Marker_Tag))
      {
      case TOTAL_CONDITIONS_PT:

        /*--- Retrieve the specified total conditions for this boundary. ---*/
        if (gravity) P_Total = config->GetRiemann_Var1(Marker_Tag) - geometry->nodes->GetCoord(iPoint, nDim-1)*STANDARD_GRAVITY;/// check in which case is true (only freesurface?)
        else P_Total  = config->GetRiemann_Var1(Marker_Tag);
        T_Total  = config->GetRiemann_Var2(Marker_Tag);
        Flow_Dir = config->GetRiemann_FlowDir(Marker_Tag);

        /*--- Non-dim. the inputs if necessary. ---*/
        P_Total /= config->GetPressure_Ref();
        T_Total /= config->GetTemperature_Ref();

        /* --- Computes the total state --- */
        GetFluidModel()->SetTDState_PT(P_Total, T_Total);
        Enthalpy_e = GetFluidModel()->GetStaticEnergy()+ GetFluidModel()->GetPressure()/GetFluidModel()->GetDensity();
        Entropy_e = GetFluidModel()->GetEntropy();

        /* --- Compute the boundary state u_e --- */
        Velocity2_e = Velocity2_i;
        if (nDim == 2){
          NormalVelocity= -sqrt(Velocity2_e)*Flow_Dir[0];
          TangVelocity= -sqrt(Velocity2_e)*Flow_Dir[1];
          Velocity_e[0]= UnitNormal[0]*NormalVelocity - UnitNormal[1]*TangVelocity;
          Velocity_e[1]= UnitNormal[1]*NormalVelocity + UnitNormal[0]*TangVelocity;
        }else{
          for (iDim = 0; iDim < nDim; iDim++)
            Velocity_e[iDim] = sqrt(Velocity2_e)*Flow_Dir[iDim];
        }
        StaticEnthalpy_e = Enthalpy_e - 0.5 * Velocity2_e;
        GetFluidModel()->SetTDState_hs(StaticEnthalpy_e, Entropy_e);
        Density_e = GetFluidModel()->GetDensity();
        StaticEnergy_e = GetFluidModel()->GetStaticEnergy();
        Energy_e = StaticEnergy_e + 0.5 * Velocity2_e;
        if (tkeNeeded) Energy_e += GetTke_Inf();
        break;

      case STATIC_SUPERSONIC_INFLOW_PT:

        /*--- Retrieve the specified total conditions for this boundary. ---*/
        if (gravity) P_static = config->GetRiemann_Var1(Marker_Tag) - geometry->nodes->GetCoord(iPoint, nDim-1)*STANDARD_GRAVITY;/// check in which case is true (only freesurface?)
        else P_static  = config->GetRiemann_Var1(Marker_Tag);
        T_static  = config->GetRiemann_Var2(Marker_Tag);
        Mach = config->GetRiemann_FlowDir(Marker_Tag);

        /*--- Non-dim. the inputs if necessary. ---*/
        P_static /= config->GetPressure_Ref();
        T_static /= config->GetTemperature_Ref();

        /* --- Computes the total state --- */
        GetFluidModel()->SetTDState_PT(P_static, T_static);

        /* --- Compute the boundary state u_e --- */
        Velocity2_e = 0.0;
        for (iDim = 0; iDim < nDim; iDim++) {
          Velocity_e[iDim] = Mach[iDim]*GetFluidModel()->GetSoundSpeed();
          Velocity2_e += Velocity_e[iDim]*Velocity_e[iDim];
        }
        Density_e = GetFluidModel()->GetDensity();
        StaticEnergy_e = GetFluidModel()->GetStaticEnergy();
        Energy_e = StaticEnergy_e + 0.5 * Velocity2_e;
        if (tkeNeeded) Energy_e += GetTke_Inf();
        break;

      case STATIC_SUPERSONIC_INFLOW_PD:

        /*--- Retrieve the specified total conditions for this boundary. ---*/

        if (gravity) P_static = config->GetRiemann_Var1(Marker_Tag) - geometry->nodes->GetCoord(iPoint, nDim-1)*STANDARD_GRAVITY;/// check in which case is true (only freesurface?)
        else P_static  = config->GetRiemann_Var1(Marker_Tag);
        Rho_static  = config->GetRiemann_Var2(Marker_Tag);
        Mach = config->GetRiemann_FlowDir(Marker_Tag);

        /*--- Non-dim. the inputs if necessary. ---*/
        P_static /= config->GetPressure_Ref();
        Rho_static /= config->GetDensity_Ref();

        /* --- Computes the total state --- */
        GetFluidModel()->SetTDState_Prho(P_static, Rho_static);

        /* --- Compute the boundary state u_e --- */
        Velocity2_e = 0.0;
        for (iDim = 0; iDim < nDim; iDim++) {
          Velocity_e[iDim] = Mach[iDim]*GetFluidModel()->GetSoundSpeed();
          Velocity2_e += Velocity_e[iDim]*Velocity_e[iDim];
        }
        Density_e = GetFluidModel()->GetDensity();
        StaticEnergy_e = GetFluidModel()->GetStaticEnergy();
        Energy_e = StaticEnergy_e + 0.5 * Velocity2_e;
        if (tkeNeeded) Energy_e += GetTke_Inf();
        break;

      case DENSITY_VELOCITY:

        /*--- Retrieve the specified density and velocity magnitude ---*/
        Density_e  = config->GetRiemann_Var1(Marker_Tag);
        VelMag_e   = config->GetRiemann_Var2(Marker_Tag);
        Flow_Dir = config->GetRiemann_FlowDir(Marker_Tag);

        /*--- Non-dim. the inputs if necessary. ---*/
        Density_e /= config->GetDensity_Ref();
        VelMag_e /= config->GetVelocity_Ref();

        for (iDim = 0; iDim < nDim; iDim++)
          Velocity_e[iDim] = VelMag_e*Flow_Dir[iDim];
        Energy_e = Energy_i;
        break;

      case STATIC_PRESSURE:

        /*--- Retrieve the static pressure for this boundary. ---*/
        Pressure_e = config->GetRiemann_Var1(Marker_Tag);
        Pressure_e /= config->GetPressure_Ref();
        Density_e = Density_i;

        /* --- Compute the boundary state u_e --- */
        GetFluidModel()->SetTDState_Prho(Pressure_e, Density_e);
        Velocity2_e = 0.0;
        for (iDim = 0; iDim < nDim; iDim++) {
          Velocity_e[iDim] = Velocity_i[iDim];
          Velocity2_e += Velocity_e[iDim]*Velocity_e[iDim];
        }
        Energy_e = GetFluidModel()->GetStaticEnergy() + 0.5*Velocity2_e;
        break;

      default:
        SU2_MPI::Error("Invalid Riemann input!", CURRENT_FUNCTION);
        break;
      }

      /*--- Compute P (matrix of right eigenvectors) ---*/
      conv_numerics->GetPMatrix(&Density_i, Velocity_i, &SoundSpeed_i, &Enthalpy_i, &Chi_i, &Kappa_i, UnitNormal, P_Tensor);

      /*--- Compute inverse P (matrix of left eigenvectors)---*/
      conv_numerics->GetPMatrix_inv(invP_Tensor, &Density_i, Velocity_i, &SoundSpeed_i, &Chi_i, &Kappa_i, UnitNormal);

      /*--- eigenvalues contribution due to grid motion ---*/
      if (dynamic_grid) {
        gridVel = geometry->nodes->GetGridVel(iPoint);

        su2double ProjGridVel = 0.0;
        for (iDim = 0; iDim < nDim; iDim++)
          ProjGridVel   += gridVel[iDim]*UnitNormal[iDim];
        ProjVelocity_i -= ProjGridVel;
      }

      /*--- Flow eigenvalues ---*/
      for (iDim = 0; iDim < nDim; iDim++)
        Lambda_i[iDim] = ProjVelocity_i;
      Lambda_i[nVar-2] = ProjVelocity_i + SoundSpeed_i;
      Lambda_i[nVar-1] = ProjVelocity_i - SoundSpeed_i;

      /*--- Compute the boundary state u_e ---*/
      u_e[0] = Density_e;
      for (iDim = 0; iDim < nDim; iDim++)
        u_e[iDim+1] = Velocity_e[iDim]*Density_e;
      u_e[nVar-1] = Energy_e*Density_e;

      /*--- Compute the boundary state u_i ---*/
      u_i[0] = Density_i;
      for (iDim = 0; iDim < nDim; iDim++)
        u_i[iDim+1] = Velocity_i[iDim]*Density_i;
      u_i[nVar-1] = Energy_i*Density_i;

      /*--- Compute the characteristic jumps ---*/
      for (iVar = 0; iVar < nVar; iVar++)
      {
        dw[iVar] = 0;
        for (jVar = 0; jVar < nVar; jVar++)
          dw[iVar] += invP_Tensor[iVar][jVar] * (u_e[jVar] - u_i[jVar]);

      }

      /*--- Compute the boundary state u_b using characteristics ---*/
      for (iVar = 0; iVar < nVar; iVar++)
      {
        u_b[iVar] = u_i[iVar];

        for (jVar = 0; jVar < nVar; jVar++)
        {
          if (Lambda_i[jVar] < 0)
          {
            u_b[iVar] += P_Tensor[iVar][jVar]*dw[jVar];

          }
        }
      }


      /*--- Compute the thermodynamic state in u_b ---*/
      Density_b = u_b[0];
      Velocity2_b = 0;
      for (iDim = 0; iDim < nDim; iDim++)
      {
        Velocity_b[iDim] = u_b[iDim+1]/Density_b;
        Velocity2_b += Velocity_b[iDim]*Velocity_b[iDim];
      }
      Energy_b = u_b[nVar-1]/Density_b;
      StaticEnergy_b = Energy_b - 0.5*Velocity2_b;
      GetFluidModel()->SetTDState_rhoe(Density_b, StaticEnergy_b);
      Pressure_b = GetFluidModel()->GetPressure();
      Temperature_b = GetFluidModel()->GetTemperature();
      Enthalpy_b = Energy_b + Pressure_b/Density_b;
      Kappa_b = GetFluidModel()->GetdPde_rho() / Density_b;
      Chi_b = GetFluidModel()->GetdPdrho_e() - Kappa_b * StaticEnergy_b;

      /*--- Compute the residuals ---*/
      conv_numerics->GetInviscidProjFlux(&Density_b, Velocity_b, &Pressure_b, &Enthalpy_b, Normal, Residual);

      /*--- Residual contribution due to grid motion ---*/
      if (dynamic_grid) {
        gridVel = geometry->nodes->GetGridVel(iPoint);
        su2double projVelocity = 0.0;

        for (iDim = 0; iDim < nDim; iDim++)
          projVelocity +=  gridVel[iDim]*Normal[iDim];
        for (iVar = 0; iVar < nVar; iVar++)
          Residual[iVar] -= projVelocity *(u_b[iVar]);
      }

      if (implicit) {

        Jacobian_b = new su2double*[nVar];
        DubDu = new su2double*[nVar];
        for (iVar = 0; iVar < nVar; iVar++)
        {
          Jacobian_b[iVar] = new su2double[nVar];
          DubDu[iVar] = new su2double[nVar];
        }

        /*--- Initialize DubDu to unit matrix---*/

        for (iVar = 0; iVar < nVar; iVar++)
        {
          for (jVar = 0; jVar < nVar; jVar++)
            DubDu[iVar][jVar]= 0;

          DubDu[iVar][iVar]= 1;
        }

        /*--- Compute DubDu -= RNL---*/
        for (iVar=0; iVar<nVar; iVar++)
        {
          for (jVar=0; jVar<nVar; jVar++)
          {
            for (kVar=0; kVar<nVar; kVar++)
            {
              if (Lambda_i[kVar]<0)
                DubDu[iVar][jVar] -= P_Tensor[iVar][kVar] * invP_Tensor[kVar][jVar];
            }
          }
        }

        /*--- Compute flux Jacobian in state b ---*/
        conv_numerics->GetInviscidProjJac(Velocity_b, &Enthalpy_b, &Chi_b, &Kappa_b, Normal, 1.0, Jacobian_b);

        /*--- Jacobian contribution due to grid motion ---*/
        if (dynamic_grid)
        {
          gridVel = geometry->nodes->GetGridVel(iPoint);
          su2double projVelocity = 0.0;
          for (iDim = 0; iDim < nDim; iDim++)
            projVelocity +=  gridVel[iDim]*Normal[iDim];
          for (iVar = 0; iVar < nVar; iVar++) {
            Jacobian_b[iVar][iVar] -= projVelocity;
          }

        }

        /*--- initiate Jacobian_i to zero matrix ---*/
        for (iVar=0; iVar<nVar; iVar++)
          for (jVar=0; jVar<nVar; jVar++)
            Jacobian_i[iVar][jVar] = 0.0;

        /*--- Compute numerical flux Jacobian at node i ---*/
        for (iVar=0; iVar<nVar; iVar++) {
          for (jVar=0; jVar<nVar; jVar++) {
            for (kVar=0; kVar<nVar; kVar++) {
              Jacobian_i[iVar][jVar] += Jacobian_b[iVar][kVar] * DubDu[kVar][jVar];
            }
          }
        }

        for (iVar = 0; iVar < nVar; iVar++) {
          delete [] Jacobian_b[iVar];
          delete [] DubDu[iVar];
        }
        delete [] Jacobian_b;
        delete [] DubDu;
      }

      /*--- Update residual value ---*/
      LinSysRes.AddBlock(iPoint, Residual);

      /*--- Jacobian contribution for implicit integration ---*/
      if (implicit)
        Jacobian.AddBlock2Diag(iPoint, Jacobian_i);

      /*--- Viscous contribution ---*/

      if (viscous) {

        /*--- Primitive variables, using the derived quantities ---*/

        V_boundary[0] = Temperature_b;
        for (iDim = 0; iDim < nDim; iDim++)
          V_boundary[iDim+1] = Velocity_b[iDim];
        V_boundary[nDim+1] = Pressure_b;
        V_boundary[nDim+2] = Density_b;
        V_boundary[nDim+3] = Enthalpy_b;

        /*--- Set laminar and eddy viscosity at the infinity ---*/

        V_boundary[nDim+5] = GetFluidModel()->GetLaminarViscosity();
        V_boundary[nDim+6] = nodes->GetEddyViscosity(iPoint);
        V_boundary[nDim+7] = GetFluidModel()->GetThermalConductivity();
        V_boundary[nDim+8] = GetFluidModel()->GetCp();

        /*--- Set the normal vector and the coordinates ---*/

        visc_numerics->SetNormal(Normal);
        visc_numerics->SetCoord(geometry->nodes->GetCoord(iPoint), geometry->nodes->GetCoord(Point_Normal));

        /*--- Primitive variables, and gradient ---*/

        visc_numerics->SetPrimitive(V_domain, V_boundary);
        visc_numerics->SetPrimVarGradient(nodes->GetGradient_Primitive(iPoint), nodes->GetGradient_Primitive(iPoint));

        /*--- Secondary variables ---*/

        S_domain = nodes->GetSecondary(iPoint);

        /*--- Compute secondary thermodynamic properties (partial derivatives...) ---*/

        S_boundary[0]= GetFluidModel()->GetdPdrho_e();
        S_boundary[1]= GetFluidModel()->GetdPde_rho();

        S_boundary[2]= GetFluidModel()->GetdTdrho_e();
        S_boundary[3]= GetFluidModel()->GetdTde_rho();

        /*--- Compute secondary thermo-physical properties (partial derivatives...) ---*/

        S_boundary[4]= GetFluidModel()->Getdmudrho_T();
        S_boundary[5]= GetFluidModel()->GetdmudT_rho();

        S_boundary[6]= GetFluidModel()->Getdktdrho_T();
        S_boundary[7]= GetFluidModel()->GetdktdT_rho();

        visc_numerics->SetSecondary(S_domain, S_boundary);

        /*--- Turbulent kinetic energy ---*/

        if ((config->GetKind_Turb_Model() == SST) || (config->GetKind_Turb_Model() == SST_SUST))
          visc_numerics->SetTurbKineticEnergy(solver_container[TURB_SOL]->GetNodes()->GetSolution(iPoint,0),
                                              solver_container[TURB_SOL]->GetNodes()->GetSolution(iPoint,0));

        /*--- Set the wall shear stress values (wall functions) to -1 (no evaluation using wall functions) ---*/

        visc_numerics->SetTauWall(-1.0, -1.0);

        /*--- Compute and update residual ---*/

        auto residual = visc_numerics->ComputeResidual(config);
        LinSysRes.SubtractBlock(iPoint, residual);

        /*--- Jacobian contribution for implicit integration ---*/

        if (implicit)
          Jacobian.SubtractBlock2Diag(iPoint, residual.jacobian_i);

      }

    }
  }

  /*--- Free locally allocated memory ---*/
  delete [] Normal;
  delete [] Velocity_e;
  delete [] Velocity_b;
  delete [] Velocity_i;
  delete [] FlowDirMix;

  delete [] S_boundary;
  delete [] Lambda_i;
  delete [] u_i;
  delete [] u_e;
  delete [] u_b;
  delete [] dw;

  delete [] Residual;

  for (iVar = 0; iVar < nVar; iVar++)
  {
    delete [] P_Tensor[iVar];
    delete [] invP_Tensor[iVar];
    delete [] Jacobian_i[iVar];
  }
  delete [] P_Tensor;
  delete [] invP_Tensor;
  delete [] Jacobian_i;

}


void CEulerSolver::BC_TurboRiemann(CGeometry *geometry, CSolver **solver_container,
                                   CNumerics *conv_numerics, CNumerics *visc_numerics,
                                   CConfig *config, unsigned short val_marker) {

  unsigned short iDim, iVar, jVar, kVar, iSpan;
  unsigned long iPoint, Point_Normal, oldVertex, iVertex;
  const su2double *Flow_Dir;
  su2double P_Total, T_Total;
  su2double *Velocity_b, Velocity2_b, Enthalpy_b, Energy_b, StaticEnergy_b, Density_b, Kappa_b, Chi_b, Pressure_b, Temperature_b;
  su2double *Velocity_e, Velocity2_e, Enthalpy_e, Entropy_e, Energy_e = 0.0, StaticEnthalpy_e, StaticEnergy_e, Density_e = 0.0, Pressure_e;
  su2double *Velocity_i, Velocity2_i, Enthalpy_i, Energy_i, StaticEnergy_i, Density_i, Kappa_i, Chi_i, Pressure_i, SoundSpeed_i;
  su2double ProjVelocity_i;
  su2double **P_Tensor, **invP_Tensor, *Lambda_i, **Jacobian_b, **Jacobian_i, **DubDu, *dw, *u_e, *u_i, *u_b;
  su2double *gridVel, *Residual;
  su2double *V_boundary, *V_domain, *S_boundary, *S_domain;
  su2double AverageEnthalpy, AverageEntropy;
  unsigned short  iZone  = config->GetiZone();
  bool implicit = (config->GetKind_TimeIntScheme() == EULER_IMPLICIT);
  string Marker_Tag = config->GetMarker_All_TagBound(val_marker);
  unsigned short nSpanWiseSections = geometry->GetnSpanWiseSections(config->GetMarker_All_TurbomachineryFlag(val_marker));
  bool viscous = config->GetViscous();
  bool gravity = (config->GetGravityForce());
  bool tkeNeeded = (config->GetKind_Turb_Model() == SST) || (config->GetKind_Turb_Model() == SST_SUST);

  su2double *Normal, *turboNormal, *UnitNormal, *FlowDirMix, FlowDirMixMag, *turboVelocity;
  Normal = new su2double[nDim];
  turboNormal = new su2double[nDim];
  UnitNormal = new su2double[nDim];

  Velocity_i = new su2double[nDim];
  Velocity_b = new su2double[nDim];
  Velocity_e = new su2double[nDim];
  turboVelocity = new su2double[nDim];
  FlowDirMix = new su2double[nDim];
  Lambda_i = new su2double[nVar];
  u_i = new su2double[nVar];
  u_e = new su2double[nVar];
  u_b = new su2double[nVar];
  dw = new su2double[nVar];

  Residual = new su2double[nVar];

  S_boundary = new su2double[8];

  P_Tensor = new su2double*[nVar];
  invP_Tensor = new su2double*[nVar];
  Jacobian_i = new su2double*[nVar];
  for (iVar = 0; iVar < nVar; iVar++)
  {
    P_Tensor[iVar] = new su2double[nVar];
    invP_Tensor[iVar] = new su2double[nVar];
    Jacobian_i[iVar] = new su2double[nVar];
  }

  /*--- Loop over all the vertices on this boundary marker ---*/
  for (iSpan= 0; iSpan < nSpanWiseSections; iSpan++){

    SU2_OMP_FOR_DYN(OMP_MIN_SIZE)
    for (iVertex = 0; iVertex < geometry->GetnVertexSpan(val_marker,iSpan); iVertex++) {

      /*--- using the other vertex information for retrieving some information ---*/
      oldVertex = geometry->turbovertex[val_marker][iSpan][iVertex]->GetOldVertex();
      V_boundary= GetCharacPrimVar(val_marker, oldVertex);

      /*--- Index of the closest interior node ---*/
      Point_Normal = geometry->vertex[val_marker][oldVertex]->GetNormal_Neighbor();

      /*--- Normal vector for this vertex (negate for outward convention),
       *    this normal is scaled with the area of the face of the element  ---*/
      geometry->vertex[val_marker][oldVertex]->GetNormal(Normal);
      for (iDim = 0; iDim < nDim; iDim++) Normal[iDim] = -Normal[iDim];
      conv_numerics->SetNormal(Normal);

      /*--- find the node related to the vertex ---*/
      iPoint = geometry->turbovertex[val_marker][iSpan][iVertex]->GetNode();
      if (geometry->nodes->GetDomain(iPoint)){

        /*--- Normalize Normal vector for this vertex (already for outward convention) ---*/
        geometry->turbovertex[val_marker][iSpan][iVertex]->GetNormal(UnitNormal);
        geometry->turbovertex[val_marker][iSpan][iVertex]->GetTurboNormal(turboNormal);

        /*--- Retrieve solution at this boundary node ---*/
        V_domain = nodes->GetPrimitive(iPoint);

        /* --- Compute the internal state u_i --- */
        Velocity2_i = 0;
        for (iDim=0; iDim < nDim; iDim++)
        {
          Velocity_i[iDim] = nodes->GetVelocity(iPoint,iDim);
          Velocity2_i += Velocity_i[iDim]*Velocity_i[iDim];
        }

        Density_i = nodes->GetDensity(iPoint);

        Energy_i = nodes->GetEnergy(iPoint);
        StaticEnergy_i = Energy_i - 0.5*Velocity2_i;

        GetFluidModel()->SetTDState_rhoe(Density_i, StaticEnergy_i);

        Pressure_i = GetFluidModel()->GetPressure();
        Enthalpy_i = Energy_i + Pressure_i/Density_i;

        SoundSpeed_i = GetFluidModel()->GetSoundSpeed();

        Kappa_i = GetFluidModel()->GetdPde_rho() / Density_i;
        Chi_i = GetFluidModel()->GetdPdrho_e() - Kappa_i * StaticEnergy_i;

        ProjVelocity_i = 0.0;
        for (iDim = 0; iDim < nDim; iDim++)
          ProjVelocity_i += Velocity_i[iDim]*UnitNormal[iDim];

        /*--- Build the external state u_e from boundary data and internal node ---*/

        switch(config->GetKind_Data_Riemann(Marker_Tag))
        {
          //TODO(turbo), generilize for 3D case
          //TODO(turbo), generilize for Inlet and Outlet in for backflow treatment
          //TODO(turbo), implement not uniform inlet and radial equilibrium for the outlet
          case TOTAL_CONDITIONS_PT:

            /*--- Retrieve the specified total conditions for this boundary. ---*/
            if (gravity) P_Total = config->GetRiemann_Var1(Marker_Tag) - geometry->nodes->GetCoord(iPoint, nDim-1)*STANDARD_GRAVITY;/// check in which case is true (only freesurface?)
            else P_Total  = config->GetRiemann_Var1(Marker_Tag);
            T_Total  = config->GetRiemann_Var2(Marker_Tag);
            Flow_Dir = config->GetRiemann_FlowDir(Marker_Tag);

            /*--- Non-dim. the inputs if necessary. ---*/
            P_Total /= config->GetPressure_Ref();
            T_Total /= config->GetTemperature_Ref();

            /* --- Computes the total state --- */
            GetFluidModel()->SetTDState_PT(P_Total, T_Total);
            Enthalpy_e = GetFluidModel()->GetStaticEnergy()+ GetFluidModel()->GetPressure()/GetFluidModel()->GetDensity();
            Entropy_e = GetFluidModel()->GetEntropy();

            /* --- Compute the boundary state u_e --- */
            Velocity2_e = Velocity2_i;
            for (iDim = 0; iDim < nDim; iDim++)
              turboVelocity[iDim] = sqrt(Velocity2_e)*Flow_Dir[iDim];
            ComputeBackVelocity(turboVelocity,turboNormal, Velocity_e, config->GetMarker_All_TurbomachineryFlag(val_marker),config->GetKind_TurboMachinery(iZone));
            StaticEnthalpy_e = Enthalpy_e - 0.5 * Velocity2_e;
            GetFluidModel()->SetTDState_hs(StaticEnthalpy_e, Entropy_e);
            Density_e = GetFluidModel()->GetDensity();
            StaticEnergy_e = GetFluidModel()->GetStaticEnergy();
            Energy_e = StaticEnergy_e + 0.5 * Velocity2_e;
            if (tkeNeeded) Energy_e += GetTke_Inf();
            break;

          case MIXING_IN:

            /* --- compute total averaged quantities ---*/
            GetFluidModel()->SetTDState_Prho(ExtAveragePressure[val_marker][iSpan], ExtAverageDensity[val_marker][iSpan]);
            AverageEnthalpy = GetFluidModel()->GetStaticEnergy() + ExtAveragePressure[val_marker][iSpan]/ExtAverageDensity[val_marker][iSpan];
            AverageEntropy  = GetFluidModel()->GetEntropy();

            FlowDirMixMag = 0;
            for (iDim = 0; iDim < nDim; iDim++)
              FlowDirMixMag += ExtAverageTurboVelocity[val_marker][iSpan][iDim]*ExtAverageTurboVelocity[val_marker][iSpan][iDim];
            for (iDim = 0; iDim < nDim; iDim++){
              FlowDirMix[iDim] = ExtAverageTurboVelocity[val_marker][iSpan][iDim]/sqrt(FlowDirMixMag);
            }


            /* --- Computes the total state --- */
            Enthalpy_e = AverageEnthalpy;
            Entropy_e = AverageEntropy;

            /* --- Compute the boundary state u_e --- */
            Velocity2_e = Velocity2_i;
            for (iDim = 0; iDim < nDim; iDim++){
              turboVelocity[iDim] = sqrt(Velocity2_e)*FlowDirMix[iDim];

            }
            ComputeBackVelocity(turboVelocity,turboNormal, Velocity_e, config->GetMarker_All_TurbomachineryFlag(val_marker),config->GetKind_TurboMachinery(iZone));

            StaticEnthalpy_e = Enthalpy_e - 0.5 * Velocity2_e;
            GetFluidModel()->SetTDState_hs(StaticEnthalpy_e, Entropy_e);
            Density_e = GetFluidModel()->GetDensity();
            StaticEnergy_e = GetFluidModel()->GetStaticEnergy();
            Energy_e = StaticEnergy_e + 0.5 * Velocity2_e;
            // if (tkeNeeded) Energy_e += GetTke_Inf();
            break;


          case MIXING_OUT:

            /*--- Retrieve the static pressure for this boundary. ---*/
            Pressure_e = ExtAveragePressure[val_marker][iSpan];
            Density_e = Density_i;

            /* --- Compute the boundary state u_e --- */
            GetFluidModel()->SetTDState_Prho(Pressure_e, Density_e);
            Velocity2_e = 0.0;
            for (iDim = 0; iDim < nDim; iDim++) {
              Velocity_e[iDim] = Velocity_i[iDim];
              Velocity2_e += Velocity_e[iDim]*Velocity_e[iDim];
            }
            Energy_e = GetFluidModel()->GetStaticEnergy() + 0.5*Velocity2_e;
            break;

          case STATIC_PRESSURE:

            /*--- Retrieve the static pressure for this boundary. ---*/
            Pressure_e = config->GetRiemann_Var1(Marker_Tag);
            Pressure_e /= config->GetPressure_Ref();
            Density_e = Density_i;

            /* --- Compute the boundary state u_e --- */
            GetFluidModel()->SetTDState_Prho(Pressure_e, Density_e);
            Velocity2_e = 0.0;
            for (iDim = 0; iDim < nDim; iDim++) {
              Velocity_e[iDim] = Velocity_i[iDim];
              Velocity2_e += Velocity_e[iDim]*Velocity_e[iDim];
            }
            Energy_e = GetFluidModel()->GetStaticEnergy() + 0.5*Velocity2_e;
            break;


          case RADIAL_EQUILIBRIUM:

            /*--- Retrieve the static pressure for this boundary. ---*/
            Pressure_e = RadialEquilibriumPressure[val_marker][iSpan];
            Density_e = Density_i;

            /* --- Compute the boundary state u_e --- */
            GetFluidModel()->SetTDState_Prho(Pressure_e, Density_e);
            Velocity2_e = 0.0;
            for (iDim = 0; iDim < nDim; iDim++) {
              Velocity_e[iDim] = Velocity_i[iDim];
              Velocity2_e += Velocity_e[iDim]*Velocity_e[iDim];
            }
            Energy_e = GetFluidModel()->GetStaticEnergy() + 0.5*Velocity2_e;
            break;

          default:
            SU2_MPI::Error("Invalid Riemann input!", CURRENT_FUNCTION);
            break;
        }

        /*--- Compute P (matrix of right eigenvectors) ---*/
        conv_numerics->GetPMatrix(&Density_i, Velocity_i, &SoundSpeed_i, &Enthalpy_i, &Chi_i, &Kappa_i, UnitNormal, P_Tensor);

        /*--- Compute inverse P (matrix of left eigenvectors)---*/
        conv_numerics->GetPMatrix_inv(invP_Tensor, &Density_i, Velocity_i, &SoundSpeed_i, &Chi_i, &Kappa_i, UnitNormal);

        /*--- eigenvalues contribution due to grid motion ---*/
        if (dynamic_grid){
          gridVel = geometry->nodes->GetGridVel(iPoint);

          su2double ProjGridVel = 0.0;
          for (iDim = 0; iDim < nDim; iDim++)
            ProjGridVel   += gridVel[iDim]*UnitNormal[iDim];
          ProjVelocity_i -= ProjGridVel;
        }

        /*--- Flow eigenvalues ---*/
        for (iDim = 0; iDim < nDim; iDim++)
          Lambda_i[iDim] = ProjVelocity_i;
        Lambda_i[nVar-2] = ProjVelocity_i + SoundSpeed_i;
        Lambda_i[nVar-1] = ProjVelocity_i - SoundSpeed_i;

        /* --- Compute the boundary state u_e --- */
        u_e[0] = Density_e;
        for (iDim = 0; iDim < nDim; iDim++)
          u_e[iDim+1] = Velocity_e[iDim]*Density_e;
        u_e[nVar-1] = Energy_e*Density_e;

        /* --- Compute the boundary state u_i --- */
        u_i[0] = Density_i;
        for (iDim = 0; iDim < nDim; iDim++)
          u_i[iDim+1] = Velocity_i[iDim]*Density_i;
        u_i[nVar-1] = Energy_i*Density_i;

        /*--- Compute the characteristic jumps ---*/
        for (iVar = 0; iVar < nVar; iVar++)
        {
          dw[iVar] = 0;
          for (jVar = 0; jVar < nVar; jVar++)
            dw[iVar] += invP_Tensor[iVar][jVar] * (u_e[jVar] - u_i[jVar]);

        }

        /*--- Compute the boundary state u_b using characteristics ---*/
        for (iVar = 0; iVar < nVar; iVar++)
        {
          u_b[iVar] = u_i[iVar];

          for (jVar = 0; jVar < nVar; jVar++)
          {
            if (Lambda_i[jVar] < 0)
            {
              u_b[iVar] += P_Tensor[iVar][jVar]*dw[jVar];

            }
          }
        }


        /*--- Compute the thermodynamic state in u_b ---*/
        Density_b = u_b[0];
        Velocity2_b = 0;
        for (iDim = 0; iDim < nDim; iDim++)
        {
          Velocity_b[iDim] = u_b[iDim+1]/Density_b;
          Velocity2_b += Velocity_b[iDim]*Velocity_b[iDim];
        }
        Energy_b = u_b[nVar-1]/Density_b;
        StaticEnergy_b = Energy_b - 0.5*Velocity2_b;
        GetFluidModel()->SetTDState_rhoe(Density_b, StaticEnergy_b);
        Pressure_b = GetFluidModel()->GetPressure();
        Temperature_b = GetFluidModel()->GetTemperature();
        Enthalpy_b = Energy_b + Pressure_b/Density_b;
        Kappa_b = GetFluidModel()->GetdPde_rho() / Density_b;
        Chi_b = GetFluidModel()->GetdPdrho_e() - Kappa_b * StaticEnergy_b;

        /*--- Compute the residuals ---*/
        conv_numerics->GetInviscidProjFlux(&Density_b, Velocity_b, &Pressure_b, &Enthalpy_b, Normal, Residual);

        /*--- Residual contribution due to grid motion ---*/
        if (dynamic_grid) {
          gridVel = geometry->nodes->GetGridVel(iPoint);
          su2double projVelocity = 0.0;

          for (iDim = 0; iDim < nDim; iDim++)
            projVelocity +=  gridVel[iDim]*Normal[iDim];
          for (iVar = 0; iVar < nVar; iVar++)
            Residual[iVar] -= projVelocity *(u_b[iVar]);
        }

        if (implicit) {

          Jacobian_b = new su2double*[nVar];
          DubDu = new su2double*[nVar];
          for (iVar = 0; iVar < nVar; iVar++)
          {
            Jacobian_b[iVar] = new su2double[nVar];
            DubDu[iVar] = new su2double[nVar];
          }

          /*--- Initialize DubDu to unit matrix---*/

          for (iVar = 0; iVar < nVar; iVar++)
          {
            for (jVar = 0; jVar < nVar; jVar++)
              DubDu[iVar][jVar]= 0;

            DubDu[iVar][iVar]= 1;
          }

          /*--- Compute DubDu -= RNL---*/
          for (iVar=0; iVar<nVar; iVar++)
          {
            for (jVar=0; jVar<nVar; jVar++)
            {
              for (kVar=0; kVar<nVar; kVar++)
              {
                if (Lambda_i[kVar]<0)
                  DubDu[iVar][jVar] -= P_Tensor[iVar][kVar] * invP_Tensor[kVar][jVar];
              }
            }
          }

          /*--- Compute flux Jacobian in state b ---*/
          conv_numerics->GetInviscidProjJac(Velocity_b, &Enthalpy_b, &Chi_b, &Kappa_b, Normal, 1.0, Jacobian_b);

          /*--- Jacobian contribution due to grid motion ---*/
          if (dynamic_grid)
          {
            gridVel = geometry->nodes->GetGridVel(iPoint);
            su2double projVelocity = 0.0;
            for (iDim = 0; iDim < nDim; iDim++)
              projVelocity +=  gridVel[iDim]*Normal[iDim];
            for (iVar = 0; iVar < nVar; iVar++){
              Residual[iVar] -= projVelocity *(u_b[iVar]);
              Jacobian_b[iVar][iVar] -= projVelocity;
            }

          }

          /*--- initiate Jacobian_i to zero matrix ---*/
          for (iVar=0; iVar<nVar; iVar++)
            for (jVar=0; jVar<nVar; jVar++)
              Jacobian_i[iVar][jVar] = 0.0;

          /*--- Compute numerical flux Jacobian at node i ---*/
          for (iVar=0; iVar<nVar; iVar++) {
            for (jVar=0; jVar<nVar; jVar++) {
              for (kVar=0; kVar<nVar; kVar++) {
                Jacobian_i[iVar][jVar] += Jacobian_b[iVar][kVar] * DubDu[kVar][jVar];
              }
            }
          }

          for (iVar = 0; iVar < nVar; iVar++) {
            delete [] Jacobian_b[iVar];
            delete [] DubDu[iVar];
          }
          delete [] Jacobian_b;
          delete [] DubDu;
        }

        /*--- Update residual value ---*/
        LinSysRes.AddBlock(iPoint, Residual);

        /*--- Jacobian contribution for implicit integration ---*/
        if (implicit)
          Jacobian.AddBlock2Diag(iPoint, Jacobian_i);

        /*--- Viscous contribution ---*/

        if (viscous) {

          /*--- Primitive variables, using the derived quantities ---*/

          V_boundary[0] = Temperature_b;
          for (iDim = 0; iDim < nDim; iDim++)
            V_boundary[iDim+1] = Velocity_b[iDim];
          V_boundary[nDim+1] = Pressure_b;
          V_boundary[nDim+2] = Density_b;
          V_boundary[nDim+3] = Enthalpy_b;

          /*--- Set laminar and eddy viscosity at the infinity ---*/

          V_boundary[nDim+5] = GetFluidModel()->GetLaminarViscosity();
          V_boundary[nDim+6] = nodes->GetEddyViscosity(iPoint);
          V_boundary[nDim+7] = GetFluidModel()->GetThermalConductivity();
          V_boundary[nDim+8] = GetFluidModel()->GetCp();

          /*--- Set the normal vector and the coordinates ---*/

          visc_numerics->SetNormal(Normal);
          visc_numerics->SetCoord(geometry->nodes->GetCoord(iPoint), geometry->nodes->GetCoord(Point_Normal));

          /*--- Primitive variables, and gradient ---*/

          visc_numerics->SetPrimitive(V_domain, V_boundary);
          visc_numerics->SetPrimVarGradient(nodes->GetGradient_Primitive(iPoint), nodes->GetGradient_Primitive(iPoint));

          /*--- Secondary variables ---*/

          S_domain = nodes->GetSecondary(iPoint);

          /*--- Compute secondary thermodynamic properties (partial derivatives...) ---*/

          S_boundary[0]= GetFluidModel()->GetdPdrho_e();
          S_boundary[1]= GetFluidModel()->GetdPde_rho();

          S_boundary[2]= GetFluidModel()->GetdTdrho_e();
          S_boundary[3]= GetFluidModel()->GetdTde_rho();

          /*--- Compute secondary thermo-physical properties (partial derivatives...) ---*/

          S_boundary[4]= GetFluidModel()->Getdmudrho_T();
          S_boundary[5]= GetFluidModel()->GetdmudT_rho();

          S_boundary[6]= GetFluidModel()->Getdktdrho_T();
          S_boundary[7]= GetFluidModel()->GetdktdT_rho();

          visc_numerics->SetSecondary(S_domain, S_boundary);

          /*--- Turbulent kinetic energy ---*/

          if ((config->GetKind_Turb_Model() == SST) || (config->GetKind_Turb_Model() == SST_SUST))
            visc_numerics->SetTurbKineticEnergy(solver_container[TURB_SOL]->GetNodes()->GetSolution(iPoint,0),
                                                solver_container[TURB_SOL]->GetNodes()->GetSolution(iPoint,0));

          /*--- Set the wall shear stress values (wall functions) to -1 (no evaluation using wall functions) ---*/

          visc_numerics->SetTauWall(-1.0, -1.0);

          /*--- Compute and update residual ---*/

          auto residual = visc_numerics->ComputeResidual(config);
          LinSysRes.SubtractBlock(iPoint, residual);

          /*--- Jacobian contribution for implicit integration ---*/

          if (implicit)
            Jacobian.SubtractBlock2Diag(iPoint, residual.jacobian_i);

        }
      }
    }
}

  /*--- Free locally allocated memory ---*/
  delete [] Normal;
  delete [] UnitNormal;
  delete [] turboNormal;
  delete [] turboVelocity;
  delete [] Velocity_e;
  delete [] Velocity_b;
  delete [] Velocity_i;
  delete [] FlowDirMix;

  delete [] S_boundary;
  delete [] Lambda_i;
  delete [] u_i;
  delete [] u_e;
  delete [] u_b;
  delete [] dw;

  delete [] Residual;

  for (iVar = 0; iVar < nVar; iVar++)
  {
    delete [] P_Tensor[iVar];
    delete [] invP_Tensor[iVar];
    delete [] Jacobian_i[iVar];
  }
  delete [] P_Tensor;
  delete [] invP_Tensor;
  delete [] Jacobian_i;

}

void CEulerSolver::PreprocessBC_Giles(CGeometry *geometry, CConfig *config, CNumerics *conv_numerics, unsigned short marker_flag) {
  /* Implementation of Fuorier Transformations for non-regfelcting BC will come soon */
  su2double cj_inf,cj_out1, cj_out2, Density_i, Pressure_i, *turboNormal, *turboVelocity, *Velocity_i, AverageSoundSpeed;
  su2double *deltaprim, *cj, TwoPiThetaFreq_Pitch, pitch, theta, deltaTheta;
  unsigned short iMarker, iSpan, iMarkerTP, iDim;
  unsigned long  iPoint, kend_max, k, iVertex;
  long freq;
  unsigned short  iZone     = config->GetiZone();
  unsigned short nSpanWiseSections = geometry->GetnSpanWiseSections(marker_flag);
  turboNormal   = new su2double[nDim];
  turboVelocity = new su2double[nDim];
  Velocity_i    = new su2double[nDim];
  deltaprim     = new su2double[nVar];
  cj            = new su2double[nVar];
  complex<su2double> I, cktemp_inf,cktemp_out1, cktemp_out2, expArg;
  I = complex<su2double>(0.0,1.0);

#ifdef HAVE_MPI
  su2double MyIm_inf, MyRe_inf, Im_inf, Re_inf, MyIm_out1, MyRe_out1, Im_out1, Re_out1, MyIm_out2, MyRe_out2, Im_out2, Re_out2;
#endif

  kend_max = geometry->GetnFreqSpanMax(marker_flag);
  for (iSpan= 0; iSpan < nSpanWiseSections ; iSpan++){
    for(k=0; k < 2*kend_max+1; k++){
      freq = k - kend_max;
      cktemp_inf = complex<su2double>(0.0,0.0);
      cktemp_out1 = complex<su2double>(0.0,0.0);
      cktemp_out2 = complex<su2double>(0.0,0.0);
      for (iMarker = 0; iMarker < config->GetnMarker_All(); iMarker++){
        for (iMarkerTP=1; iMarkerTP < config->GetnMarker_Turbomachinery()+1; iMarkerTP++){
          if (config->GetMarker_All_Turbomachinery(iMarker) == iMarkerTP){
            if (config->GetMarker_All_TurbomachineryFlag(iMarker) == marker_flag){
              for (iVertex = 0; iVertex < geometry->GetnVertexSpan(iMarker,iSpan); iVertex++) {

                /*--- find the node related to the vertex ---*/
                iPoint = geometry->turbovertex[iMarker][iSpan][iVertex]->GetNode();

                geometry->turbovertex[iMarker][iSpan][iVertex]->GetTurboNormal(turboNormal);
                /*--- Compute the internal state _i ---*/

                Pressure_i = nodes->GetPressure(iPoint);
                Density_i = nodes->GetDensity(iPoint);
                for (iDim = 0; iDim < nDim; iDim++)
                {
                  Velocity_i[iDim] = nodes->GetVelocity(iPoint,iDim);
                }
                ComputeTurboVelocity(Velocity_i, turboNormal, turboVelocity, marker_flag, config->GetKind_TurboMachinery(iZone));

                if(nDim ==2){
                  deltaprim[0] = Density_i - AverageDensity[iMarker][iSpan];
                  deltaprim[1] = turboVelocity[0] - AverageTurboVelocity[iMarker][iSpan][0];
                  deltaprim[2] = turboVelocity[1] - AverageTurboVelocity[iMarker][iSpan][1];
                  deltaprim[3] = Pressure_i - AveragePressure[iMarker][iSpan];
                }
                else{
                  //Here 3d
                  deltaprim[0] = Density_i - AverageDensity[iMarker][iSpan];
                  deltaprim[1] = turboVelocity[0] - AverageTurboVelocity[iMarker][iSpan][0];
                  deltaprim[2] = turboVelocity[1] - AverageTurboVelocity[iMarker][iSpan][1];
                  deltaprim[3] = turboVelocity[2] - AverageTurboVelocity[iMarker][iSpan][2]; //New char
                  deltaprim[4] = Pressure_i - AveragePressure[iMarker][iSpan];
                }

                GetFluidModel()->SetTDState_Prho(AveragePressure[iMarker][iSpan], AverageDensity[iMarker][iSpan]);
                AverageSoundSpeed = GetFluidModel()->GetSoundSpeed();
                conv_numerics->GetCharJump(AverageSoundSpeed, AverageDensity[iMarker][iSpan], deltaprim, cj);

                /*-----this is only valid 2D ----*/
                if(nDim ==2){
                  cj_out1 = cj[1];
                  cj_out2 = cj[2];
                  cj_inf  = cj[3];
                }
                else{
                  //Here 3D
                  cj_out1 = cj[1];
                  cj_out2 = cj[3];
                  cj_inf  = cj[4];
                }
                pitch      = geometry->GetMaxAngularCoord(iMarker, iSpan) - geometry->GetMinAngularCoord(iMarker,iSpan);
                theta      = geometry->turbovertex[iMarker][iSpan][iVertex]->GetRelAngularCoord();
                deltaTheta = geometry->turbovertex[iMarker][iSpan][iVertex]->GetDeltaAngularCoord();
                TwoPiThetaFreq_Pitch = 2*PI_NUMBER*freq*theta/pitch;

                expArg = complex<su2double>(cos(TwoPiThetaFreq_Pitch)) - I*complex<su2double>(sin(TwoPiThetaFreq_Pitch));
                if (freq != 0){
                  cktemp_out1 +=  cj_out1*expArg*deltaTheta/pitch;
                  cktemp_out2 +=  cj_out2*expArg*deltaTheta/pitch;
                  cktemp_inf  +=  cj_inf*expArg*deltaTheta/pitch;
                }
                else{
                  cktemp_inf += complex<su2double>(0.0,0.0);
                  cktemp_out1 += complex<su2double>(0.0,0.0);
                  cktemp_out2 += complex<su2double>(0.0,0.0);
                }
              }

            }
          }
        }
      }

#ifdef HAVE_MPI
      MyRe_inf = cktemp_inf.real(); Re_inf = 0.0;
      MyIm_inf = cktemp_inf.imag(); Im_inf = 0.0;
      cktemp_inf = complex<su2double>(0.0,0.0);

      MyRe_out1 = cktemp_out1.real(); Re_out1 = 0.0;
      MyIm_out1 = cktemp_out1.imag(); Im_out1 = 0.0;
      cktemp_out1 = complex<su2double>(0.0,0.0);

      MyRe_out2 = cktemp_out2.real(); Re_out2 = 0.0;
      MyIm_out2 = cktemp_out2.imag(); Im_out2 = 0.0;
      cktemp_out2 = complex<su2double>(0.0,0.0);


      SU2_MPI::Allreduce(&MyRe_inf, &Re_inf, 1, MPI_DOUBLE, MPI_SUM, SU2_MPI::GetComm());
      SU2_MPI::Allreduce(&MyIm_inf, &Im_inf, 1, MPI_DOUBLE, MPI_SUM, SU2_MPI::GetComm());
      SU2_MPI::Allreduce(&MyRe_out1, &Re_out1, 1, MPI_DOUBLE, MPI_SUM, SU2_MPI::GetComm());
      SU2_MPI::Allreduce(&MyIm_out1, &Im_out1, 1, MPI_DOUBLE, MPI_SUM, SU2_MPI::GetComm());
      SU2_MPI::Allreduce(&MyRe_out2, &Re_out2, 1, MPI_DOUBLE, MPI_SUM, SU2_MPI::GetComm());
      SU2_MPI::Allreduce(&MyIm_out2, &Im_out2, 1, MPI_DOUBLE, MPI_SUM, SU2_MPI::GetComm());

      cktemp_inf = complex<su2double>(Re_inf,Im_inf);
      cktemp_out1 = complex<su2double>(Re_out1,Im_out1);
      cktemp_out2 = complex<su2double>(Re_out2,Im_out2);

#endif

      for (iMarker = 0; iMarker < config->GetnMarker_All(); iMarker++){
        for (iMarkerTP=1; iMarkerTP < config->GetnMarker_Turbomachinery()+1; iMarkerTP++){
          if (config->GetMarker_All_Turbomachinery(iMarker) == iMarkerTP){
            if (config->GetMarker_All_TurbomachineryFlag(iMarker) == marker_flag){
              /*-----this is only valid 2D ----*/
              if (marker_flag == INFLOW){
                CkInflow[iMarker][iSpan][k]= cktemp_inf;
              }else{
                CkOutflow1[iMarker][iSpan][k]=cktemp_out1;
                CkOutflow2[iMarker][iSpan][k]=cktemp_out2;
              }
            }
          }
        }
      }
    }
  }

  delete [] turboVelocity;
  delete [] turboNormal;
  delete [] Velocity_i;
  delete [] deltaprim;
  delete [] cj;

}

void CEulerSolver::BC_Giles(CGeometry *geometry, CSolver **solver_container, CNumerics *conv_numerics,
                            CNumerics *visc_numerics, CConfig *config, unsigned short val_marker) {

  unsigned short iDim, iVar, jVar, iSpan;
  unsigned long  iPoint, Point_Normal, oldVertex, k, kend, kend_max, iVertex;
  su2double  *UnitNormal, *turboVelocity, *turboNormal;

  su2double *Velocity_b, Velocity2_b, Enthalpy_b, Energy_b, Density_b, Pressure_b, Temperature_b;
  su2double *Velocity_i, Velocity2_i, Energy_i, StaticEnergy_i, Density_i, Pressure_i;
  su2double Pressure_e;
  su2double *V_boundary, *V_domain, *S_boundary, *S_domain;
  unsigned short  iZone     = config->GetiZone();
  bool implicit             = (config->GetKind_TimeIntScheme() == EULER_IMPLICIT);
  string Marker_Tag         = config->GetMarker_All_TagBound(val_marker);
  bool viscous              = config->GetViscous();
  unsigned short nSpanWiseSections = geometry->GetnSpanWiseSections(config->GetMarker_All_TurbomachineryFlag(val_marker));
  su2double relfacAvgCfg       = config->GetGiles_RelaxFactorAverage(Marker_Tag);
  su2double relfacFouCfg       = config->GetGiles_RelaxFactorFourier(Marker_Tag);
  su2double *Normal;
  su2double TwoPiThetaFreq_Pitch, pitch,theta;
  const su2double *SpanWiseValues = nullptr, *FlowDir;
  su2double spanPercent, extrarelfacAvg = 0.0, deltaSpan = 0.0, relfacAvg, relfacFou, coeffrelfacAvg = 0.0;
  unsigned short Turbo_Flag;

  Normal                = new su2double[nDim];
  turboNormal           = new su2double[nDim];
  UnitNormal            = new su2double[nDim];
  turboVelocity         = new su2double[nDim];
  Velocity_i            = new su2double[nDim];
  Velocity_b            = new su2double[nDim];


  su2double AverageSoundSpeed, *AverageTurboMach, AverageEntropy, AverageEnthalpy;
  AverageTurboMach = new su2double[nDim];
  S_boundary       = new su2double[8];

  su2double  AvgMach , *cj, GilesBeta, *delta_c, **R_Matrix, *deltaprim, **R_c_inv,**R_c, alphaIn_BC, gammaIn_BC = 0,
      P_Total, T_Total, Enthalpy_BC, Entropy_BC, *R, *c_avg,*dcjs, Beta_inf2, c2js_Re, c3js_Re, cOutjs_Re, avgVel2 =0.0;

  long freq;

  delta_c       = new su2double[nVar];
  deltaprim     = new su2double[nVar];
  cj            = new su2double[nVar];
  R_Matrix      = new su2double*[nVar];
  R_c           = new su2double*[nVar-1];
  R_c_inv       = new su2double*[nVar-1];
  R             = new su2double[nVar-1];
  c_avg         = new su2double[nVar];
  dcjs          = new su2double[nVar];

  for (iVar = 0; iVar < nVar; iVar++)
  {
    R_Matrix[iVar] = new su2double[nVar];
    c_avg[iVar]    =  0.0;
    dcjs[iVar]     =  0.0;
  }
  for (iVar = 0; iVar < nVar-1; iVar++)
  {
    R_c[iVar] = new su2double[nVar-1];
    R_c_inv[iVar] = new su2double[nVar-1];
  }


  complex<su2double> I, c2ks, c2js, c3ks, c3js, cOutks, cOutjs, Beta_inf;
  I = complex<su2double>(0.0,1.0);

  /*--- Compute coeff for under relaxation of Avg and Fourier Coefficient for hub and shroud---*/
  if (nDim == 3){
    extrarelfacAvg  = config->GetExtraRelFacGiles(0);
    spanPercent     = config->GetExtraRelFacGiles(1);
    Turbo_Flag      = config->GetMarker_All_TurbomachineryFlag(val_marker);
    SpanWiseValues  = geometry->GetSpanWiseValue(Turbo_Flag);
    deltaSpan       = SpanWiseValues[nSpanWiseSections-1]*spanPercent;
    coeffrelfacAvg  = (relfacAvgCfg - extrarelfacAvg)/deltaSpan;
  }

  for (iSpan= 0; iSpan < nSpanWiseSections ; iSpan++){
    /*--- Compute under relaxation for the Hub and Shroud Avg and Fourier Coefficient---*/
    if(nDim == 3){
      if(SpanWiseValues[iSpan] <= SpanWiseValues[0] + deltaSpan){
        relfacAvg = extrarelfacAvg + coeffrelfacAvg*(SpanWiseValues[iSpan] - SpanWiseValues[0]);
        relfacFou = 0.0;
      }
      else if(SpanWiseValues[iSpan] >= SpanWiseValues[nSpanWiseSections -1] - deltaSpan){
        relfacAvg = extrarelfacAvg - coeffrelfacAvg*(SpanWiseValues[iSpan] - SpanWiseValues[nSpanWiseSections -1]);
        relfacFou = 0.0;
      }
      else{
        relfacAvg = relfacAvgCfg;
        relfacFou = relfacFouCfg;
      }
    }
    else{
      {
        relfacAvg = relfacAvgCfg;
        relfacFou = relfacFouCfg;
      }
    }

    GetFluidModel()->SetTDState_Prho(AveragePressure[val_marker][iSpan], AverageDensity[val_marker][iSpan]);
    AverageSoundSpeed = GetFluidModel()->GetSoundSpeed();
    AverageTurboMach[0] = AverageTurboVelocity[val_marker][iSpan][0]/AverageSoundSpeed;
    AverageTurboMach[1] = AverageTurboVelocity[val_marker][iSpan][1]/AverageSoundSpeed;

    if(dynamic_grid){
      AverageTurboMach[1] -= geometry->GetAverageTangGridVel(val_marker,iSpan)/AverageSoundSpeed;
    }

    AvgMach = AverageTurboMach[0]*AverageTurboMach[0] + AverageTurboMach[1]*AverageTurboMach[1];

    kend     = geometry->GetnFreqSpan(val_marker, iSpan);
    kend_max = geometry->GetnFreqSpanMax(config->GetMarker_All_TurbomachineryFlag(val_marker));
    conv_numerics->GetRMatrix(AverageSoundSpeed, AverageDensity[val_marker][iSpan], R_Matrix);

    switch(config->GetKind_Data_Giles(Marker_Tag)){

    case TOTAL_CONDITIONS_PT:

      /*--- Retrieve the specified total conditions for this inlet. ---*/
      P_Total  = config->GetGiles_Var1(Marker_Tag);
      T_Total  = config->GetGiles_Var2(Marker_Tag);
      FlowDir = config->GetGiles_FlowDir(Marker_Tag);
      alphaIn_BC = atan(FlowDir[1]/FlowDir[0]);

      gammaIn_BC = 0;
      if (nDim == 3){
        gammaIn_BC = FlowDir[2]; //atan(FlowDir[2]/FlowDir[0]);
      }

      /*--- Non-dim. the inputs---*/
      P_Total /= config->GetPressure_Ref();
      T_Total /= config->GetTemperature_Ref();

      /* --- Computes the total state --- */
      GetFluidModel()->SetTDState_PT(P_Total, T_Total);
      Enthalpy_BC = GetFluidModel()->GetStaticEnergy()+ GetFluidModel()->GetPressure()/GetFluidModel()->GetDensity();
      Entropy_BC = GetFluidModel()->GetEntropy();


      /* --- Computes the inverse matrix R_c --- */
      conv_numerics->ComputeResJacobianGiles(GetFluidModel(), AveragePressure[val_marker][iSpan], AverageDensity[val_marker][iSpan],
                                             AverageTurboVelocity[val_marker][iSpan], alphaIn_BC, gammaIn_BC, R_c, R_c_inv);

      GetFluidModel()->SetTDState_Prho(AveragePressure[val_marker][iSpan], AverageDensity[val_marker][iSpan]);
      AverageEnthalpy = GetFluidModel()->GetStaticEnergy() + AveragePressure[val_marker][iSpan]/AverageDensity[val_marker][iSpan];
      AverageEntropy  = GetFluidModel()->GetEntropy();

      avgVel2 = 0.0;
      for (iDim = 0; iDim < nDim; iDim++) avgVel2 += AverageVelocity[val_marker][iSpan][iDim]*AverageVelocity[val_marker][iSpan][iDim];
      if (nDim == 2){
        R[0] = -(AverageEntropy - Entropy_BC);
        R[1] = -(AverageTurboVelocity[val_marker][iSpan][1] - tan(alphaIn_BC)*AverageTurboVelocity[val_marker][iSpan][0]);
        R[2] = -(AverageEnthalpy + 0.5*avgVel2 - Enthalpy_BC);
      }

      else{
        R[0] = -(AverageEntropy - Entropy_BC);
        R[1] = -(AverageTurboVelocity[val_marker][iSpan][1] - tan(alphaIn_BC)*AverageTurboVelocity[val_marker][iSpan][0]);
        R[2] = -(AverageTurboVelocity[val_marker][iSpan][2] - tan(gammaIn_BC)*AverageTurboVelocity[val_marker][iSpan][0]);
        R[3] = -(AverageEnthalpy + 0.5*avgVel2 - Enthalpy_BC);

      }
      /* --- Compute the avg component  c_avg = R_c^-1 * R --- */
      for (iVar = 0; iVar < nVar-1; iVar++){
        c_avg[iVar] = 0.0;
        for (jVar = 0; jVar < nVar-1; jVar++){
          c_avg[iVar] += R_c_inv[iVar][jVar]*R[jVar];
        }
      }
      break;

    case TOTAL_CONDITIONS_PT_1D:

      /*--- Retrieve the specified total conditions for this inlet. ---*/
      P_Total  = config->GetGiles_Var1(Marker_Tag);
      T_Total  = config->GetGiles_Var2(Marker_Tag);
      FlowDir = config->GetGiles_FlowDir(Marker_Tag);
      alphaIn_BC = atan(FlowDir[1]/FlowDir[0]);

      gammaIn_BC = 0;
      if (nDim == 3){
        // Review definition of angle
        gammaIn_BC = FlowDir[2]; //atan(FlowDir[2]/FlowDir[0]);
      }

      /*--- Non-dim. the inputs---*/
      P_Total /= config->GetPressure_Ref();
      T_Total /= config->GetTemperature_Ref();

      /* --- Computes the total state --- */
      GetFluidModel()->SetTDState_PT(P_Total, T_Total);
      Enthalpy_BC = GetFluidModel()->GetStaticEnergy()+ GetFluidModel()->GetPressure()/GetFluidModel()->GetDensity();
      Entropy_BC = GetFluidModel()->GetEntropy();


      /* --- Computes the inverse matrix R_c --- */
      conv_numerics->ComputeResJacobianGiles(GetFluidModel(), AveragePressure[val_marker][iSpan], AverageDensity[val_marker][iSpan],
                                             AverageTurboVelocity[val_marker][iSpan], alphaIn_BC, gammaIn_BC, R_c, R_c_inv);

      GetFluidModel()->SetTDState_Prho(AveragePressure[val_marker][nSpanWiseSections], AverageDensity[val_marker][nSpanWiseSections]);
      AverageEnthalpy = GetFluidModel()->GetStaticEnergy() + AveragePressure[val_marker][nSpanWiseSections]/AverageDensity[val_marker][nSpanWiseSections];
      AverageEntropy  = GetFluidModel()->GetEntropy();


      avgVel2 = 0.0;
      for (iDim = 0; iDim < nDim; iDim++) avgVel2 += AverageVelocity[val_marker][iSpan][iDim]*AverageVelocity[val_marker][iSpan][iDim];
      if (nDim == 2){
        R[0] = -(AverageEntropy - Entropy_BC);
        R[1] = -(AverageTurboVelocity[val_marker][nSpanWiseSections][1] - tan(alphaIn_BC)*AverageTurboVelocity[val_marker][nSpanWiseSections][0]);
        R[2] = -(AverageEnthalpy + 0.5*avgVel2 - Enthalpy_BC);
      }

      else{
        R[0] = -(AverageEntropy - Entropy_BC);
        R[1] = -(AverageTurboVelocity[val_marker][nSpanWiseSections][1] - tan(alphaIn_BC)*AverageTurboVelocity[val_marker][nSpanWiseSections][0]);
        R[2] = -(AverageTurboVelocity[val_marker][nSpanWiseSections][2] - tan(gammaIn_BC)*AverageTurboVelocity[val_marker][nSpanWiseSections][0]);
        R[3] = -(AverageEnthalpy + 0.5*avgVel2 - Enthalpy_BC);

      }
      /* --- Compute the avg component  c_avg = R_c^-1 * R --- */
      for (iVar = 0; iVar < nVar-1; iVar++){
        c_avg[iVar] = 0.0;
        for (jVar = 0; jVar < nVar-1; jVar++){
          c_avg[iVar] += R_c_inv[iVar][jVar]*R[jVar];
        }
      }
      break;

    case MIXING_IN: case MIXING_OUT:

      /* --- Compute average jump of primitive at the mixing-plane interface--- */
      deltaprim[0] = ExtAverageDensity[val_marker][iSpan] - AverageDensity[val_marker][iSpan];
      deltaprim[1] = ExtAverageTurboVelocity[val_marker][iSpan][0] - AverageTurboVelocity[val_marker][iSpan][0];
      deltaprim[2] = ExtAverageTurboVelocity[val_marker][iSpan][1] - AverageTurboVelocity[val_marker][iSpan][1];
      if (nDim == 2){
        deltaprim[3] = ExtAveragePressure[val_marker][iSpan] - AveragePressure[val_marker][iSpan];
      }
      else
      {
        deltaprim[3] = ExtAverageTurboVelocity[val_marker][iSpan][2] - AverageTurboVelocity[val_marker][iSpan][2];
        deltaprim[4] = ExtAveragePressure[val_marker][iSpan] - AveragePressure[val_marker][iSpan];
      }


      /* --- Compute average jump of charachteristic variable at the mixing-plane interface--- */
      GetFluidModel()->SetTDState_Prho(AveragePressure[val_marker][iSpan], AverageDensity[val_marker][iSpan]);
      AverageSoundSpeed = GetFluidModel()->GetSoundSpeed();
      conv_numerics->GetCharJump(AverageSoundSpeed, AverageDensity[val_marker][iSpan], deltaprim, c_avg);
      break;

    case MIXING_IN_1D: case MIXING_OUT_1D:

      /* --- Compute average jump of primitive at the mixing-plane interface--- */
      deltaprim[0] = ExtAverageDensity[val_marker][nSpanWiseSections] - AverageDensity[val_marker][nSpanWiseSections];
      deltaprim[1] = ExtAverageTurboVelocity[val_marker][nSpanWiseSections][0] - AverageTurboVelocity[val_marker][nSpanWiseSections][0];
      deltaprim[2] = ExtAverageTurboVelocity[val_marker][nSpanWiseSections][1] - AverageTurboVelocity[val_marker][nSpanWiseSections][1];
      if (nDim == 2){
        deltaprim[3] = ExtAveragePressure[val_marker][nSpanWiseSections] - AveragePressure[val_marker][nSpanWiseSections];
      }
      else
      {
        deltaprim[3] = ExtAverageTurboVelocity[val_marker][nSpanWiseSections][2] - AverageTurboVelocity[val_marker][nSpanWiseSections][2];
        deltaprim[4] = ExtAveragePressure[val_marker][nSpanWiseSections] - AveragePressure[val_marker][nSpanWiseSections];
      }

      /* --- Compute average jump of charachteristic variable at the mixing-plane interface--- */
      GetFluidModel()->SetTDState_Prho(AveragePressure[val_marker][nSpanWiseSections], AverageDensity[val_marker][nSpanWiseSections]);
      AverageSoundSpeed = GetFluidModel()->GetSoundSpeed();
      conv_numerics->GetCharJump(AverageSoundSpeed, AverageDensity[val_marker][nSpanWiseSections], deltaprim, c_avg);
      break;


    case STATIC_PRESSURE:
      Pressure_e = config->GetGiles_Var1(Marker_Tag);
      Pressure_e /= config->GetPressure_Ref();

      /* --- Compute avg characteristic jump  --- */
      if (nDim == 2){
        c_avg[3] = -2.0*(AveragePressure[val_marker][iSpan]-Pressure_e);
      }
      else
      {
        c_avg[4] = -2.0*(AveragePressure[val_marker][iSpan]-Pressure_e);
      }
      break;

    case STATIC_PRESSURE_1D:
      Pressure_e = config->GetGiles_Var1(Marker_Tag);
      Pressure_e /= config->GetPressure_Ref();

      /* --- Compute avg characteristic jump  --- */
      if (nDim == 2){
        c_avg[3] = -2.0*(AveragePressure[val_marker][nSpanWiseSections]-Pressure_e);
      }
      else
      {
        c_avg[4] = -2.0*(AveragePressure[val_marker][nSpanWiseSections]-Pressure_e);
      }
      break;

    case RADIAL_EQUILIBRIUM:
      Pressure_e = RadialEquilibriumPressure[val_marker][iSpan];

      /* --- Compute avg characteristic jump  --- */
      c_avg[4] = -2.0*(AveragePressure[val_marker][iSpan]-Pressure_e);

      break;

    }

    /*--- Loop over all the vertices on this boundary marker ---*/

    SU2_OMP_FOR_DYN(OMP_MIN_SIZE)
    for (iVertex = 0; iVertex < geometry->GetnVertexSpan(val_marker,iSpan); iVertex++) {

      /*--- using the other vertex information for retrieving some information ---*/
      oldVertex = geometry->turbovertex[val_marker][iSpan][iVertex]->GetOldVertex();
      V_boundary= GetCharacPrimVar(val_marker, oldVertex);

      /*--- Index of the closest interior node ---*/
      Point_Normal = geometry->vertex[val_marker][oldVertex]->GetNormal_Neighbor();

      /*--- Normal vector for this vertex (negate for outward convention),
       *    this normal is scaled with the area of the face of the element  ---*/
      geometry->vertex[val_marker][oldVertex]->GetNormal(Normal);
      for (iDim = 0; iDim < nDim; iDim++) Normal[iDim] = -Normal[iDim];
      conv_numerics->SetNormal(Normal);

      /*--- find the node related to the vertex ---*/
      iPoint = geometry->turbovertex[val_marker][iSpan][iVertex]->GetNode();

      /*--- Normalize Normal vector for this vertex (already for outward convention) ---*/
      geometry->turbovertex[val_marker][iSpan][iVertex]->GetNormal(UnitNormal);
      geometry->turbovertex[val_marker][iSpan][iVertex]->GetTurboNormal(turboNormal);

      /*--- Retrieve solution at this boundary node ---*/
      V_domain = nodes->GetPrimitive(iPoint);

      /*--- Retrieve domain Secondary variables ---*/
      S_domain = nodes->GetSecondary(iPoint);


      /*--- Compute the internal state u_i ---*/
      Velocity2_i = 0;
      for (iDim = 0; iDim < nDim; iDim++)
      {
        Velocity_i[iDim] = nodes->GetVelocity(iPoint,iDim);
        Velocity2_i += Velocity_i[iDim]*Velocity_i[iDim];
      }


      Density_i = nodes->GetDensity(iPoint);

      Energy_i = nodes->GetEnergy(iPoint);
      StaticEnergy_i = Energy_i - 0.5*Velocity2_i;

      GetFluidModel()->SetTDState_rhoe(Density_i, StaticEnergy_i);

      Pressure_i = GetFluidModel()->GetPressure();

      ComputeTurboVelocity(Velocity_i, turboNormal, turboVelocity, config->GetMarker_All_TurbomachineryFlag(val_marker),config->GetKind_TurboMachinery(iZone));
      if (nDim == 2){
        deltaprim[0] = Density_i - AverageDensity[val_marker][iSpan];
        deltaprim[1] = turboVelocity[0] - AverageTurboVelocity[val_marker][iSpan][0];
        deltaprim[2] = turboVelocity[1] - AverageTurboVelocity[val_marker][iSpan][1];
        deltaprim[3] = Pressure_i - AveragePressure[val_marker][iSpan];
      }
      else{
        deltaprim[0] = Density_i - AverageDensity[val_marker][iSpan];
        deltaprim[1] = turboVelocity[0] - AverageTurboVelocity[val_marker][iSpan][0];
        deltaprim[2] = turboVelocity[1] - AverageTurboVelocity[val_marker][iSpan][1];
        deltaprim[3] = turboVelocity[2] - AverageTurboVelocity[val_marker][iSpan][2];
        deltaprim[4] = Pressure_i - AveragePressure[val_marker][iSpan];
      }

      GetFluidModel()->SetTDState_Prho(AveragePressure[val_marker][iSpan], AverageDensity[val_marker][iSpan]);
      AverageSoundSpeed = GetFluidModel()->GetSoundSpeed();
      conv_numerics->GetCharJump(AverageSoundSpeed, AverageDensity[val_marker][iSpan], deltaprim, cj);


      pitch      = geometry->GetMaxAngularCoord(val_marker, iSpan) - geometry->GetMinAngularCoord(val_marker,iSpan);
      theta      = geometry->turbovertex[val_marker][iSpan][iVertex]->GetRelAngularCoord();

      switch(config->GetKind_Data_Giles(Marker_Tag))
      {

      //Done, generilize for 3D case
      //TODO(turbo), generilize for Inlet and Outlet in for backflow treatment

      case TOTAL_CONDITIONS_PT: case MIXING_IN:case TOTAL_CONDITIONS_PT_1D: case MIXING_IN_1D:
        if(config->GetSpatialFourier()){
          if (AvgMach <= 1.0){
            Beta_inf= I*complex<su2double>(sqrt(1.0 - AvgMach));
            c2js = complex<su2double>(0.0,0.0);
            c3js = complex<su2double>(0.0,0.0);
            for(k=0; k < 2*kend_max+1; k++){
              freq = k - kend_max;
              if(freq >= (long)(-kend) && freq <= (long)(kend) && AverageTurboMach[0] > config->GetAverageMachLimit()){
                TwoPiThetaFreq_Pitch = 2*PI_NUMBER*freq*theta/pitch;

                c2ks = -CkInflow[val_marker][iSpan][k]*complex<su2double>(Beta_inf + AverageTurboMach[1])/complex<su2double>( 1.0 + AverageTurboMach[0]);
                c3ks =  CkInflow[val_marker][iSpan][k]*complex<su2double>(Beta_inf + AverageTurboMach[1])/complex<su2double>( 1.0 + AverageTurboMach[0]);
                c3ks *= complex<su2double>(Beta_inf + AverageTurboMach[1])/complex<su2double>( 1.0 + AverageTurboMach[0]);
                c2js += c2ks*(complex<su2double>(cos(TwoPiThetaFreq_Pitch))+I*complex<su2double>(sin(TwoPiThetaFreq_Pitch)));
                c3js += c3ks*(complex<su2double>(cos(TwoPiThetaFreq_Pitch))+I*complex<su2double>(sin(TwoPiThetaFreq_Pitch)));
              }
              else{
                c2js += complex<su2double>(0.0,0.0);
                c3js += complex<su2double>(0.0,0.0);
              }
            }
            c2js_Re = c2js.real();
            c3js_Re = c3js.real();

            if (nDim == 2){
              dcjs[0] = 0.0     - cj[0];
              dcjs[1] = c2js_Re - cj[1];
              dcjs[2] = c3js_Re - cj[2];
            }else{
              dcjs[0] = 0.0     - cj[0];
              dcjs[1] = c2js_Re - cj[1];
              dcjs[2] = 0.0     - cj[2];
              dcjs[3] = c3js_Re - cj[3];
            }

          }else{
            if (AverageTurboVelocity[val_marker][iSpan][1] >= 0.0){
              Beta_inf2= -sqrt(AvgMach - 1.0);
            }else{
              Beta_inf2= sqrt(AvgMach-1.0);
            }
            if (nDim == 2){
              c2js_Re = -cj[3]*(Beta_inf2 + AverageTurboMach[1])/( 1.0 + AverageTurboMach[0]);
              c3js_Re = cj[3]*(Beta_inf2 + AverageTurboMach[1])/( 1.0 + AverageTurboMach[0]);
              c3js_Re *= (Beta_inf2 + AverageTurboMach[1])/( 1.0 + AverageTurboMach[0]);
            }else{
              c2js_Re = -cj[4]*(Beta_inf2 + AverageTurboMach[1])/( 1.0 + AverageTurboMach[0]);
              c3js_Re = cj[4]*(Beta_inf2 + AverageTurboMach[1])/( 1.0 + AverageTurboMach[0]);
              c3js_Re *= (Beta_inf2 + AverageTurboMach[1])/( 1.0 + AverageTurboMach[0]);
            }


            if (nDim == 2){
              dcjs[0] = 0.0     - cj[0];
              dcjs[1] = c2js_Re - cj[1];
              dcjs[2] = c3js_Re - cj[2];
            }else{
              dcjs[0] = 0.0     - cj[0];
              dcjs[1] = c2js_Re - cj[1];
              dcjs[2] = 0.0     - cj[2];
              dcjs[3] = c3js_Re - cj[3];
            }
          }
        }
        else{
          if (nDim == 2){
            dcjs[0] = 0.0;
            dcjs[1] = 0.0;
            dcjs[2] = 0.0;
          }else{
            dcjs[0] = 0.0;
            dcjs[1] = 0.0;
            dcjs[2] = 0.0;
            dcjs[3] = 0.0;
          }
        }
        /* --- Impose Inlet BC Reflecting--- */
        delta_c[0] = relfacAvg*c_avg[0] + relfacFou*dcjs[0];
        delta_c[1] = relfacAvg*c_avg[1] + relfacFou*dcjs[1];
        delta_c[2] = relfacAvg*c_avg[2] + relfacFou*dcjs[2];
        if (nDim == 2){
          delta_c[3] = cj[3];
        }else{
          delta_c[3] = relfacAvg*c_avg[3] + relfacFou*dcjs[3];
          delta_c[4] = cj[4];
        }
        break;


      case STATIC_PRESSURE:case STATIC_PRESSURE_1D:case MIXING_OUT:case RADIAL_EQUILIBRIUM:case MIXING_OUT_1D:

        /* --- implementation of Giles BC---*/
        if(config->GetSpatialFourier()){
          if (AvgMach > 1.0){
            /* --- supersonic Giles implementation ---*/
            if (AverageTurboVelocity[val_marker][iSpan][1] >= 0.0){
              GilesBeta= -sqrt(AvgMach - 1.0);

            }else{
              GilesBeta= sqrt(AvgMach - 1.0);
            }
            if(nDim == 2){
              cOutjs_Re= (2.0 * AverageTurboMach[0])/(GilesBeta - AverageTurboMach[1])*cj[1] - (GilesBeta + AverageTurboMach[1])/(GilesBeta - AverageTurboMach[1])*cj[2];
            }
            else{
              cOutjs_Re= (2.0 * AverageTurboMach[0])/(GilesBeta - AverageTurboMach[1])*cj[1] - (GilesBeta + AverageTurboMach[1])/(GilesBeta - AverageTurboMach[1])*cj[3];
            }
            if (nDim == 2){
              dcjs[3] = cOutjs_Re - cj[3];
            }
            else{
              dcjs[4] = cOutjs_Re - cj[4];
            }
          }else{

            /* --- subsonic Giles implementation ---*/
            Beta_inf= I*complex<su2double>(sqrt(1.0  - AvgMach));
            cOutjs  = complex<su2double>(0.0,0.0);
            for(k=0; k < 2*kend_max+1; k++){
              freq = k - kend_max;
              if(freq >= (long)(-kend) && freq <= (long)(kend) && AverageTurboMach[0] > config->GetAverageMachLimit()){
                TwoPiThetaFreq_Pitch = 2*PI_NUMBER*freq*theta/pitch;
                cOutks  = complex<su2double>(2.0 * AverageTurboMach[0])/complex<su2double>(Beta_inf - AverageTurboMach[1])*CkOutflow1[val_marker][iSpan][k];
                cOutks -= complex<su2double>(Beta_inf + AverageTurboMach[1])/complex<su2double>(Beta_inf - AverageTurboMach[1])*CkOutflow2[val_marker][iSpan][k];

                cOutjs += cOutks*(complex<su2double>(cos(TwoPiThetaFreq_Pitch)) + I*complex<su2double>(sin(TwoPiThetaFreq_Pitch)));
              }
              else{
                cOutjs +=complex<su2double>(0.0,0.0);
              }
            }
            cOutjs_Re = cOutjs.real();

            if (nDim == 2){
              dcjs[3] = cOutjs_Re - cj[3];
            }
            else{
              dcjs[4] = cOutjs_Re - cj[4];
            }
          }
        }
        else{
          if (nDim == 2){
            dcjs[3] = 0.0;
          }
          else{
            dcjs[4] = 0.0;
          }
        }
        /* --- Impose Outlet BC Non-Reflecting  --- */
        delta_c[0] = cj[0];
        delta_c[1] = cj[1];
        delta_c[2] = cj[2];
        if (nDim == 2){
          delta_c[3] = relfacAvg*c_avg[3] + relfacFou*dcjs[3];
        }
        else{
          delta_c[3] = cj[3];
          delta_c[4] = relfacAvg*c_avg[4] + relfacFou*dcjs[4];
        }


        /*--- Automatically impose supersonic autoflow ---*/
        if (abs(AverageTurboMach[0]) > 1.0000){
          delta_c[0] = 0.0;
          delta_c[1] = 0.0;
          delta_c[2] = 0.0;
          delta_c[2] = 0.0;
          if (nDim == 3)delta_c[4] = 0.0;
        }

        break;

      default:
        SU2_MPI::Error("Invalid Giles input!", CURRENT_FUNCTION);
        break;
      }

      /*--- Compute primitive jump from characteristic variables  ---*/
      for (iVar = 0; iVar < nVar; iVar++)
      {
        deltaprim[iVar]=0.0;
        for (jVar = 0; jVar < nVar; jVar++)
        {
          deltaprim[iVar] +=  R_Matrix[iVar][jVar]*delta_c[jVar];
        }
      }

      /*--- retrieve boundary variables ---*/
      Density_b = AverageDensity[val_marker][iSpan] + deltaprim[0];
      turboVelocity[0] = AverageTurboVelocity[val_marker][iSpan][0] + deltaprim[1];
      turboVelocity[1] = AverageTurboVelocity[val_marker][iSpan][1] + deltaprim[2];
      if(nDim == 2){
        Pressure_b = AveragePressure[val_marker][iSpan] + deltaprim[3];
      }
      else{
        turboVelocity[2] = AverageTurboVelocity[val_marker][iSpan][2] + deltaprim[3];
        Pressure_b = AveragePressure[val_marker][iSpan] + deltaprim[4];
      }


      ComputeBackVelocity(turboVelocity, turboNormal, Velocity_b, config->GetMarker_All_TurbomachineryFlag(val_marker), config->GetKind_TurboMachinery(iZone));
      Velocity2_b = 0.0;
      for (iDim = 0; iDim < nDim; iDim++) {
        Velocity2_b+= Velocity_b[iDim]*Velocity_b[iDim];
      }

      if(Pressure_b <= 0.0 || Density_b <= 0.0 ){
        Pressure_b = Pressure_i;
        Density_b = Density_i;
        Velocity2_b = 0.0;
        for (iDim = 0; iDim < nDim; iDim++) {
          Velocity_b[iDim] = Velocity_i[iDim];
          Velocity2_b+= Velocity_b[iDim]*Velocity_b[iDim];
        }
      }

      GetFluidModel()->SetTDState_Prho(Pressure_b, Density_b);
      Energy_b = GetFluidModel()->GetStaticEnergy() + 0.5*Velocity2_b;
      Temperature_b= GetFluidModel()->GetTemperature();
      Enthalpy_b = Energy_b + Pressure_b/Density_b;

      /*--- Primitive variables, using the derived quantities ---*/
      V_boundary[0] = Temperature_b;
      for (iDim = 0; iDim < nDim; iDim++)
        V_boundary[iDim+1] = Velocity_b[iDim];
      V_boundary[nDim+1] = Pressure_b;
      V_boundary[nDim+2] = Density_b;
      V_boundary[nDim+3] = Enthalpy_b;

      S_boundary[0]= GetFluidModel()->GetdPdrho_e();
      S_boundary[1]= GetFluidModel()->GetdPde_rho();



      /*--- Set various quantities in the solver class ---*/

      conv_numerics->SetPrimitive(V_domain, V_boundary);
      conv_numerics->SetSecondary(S_domain, S_boundary);


      if (dynamic_grid)
        conv_numerics->SetGridVel(geometry->nodes->GetGridVel(iPoint), geometry->nodes->GetGridVel(iPoint));

      /*--- Compute the residual using an upwind scheme ---*/

      auto residual = conv_numerics->ComputeResidual(config);

      /*--- Update residual value ---*/
      LinSysRes.AddBlock(iPoint, residual);

      /*--- Jacobian contribution for implicit integration ---*/
      if (implicit)
        Jacobian.AddBlock2Diag(iPoint, residual.jacobian_i);

      /*--- Viscous contribution ---*/

      if (viscous) {

        /*--- Set laminar and eddy viscosity at the infinity ---*/

        V_boundary[nDim+5] = GetFluidModel()->GetLaminarViscosity();
        V_boundary[nDim+6] = nodes->GetEddyViscosity(iPoint);
        V_boundary[nDim+7] = GetFluidModel()->GetThermalConductivity();
        V_boundary[nDim+8] = GetFluidModel()->GetCp();

        /*--- Set the normal vector and the coordinates ---*/

        visc_numerics->SetNormal(Normal);
        visc_numerics->SetCoord(geometry->nodes->GetCoord(iPoint), geometry->nodes->GetCoord(Point_Normal));

        /*--- Primitive variables, and gradient ---*/

        visc_numerics->SetPrimitive(V_domain, V_boundary);
        visc_numerics->SetPrimVarGradient(nodes->GetGradient_Primitive(iPoint), nodes->GetGradient_Primitive(iPoint));


        /*--- Compute secondary thermodynamic properties (partial derivatives...) ---*/

        S_boundary[0]= GetFluidModel()->GetdPdrho_e();
        S_boundary[1]= GetFluidModel()->GetdPde_rho();

        S_boundary[2]= GetFluidModel()->GetdTdrho_e();
        S_boundary[3]= GetFluidModel()->GetdTde_rho();

        /*--- Compute secondary thermo-physical properties (partial derivatives...) ---*/

        S_boundary[4]= GetFluidModel()->Getdmudrho_T();
        S_boundary[5]= GetFluidModel()->GetdmudT_rho();

        S_boundary[6]= GetFluidModel()->Getdktdrho_T();
        S_boundary[7]= GetFluidModel()->GetdktdT_rho();

        visc_numerics->SetSecondary(S_domain, S_boundary);

        /*--- Turbulent kinetic energy ---*/

        if ((config->GetKind_Turb_Model() == SST) || (config->GetKind_Turb_Model() == SST_SUST))
          visc_numerics->SetTurbKineticEnergy(solver_container[TURB_SOL]->GetNodes()->GetSolution(iPoint,0),
                                              solver_container[TURB_SOL]->GetNodes()->GetSolution(iPoint,0));

        /*--- Set the wall shear stress values (wall functions) to -1 (no evaluation using wall functions) ---*/

        visc_numerics->SetTauWall(-1.0, -1.0);

        /*--- Compute and update residual ---*/

        auto residual = visc_numerics->ComputeResidual(config);
        LinSysRes.SubtractBlock(iPoint, residual);

        /*--- Jacobian contribution for implicit integration ---*/

        if (implicit)
          Jacobian.SubtractBlock2Diag(iPoint, residual.jacobian_i);

      }

    }
  }

  /*--- Free locally allocated memory ---*/
  delete [] Normal;

  delete [] Velocity_b;
  delete [] Velocity_i;

  delete [] S_boundary;
  delete [] delta_c;
  delete [] deltaprim;
  delete [] cj;
  for (iVar = 0; iVar < nVar; iVar++)
  {
    delete [] R_Matrix[iVar];
  }
  for (iVar = 0; iVar < nVar-1; iVar++)
  {
    delete [] R_c_inv[iVar];
    delete [] R_c[iVar];
  }
  delete [] R_Matrix;
  delete [] R_c;
  delete [] R_c_inv;
  delete [] R;
  delete [] c_avg;
  delete [] dcjs;

  delete [] AverageTurboMach;
  delete [] UnitNormal;
  delete [] turboNormal;
  delete [] turboVelocity;
}

void CEulerSolver::BC_Inlet(CGeometry *geometry, CSolver **solver_container,
                            CNumerics *conv_numerics, CNumerics *visc_numerics,
                            CConfig *config, unsigned short val_marker) {
  unsigned short iDim;
  unsigned long iVertex, iPoint;
  su2double P_Total, T_Total, Velocity[3], Velocity2, H_Total, Temperature, Riemann,
  Pressure, Density, Energy, *Flow_Dir, Mach2, SoundSpeed2, SoundSpeed_Total2, Vel_Mag,
  alpha, aa, bb, cc, dd, Area, UnitNormal[3];
  su2double *V_inlet, *V_domain;

  bool implicit             = (config->GetKind_TimeIntScheme() == EULER_IMPLICIT);
  su2double Two_Gamma_M1       = 2.0/Gamma_Minus_One;
  su2double Gas_Constant       = config->GetGas_ConstantND();
  unsigned short Kind_Inlet = config->GetKind_Inlet();
  string Marker_Tag         = config->GetMarker_All_TagBound(val_marker);
  bool tkeNeeded = (config->GetKind_Turb_Model() == SST) || (config->GetKind_Turb_Model() == SST_SUST);
  su2double *Normal = new su2double[nDim];

  /*--- Loop over all the vertices on this boundary marker ---*/

  SU2_OMP_FOR_DYN(OMP_MIN_SIZE)
  for (iVertex = 0; iVertex < geometry->nVertex[val_marker]; iVertex++) {

    /*--- Allocate the value at the inlet ---*/

    V_inlet = GetCharacPrimVar(val_marker, iVertex);

    iPoint = geometry->vertex[val_marker][iVertex]->GetNode();

    /*--- Check if the node belongs to the domain (i.e., not a halo node) ---*/

    if (geometry->nodes->GetDomain(iPoint)) {

      /*--- Normal vector for this vertex (negate for outward convention) ---*/

      geometry->vertex[val_marker][iVertex]->GetNormal(Normal);
      for (iDim = 0; iDim < nDim; iDim++) Normal[iDim] = -Normal[iDim];
      conv_numerics->SetNormal(Normal);

      Area = GeometryToolbox::Norm(nDim, Normal);
      for (iDim = 0; iDim < nDim; iDim++)
        UnitNormal[iDim] = Normal[iDim]/Area;

      /*--- Retrieve solution at this boundary node ---*/

      V_domain = nodes->GetPrimitive(iPoint);

      /*--- Build the fictitious intlet state based on characteristics ---*/


      /*--- Subsonic inflow: there is one outgoing characteristic (u-c),
         therefore we can specify all but one state variable at the inlet.
         The outgoing Riemann invariant provides the final piece of info.
         Adapted from an original implementation in the Stanford University
         multi-block (SUmb) solver in the routine bcSubsonicInflow.f90
         written by Edwin van der Weide, last modified 04-20-2009. ---*/

      switch (Kind_Inlet) {

        /*--- Total properties have been specified at the inlet. ---*/

        case TOTAL_CONDITIONS:

          /*--- Retrieve the specified total conditions for this inlet. ---*/

          P_Total  = Inlet_Ptotal[val_marker][iVertex];
          T_Total  = Inlet_Ttotal[val_marker][iVertex];
          Flow_Dir = Inlet_FlowDir[val_marker][iVertex];

          /*--- Non-dim. the inputs if necessary. ---*/

          P_Total /= config->GetPressure_Ref();
          T_Total /= config->GetTemperature_Ref();

          /*--- Store primitives and set some variables for clarity. ---*/

          Density = V_domain[nDim+2];
          Velocity2 = 0.0;
          for (iDim = 0; iDim < nDim; iDim++) {
            Velocity[iDim] = V_domain[iDim+1];
            Velocity2 += Velocity[iDim]*Velocity[iDim];
          }
          Energy      = V_domain[nDim+3] - V_domain[nDim+1]/V_domain[nDim+2];
          Pressure    = V_domain[nDim+1];
          H_Total     = (Gamma*Gas_Constant/Gamma_Minus_One)*T_Total;
          SoundSpeed2 = Gamma*Pressure/Density;

          /*--- Compute the acoustic Riemann invariant that is extrapolated
             from the domain interior. ---*/

          Riemann   = 2.0*sqrt(SoundSpeed2)/Gamma_Minus_One;
          for (iDim = 0; iDim < nDim; iDim++)
            Riemann += Velocity[iDim]*UnitNormal[iDim];

          /*--- Total speed of sound ---*/

          SoundSpeed_Total2 = Gamma_Minus_One*(H_Total - (Energy + Pressure/Density)+0.5*Velocity2) + SoundSpeed2;

          /*--- Dot product of normal and flow direction. This should
             be negative due to outward facing boundary normal convention. ---*/

          alpha = 0.0;
          for (iDim = 0; iDim < nDim; iDim++)
            alpha += UnitNormal[iDim]*Flow_Dir[iDim];

          /*--- Coefficients in the quadratic equation for the velocity ---*/

          aa =  1.0 + 0.5*Gamma_Minus_One*alpha*alpha;
          bb = -1.0*Gamma_Minus_One*alpha*Riemann;
          cc =  0.5*Gamma_Minus_One*Riemann*Riemann
              -2.0*SoundSpeed_Total2/Gamma_Minus_One;

          /*--- Solve quadratic equation for velocity magnitude. Value must
             be positive, so the choice of root is clear. ---*/

          dd = bb*bb - 4.0*aa*cc;
          dd = sqrt(max(0.0, dd));
          Vel_Mag   = (-bb + dd)/(2.0*aa);
          Vel_Mag   = max(0.0, Vel_Mag);
          Velocity2 = Vel_Mag*Vel_Mag;

          /*--- Compute speed of sound from total speed of sound eqn. ---*/

          SoundSpeed2 = SoundSpeed_Total2 - 0.5*Gamma_Minus_One*Velocity2;

          /*--- Mach squared (cut between 0-1), use to adapt velocity ---*/

          Mach2 = Velocity2/SoundSpeed2;
          Mach2 = min(1.0, Mach2);
          Velocity2   = Mach2*SoundSpeed2;
          Vel_Mag     = sqrt(Velocity2);
          SoundSpeed2 = SoundSpeed_Total2 - 0.5*Gamma_Minus_One*Velocity2;

          /*--- Compute new velocity vector at the inlet ---*/

          for (iDim = 0; iDim < nDim; iDim++)
            Velocity[iDim] = Vel_Mag*Flow_Dir[iDim];

          /*--- Static temperature from the speed of sound relation ---*/

          Temperature = SoundSpeed2/(Gamma*Gas_Constant);

          /*--- Static pressure using isentropic relation at a point ---*/

          Pressure = P_Total*pow((Temperature/T_Total), Gamma/Gamma_Minus_One);

          /*--- Density at the inlet from the gas law ---*/

          Density = Pressure/(Gas_Constant*Temperature);

          /*--- Using pressure, density, & velocity, compute the energy ---*/

          Energy = Pressure/(Density*Gamma_Minus_One) + 0.5*Velocity2;
          if (tkeNeeded) Energy += GetTke_Inf();

          /*--- Primitive variables, using the derived quantities ---*/

          V_inlet[0] = Temperature;
          for (iDim = 0; iDim < nDim; iDim++)
            V_inlet[iDim+1] = Velocity[iDim];
          V_inlet[nDim+1] = Pressure;
          V_inlet[nDim+2] = Density;
          V_inlet[nDim+3] = Energy + Pressure/Density;

          break;

          /*--- Mass flow has been specified at the inlet. ---*/

        case MASS_FLOW:

          /*--- Retrieve the specified mass flow for the inlet. ---*/

          Density  = Inlet_Ttotal[val_marker][iVertex];
          Vel_Mag  = Inlet_Ptotal[val_marker][iVertex];
          Flow_Dir = Inlet_FlowDir[val_marker][iVertex];

          /*--- Non-dim. the inputs if necessary. ---*/

          Density /= config->GetDensity_Ref();
          Vel_Mag /= config->GetVelocity_Ref();

          /*--- Get primitives from current inlet state. ---*/

          for (iDim = 0; iDim < nDim; iDim++)
            Velocity[iDim] = nodes->GetVelocity(iPoint,iDim);
          Pressure    = nodes->GetPressure(iPoint);
          SoundSpeed2 = Gamma*Pressure/V_domain[nDim+2];

          /*--- Compute the acoustic Riemann invariant that is extrapolated
             from the domain interior. ---*/

          Riemann = Two_Gamma_M1*sqrt(SoundSpeed2);
          for (iDim = 0; iDim < nDim; iDim++)
            Riemann += Velocity[iDim]*UnitNormal[iDim];

          /*--- Speed of sound squared for fictitious inlet state ---*/

          SoundSpeed2 = Riemann;
          for (iDim = 0; iDim < nDim; iDim++)
            SoundSpeed2 -= Vel_Mag*Flow_Dir[iDim]*UnitNormal[iDim];

          SoundSpeed2 = max(0.0,0.5*Gamma_Minus_One*SoundSpeed2);
          SoundSpeed2 = SoundSpeed2*SoundSpeed2;

          /*--- Pressure for the fictitious inlet state ---*/

          Pressure = SoundSpeed2*Density/Gamma;

          /*--- Energy for the fictitious inlet state ---*/

          Energy = Pressure/(Density*Gamma_Minus_One) + 0.5*Vel_Mag*Vel_Mag;
          if (tkeNeeded) Energy += GetTke_Inf();

          /*--- Primitive variables, using the derived quantities ---*/

          V_inlet[0] = Pressure / ( Gas_Constant * Density);
          for (iDim = 0; iDim < nDim; iDim++)
            V_inlet[iDim+1] = Vel_Mag*Flow_Dir[iDim];
          V_inlet[nDim+1] = Pressure;
          V_inlet[nDim+2] = Density;
          V_inlet[nDim+3] = Energy + Pressure/Density;

          break;
      }

      /*--- Set various quantities in the solver class ---*/

      conv_numerics->SetPrimitive(V_domain, V_inlet);

      if (dynamic_grid)
        conv_numerics->SetGridVel(geometry->nodes->GetGridVel(iPoint), geometry->nodes->GetGridVel(iPoint));

      /*--- Compute the residual using an upwind scheme ---*/

      auto residual = conv_numerics->ComputeResidual(config);

      /*--- Update residual value ---*/

      LinSysRes.AddBlock(iPoint, residual);

      /*--- Jacobian contribution for implicit integration ---*/

      if (implicit)
        Jacobian.AddBlock2Diag(iPoint, residual.jacobian_i);

//      /*--- Viscous contribution, commented out because serious convergence problems ---*/
//
//      if (viscous) {
//
//        /*--- Set laminar and eddy viscosity at the infinity ---*/
//
//        V_inlet[nDim+5] = nodes->GetLaminarViscosity(iPoint);
//        V_inlet[nDim+6] = nodes->GetEddyViscosity(iPoint);
//
//        /*--- Set the normal vector and the coordinates ---*/
//
//        visc_numerics->SetNormal(Normal);
//        visc_numerics->SetCoord(geometry->nodes->GetCoord(iPoint), geometry->nodes->GetCoord(Point_Normal));
//
//        /*--- Primitive variables, and gradient ---*/
//
//        visc_numerics->SetPrimitive(V_domain, V_inlet);
//        visc_numerics->SetPrimVarGradient(nodes->GetGradient_Primitive(iPoint), nodes->GetGradient_Primitive(iPoint));
//
//        /*--- Turbulent kinetic energy ---*/
//
//        if ((config->GetKind_Turb_Model() == SST) || (config->GetKind_Turb_Model() == SST_SUST))
//          visc_numerics->SetTurbKineticEnergy(solver_container[TURB_SOL]->GetNodes()->GetSolution(iPoint,0),
//                                              solver_container[TURB_SOL]->GetNodes()->GetSolution(iPoint,0));
//
//        /*--- Set the wall shear stress values (wall functions) to -1 (no evaluation using wall functions) ---*/
//
//        visc_numerics->SetTauWall(-1.0, -1.0);
//
//        /*--- Compute and update residual ---*/
//
//        auto residual = visc_numerics->ComputeResidual(config);
//        LinSysRes.SubtractBlock(iPoint, residual);
//
//        /*--- Jacobian contribution for implicit integration ---*/
//
//        if (implicit)
//          Jacobian.SubtractBlock2Diag(iPoint, residual.jacobian_i);
//
//      }

    }
  }

  /*--- Free locally allocated memory ---*/

  delete [] Normal;

}

void CEulerSolver::BC_Outlet(CGeometry *geometry, CSolver **solver_container,
                             CNumerics *conv_numerics, CNumerics *visc_numerics,
                             CConfig *config, unsigned short val_marker) {
  unsigned short iVar, iDim;
  unsigned long iVertex, iPoint;
  su2double Pressure, P_Exit, Velocity[3],
  Velocity2, Entropy, Density, Energy, Riemann, Vn, SoundSpeed, Mach_Exit, Vn_Exit,
  Area, UnitNormal[3];
  su2double *V_outlet, *V_domain;

  bool implicit           = (config->GetKind_TimeIntScheme() == EULER_IMPLICIT);
  su2double Gas_Constant     = config->GetGas_ConstantND();
  string Marker_Tag       = config->GetMarker_All_TagBound(val_marker);
  bool gravity = (config->GetGravityForce());
  bool tkeNeeded = (config->GetKind_Turb_Model() == SST) || (config->GetKind_Turb_Model() == SST_SUST);
  su2double *Normal = new su2double[nDim];

  /*--- Loop over all the vertices on this boundary marker ---*/

  SU2_OMP_FOR_DYN(OMP_MIN_SIZE)
  for (iVertex = 0; iVertex < geometry->nVertex[val_marker]; iVertex++) {

    /*--- Allocate the value at the outlet ---*/
    V_outlet = GetCharacPrimVar(val_marker, iVertex);

    iPoint = geometry->vertex[val_marker][iVertex]->GetNode();

    /*--- Check if the node belongs to the domain (i.e., not a halo node) ---*/
    if (geometry->nodes->GetDomain(iPoint)) {

      /*--- Normal vector for this vertex (negate for outward convention) ---*/
      geometry->vertex[val_marker][iVertex]->GetNormal(Normal);
      for (iDim = 0; iDim < nDim; iDim++) Normal[iDim] = -Normal[iDim];
      conv_numerics->SetNormal(Normal);

      Area = GeometryToolbox::Norm(nDim, Normal);
      for (iDim = 0; iDim < nDim; iDim++)
        UnitNormal[iDim] = Normal[iDim]/Area;

      /*--- Current solution at this boundary node ---*/
      V_domain = nodes->GetPrimitive(iPoint);

      /*--- Build the fictitious intlet state based on characteristics ---*/

      /*--- Retrieve the specified back pressure for this outlet. ---*/
      if (gravity) P_Exit = config->GetOutlet_Pressure(Marker_Tag) - geometry->nodes->GetCoord(iPoint, nDim-1)*STANDARD_GRAVITY;
      else P_Exit = config->GetOutlet_Pressure(Marker_Tag);

      /*--- Non-dim. the inputs if necessary. ---*/
      P_Exit = P_Exit/config->GetPressure_Ref();

      /*--- Check whether the flow is supersonic at the exit. The type
         of boundary update depends on this. ---*/
      Density = V_domain[nDim+2];
      Velocity2 = 0.0; Vn = 0.0;
      for (iDim = 0; iDim < nDim; iDim++) {
        Velocity[iDim] = V_domain[iDim+1];
        Velocity2 += Velocity[iDim]*Velocity[iDim];
        Vn += Velocity[iDim]*UnitNormal[iDim];
      }
      Pressure   = V_domain[nDim+1];
      SoundSpeed = sqrt(Gamma*Pressure/Density);
      Mach_Exit  = sqrt(Velocity2)/SoundSpeed;

      if (Mach_Exit >= 1.0) {

        /*--- Supersonic exit flow: there are no incoming characteristics,
           so no boundary condition is necessary. Set outlet state to current
           state so that upwinding handles the direction of propagation. ---*/
        for (iVar = 0; iVar < nPrimVar; iVar++) V_outlet[iVar] = V_domain[iVar];

      } else {

        /*--- Subsonic exit flow: there is one incoming characteristic,
           therefore one variable can be specified (back pressure) and is used
           to update the conservative variables. Compute the entropy and the
           acoustic Riemann variable. These invariants, as well as the
           tangential velocity components, are extrapolated. Adapted from an
           original implementation in the Stanford University multi-block
           (SUmb) solver in the routine bcSubsonicOutflow.f90 by Edwin van
           der Weide, last modified 09-10-2007. ---*/

        Entropy = Pressure*pow(1.0/Density, Gamma);
        Riemann = Vn + 2.0*SoundSpeed/Gamma_Minus_One;

        /*--- Compute the new fictious state at the outlet ---*/
        Density    = pow(P_Exit/Entropy,1.0/Gamma);
        Pressure   = P_Exit;
        SoundSpeed = sqrt(Gamma*P_Exit/Density);
        Vn_Exit    = Riemann - 2.0*SoundSpeed/Gamma_Minus_One;
        Velocity2  = 0.0;
        for (iDim = 0; iDim < nDim; iDim++) {
          Velocity[iDim] = Velocity[iDim] + (Vn_Exit-Vn)*UnitNormal[iDim];
          Velocity2 += Velocity[iDim]*Velocity[iDim];
        }
        Energy = P_Exit/(Density*Gamma_Minus_One) + 0.5*Velocity2;
        if (tkeNeeded) Energy += GetTke_Inf();

        /*--- Conservative variables, using the derived quantities ---*/
        V_outlet[0] = Pressure / ( Gas_Constant * Density);
        for (iDim = 0; iDim < nDim; iDim++)
          V_outlet[iDim+1] = Velocity[iDim];
        V_outlet[nDim+1] = Pressure;
        V_outlet[nDim+2] = Density;
        V_outlet[nDim+3] = Energy + Pressure/Density;

      }

      /*--- Set various quantities in the solver class ---*/
      conv_numerics->SetPrimitive(V_domain, V_outlet);

      if (dynamic_grid)
        conv_numerics->SetGridVel(geometry->nodes->GetGridVel(iPoint), geometry->nodes->GetGridVel(iPoint));

      /*--- Compute the residual using an upwind scheme ---*/

      auto residual = conv_numerics->ComputeResidual(config);

      /*--- Add Residuals and Jacobians ---*/

      LinSysRes.AddBlock(iPoint, residual);
      if (implicit)
        Jacobian.AddBlock2Diag(iPoint, residual.jacobian_i);

//      /*--- Viscous contribution, commented out because serious convergence problems  ---*/
//
//      if (viscous) {
//
//        /*--- Set laminar and eddy viscosity at the infinity ---*/
//
//        V_outlet[nDim+5] = nodes->GetLaminarViscosity(iPoint);
//        V_outlet[nDim+6] = nodes->GetEddyViscosity(iPoint);
//
//        /*--- Set the normal vector and the coordinates ---*/
//
//        visc_numerics->SetNormal(Normal);
//        visc_numerics->SetCoord(geometry->nodes->GetCoord(iPoint), geometry->nodes->GetCoord(Point_Normal));
//
//        /*--- Primitive variables, and gradient ---*/
//
//        visc_numerics->SetPrimitive(V_domain, V_outlet);
//        visc_numerics->SetPrimVarGradient(nodes->GetGradient_Primitive(iPoint), nodes->GetGradient_Primitive(iPoint));
//
//        /*--- Turbulent kinetic energy ---*/
//
//        if ((config->GetKind_Turb_Model() == SST) || (config->GetKind_Turb_Model() == SST_SUST))
//          visc_numerics->SetTurbKineticEnergy(solver_container[TURB_SOL]->GetNodes()->GetSolution(iPoint,0),
//                                              solver_container[TURB_SOL]->GetNodes()->GetSolution(iPoint,0));
//
//        /*--- Set the wall shear stress values (wall functions) to -1 (no evaluation using wall functions) ---*/
//        visc_numerics->SetTauWall(-1.0, -1.0);
//
//        /*--- Compute and update residual ---*/
//
//        auto residual = visc_numerics->ComputeResidual(config);
//        LinSysRes.SubtractBlock(iPoint, residual);
//
//        /*--- Jacobian contribution for implicit integration ---*/
//
//        if (implicit)
//         Jacobian.SubtractBlock2Diag(iPoint, residual.acobian_i);
//
//      }

    }
  }

  /*--- Free locally allocated memory ---*/
  delete [] Normal;

}

void CEulerSolver::BC_Supersonic_Inlet(CGeometry *geometry, CSolver **solver_container,
                                       CNumerics *conv_numerics, CNumerics *visc_numerics,
                                       CConfig *config, unsigned short val_marker) {
  unsigned short iDim;
  unsigned long iVertex, iPoint;
  su2double *V_inlet, *V_domain;

  su2double Density, Energy, Velocity2;
  su2double Gas_Constant = config->GetGas_ConstantND();

  bool implicit = (config->GetKind_TimeIntScheme() == EULER_IMPLICIT);
  string Marker_Tag = config->GetMarker_All_TagBound(val_marker);
  bool tkeNeeded = (config->GetKind_Turb_Model() == SST) || (config->GetKind_Turb_Model() == SST_SUST);
  su2double *Normal = new su2double[nDim];
  su2double *Velocity = new su2double[nDim];

  /*--- Supersonic inlet flow: there are no outgoing characteristics,
   so all flow variables can be imposed at the inlet.
   First, retrieve the specified values for the primitive variables. ---*/

  auto Temperature = config->GetInlet_Temperature(Marker_Tag);
  auto Pressure    = config->GetInlet_Pressure(Marker_Tag);
  auto Vel         = config->GetInlet_Velocity(Marker_Tag);

  /*--- Non-dim. the inputs if necessary. ---*/

  Temperature /= config->GetTemperature_Ref();
  Pressure    /= config->GetPressure_Ref();
  for (iDim = 0; iDim < nDim; iDim++)
    Velocity[iDim] = Vel[iDim] / config->GetVelocity_Ref();

  /*--- Density at the inlet from the gas law ---*/

  Density = Pressure/(Gas_Constant*Temperature);

  /*--- Compute the energy from the specified state ---*/

  Velocity2 = 0.0;
  for (iDim = 0; iDim < nDim; iDim++)
    Velocity2 += Velocity[iDim]*Velocity[iDim];
  Energy = Pressure/(Density*Gamma_Minus_One)+0.5*Velocity2;
  if (tkeNeeded) Energy += GetTke_Inf();

  /*--- Loop over all the vertices on this boundary marker ---*/

  SU2_OMP_FOR_DYN(OMP_MIN_SIZE)
  for (iVertex = 0; iVertex < geometry->nVertex[val_marker]; iVertex++) {

    /*--- Allocate the value at the outlet ---*/

    V_inlet = GetCharacPrimVar(val_marker, iVertex);

    /*--- Primitive variables, using the derived quantities ---*/

    V_inlet[0] = Temperature;
    for (iDim = 0; iDim < nDim; iDim++)
      V_inlet[iDim+1] = Velocity[iDim];
    V_inlet[nDim+1] = Pressure;
    V_inlet[nDim+2] = Density;
    V_inlet[nDim+3] = Energy + Pressure/Density;

    iPoint = geometry->vertex[val_marker][iVertex]->GetNode();

    /*--- Check if the node belongs to the domain (i.e, not a halo node) ---*/

    if (geometry->nodes->GetDomain(iPoint)) {

      /*--- Current solution at this boundary node ---*/

      V_domain = nodes->GetPrimitive(iPoint);

      /*--- Normal vector for this vertex (negate for outward convention) ---*/

      geometry->vertex[val_marker][iVertex]->GetNormal(Normal);
      for (iDim = 0; iDim < nDim; iDim++) Normal[iDim] = -Normal[iDim];

      /*--- Set various quantities in the solver class ---*/

      conv_numerics->SetNormal(Normal);
      conv_numerics->SetPrimitive(V_domain, V_inlet);

      if (dynamic_grid)
        conv_numerics->SetGridVel(geometry->nodes->GetGridVel(iPoint),
                                  geometry->nodes->GetGridVel(iPoint));

      /*--- Compute the residual using an upwind scheme ---*/

      auto residual = conv_numerics->ComputeResidual(config);

      LinSysRes.AddBlock(iPoint, residual);

      /*--- Jacobian contribution for implicit integration ---*/

      if (implicit)
        Jacobian.AddBlock2Diag(iPoint, residual.jacobian_i);

//      /*--- Viscous contribution, commented out because serious convergence problems ---*/
//
//      if (viscous) {
//
//        /*--- Set laminar and eddy viscosity at the infinity ---*/
//
//        V_inlet[nDim+5] = nodes->GetLaminarViscosity(iPoint);
//        V_inlet[nDim+6] = nodes->GetEddyViscosity(iPoint);
//
//        /*--- Set the normal vector and the coordinates ---*/
//
//        visc_numerics->SetNormal(Normal);
//        visc_numerics->SetCoord(geometry->nodes->GetCoord(iPoint), geometry->nodes->GetCoord(Point_Normal));
//
//        /*--- Primitive variables, and gradient ---*/
//
//        visc_numerics->SetPrimitive(V_domain, V_inlet);
//        visc_numerics->SetPrimVarGradient(nodes->GetGradient_Primitive(iPoint), nodes->GetGradient_Primitive(iPoint));
//
//        /*--- Turbulent kinetic energy ---*/
//
//        if ((config->GetKind_Turb_Model() == SST) || (config->GetKind_Turb_Model() == SST_SUST))
//          visc_numerics->SetTurbKineticEnergy(solver_container[TURB_SOL]->GetNodes()->GetSolution(iPoint,0),
//                                              solver_container[TURB_SOL]->GetNodes()->GetSolution(iPoint,0));
//
//        /*--- Set the wall shear stress values (wall functions) to -1 (no evaluation using wall functions) ---*/
//
//        visc_numerics->SetTauWall(-1.0, -1.0);
//
//        /*--- Compute and update residual ---*/
//
//        auto residual = visc_numerics->ComputeResidual(config);
//        LinSysRes.SubtractBlock(iPoint, residual);
//
//        /*--- Jacobian contribution for implicit integration ---*/
//
//        if (implicit)
//          Jacobian.SubtractBlock2Diag(iPoint, residual.jacobian_i);
//      }

    }
  }

  /*--- Free locally allocated memory ---*/

  delete [] Normal;
  delete [] Velocity;

}

void CEulerSolver::BC_Supersonic_Outlet(CGeometry *geometry, CSolver **solver_container,
                                        CNumerics *conv_numerics, CNumerics *visc_numerics,
                                        CConfig *config, unsigned short val_marker) {
  unsigned short iDim;
  unsigned long iVertex, iPoint;
  su2double *V_outlet, *V_domain;

  bool implicit = (config->GetKind_TimeIntScheme() == EULER_IMPLICIT);
  string Marker_Tag = config->GetMarker_All_TagBound(val_marker);

  su2double *Normal = new su2double[nDim];

  /*--- Supersonic outlet flow: there are no ingoing characteristics,
   so all flow variables can should be interpolated from the domain. ---*/

  /*--- Loop over all the vertices on this boundary marker ---*/

  SU2_OMP_FOR_DYN(OMP_MIN_SIZE)
  for (iVertex = 0; iVertex < geometry->nVertex[val_marker]; iVertex++) {

    iPoint = geometry->vertex[val_marker][iVertex]->GetNode();

    /*--- Check if the node belongs to the domain (i.e, not a halo node) ---*/

    if (geometry->nodes->GetDomain(iPoint)) {

      /*--- Current solution at this boundary node ---*/

      V_domain = nodes->GetPrimitive(iPoint);

      /*--- Allocate the value at the outlet ---*/

      V_outlet = GetCharacPrimVar(val_marker, iVertex);

      /*--- Primitive variables, using the derived quantities ---*/

      V_outlet[0] = V_domain[0];
      for (iDim = 0; iDim < nDim; iDim++)
        V_outlet[iDim+1] = V_domain[iDim+1];
      V_outlet[nDim+1] = V_domain[nDim+1];
      V_outlet[nDim+2] = V_domain[nDim+2];
      V_outlet[nDim+3] = V_domain[nDim+3];

      /*--- Current solution at this boundary node ---*/

      V_domain = nodes->GetPrimitive(iPoint);

      /*--- Normal vector for this vertex (negate for outward convention) ---*/

      geometry->vertex[val_marker][iVertex]->GetNormal(Normal);
      for (iDim = 0; iDim < nDim; iDim++) Normal[iDim] = -Normal[iDim];

      /*--- Set various quantities in the solver class ---*/

      conv_numerics->SetNormal(Normal);
      conv_numerics->SetPrimitive(V_domain, V_outlet);

      if (dynamic_grid)
        conv_numerics->SetGridVel(geometry->nodes->GetGridVel(iPoint),
                                  geometry->nodes->GetGridVel(iPoint));

      /*--- Compute the residual using an upwind scheme ---*/

      auto residual = conv_numerics->ComputeResidual(config);

      LinSysRes.AddBlock(iPoint, residual);

      /*--- Jacobian contribution for implicit integration ---*/

      if (implicit)
        Jacobian.AddBlock2Diag(iPoint, residual.jacobian_i);

//      /*--- Viscous contribution, commented out because serious convergence problems ---*/
//
//      if (viscous) {
//
//        /*--- Set laminar and eddy viscosity at the infinity ---*/
//
//        V_outlet[nDim+5] = nodes->GetLaminarViscosity(iPoint);
//        V_outlet[nDim+6] = nodes->GetEddyViscosity(iPoint);
//
//        /*--- Set the normal vector and the coordinates ---*/
//
//        visc_numerics->SetNormal(Normal);
//        visc_numerics->SetCoord(geometry->nodes->GetCoord(iPoint), geometry->nodes->GetCoord(Point_Normal));
//
//        /*--- Primitive variables, and gradient ---*/
//
//        visc_numerics->SetPrimitive(V_domain, V_outlet);
//        visc_numerics->SetPrimVarGradient(nodes->GetGradient_Primitive(iPoint), nodes->GetGradient_Primitive(iPoint));
//
//        /*--- Turbulent kinetic energy ---*/
//
//        if ((config->GetKind_Turb_Model() == SST) || (config->GetKind_Turb_Model() == SST_SUST))
//          visc_numerics->SetTurbKineticEnergy(solver_container[TURB_SOL]->GetNodes()->GetSolution(iPoint,0),
//                                              solver_container[TURB_SOL]->GetNodes()->GetSolution(iPoint,0));
//
//        /*--- Set the wall shear stress values (wall functions) to -1 (no evaluation using wall functions) ---*/
//
//        visc_numerics->SetTauWall(-1.0, -1.0);
//
//        /*--- Compute and update residual ---*/
//
//        auto residual = visc_numerics->ComputeResidual(config);
//        LinSysRes.SubtractBlock(iPoint, residual);
//
//        /*--- Jacobian contribution for implicit integration ---*/
//
//        if (implicit)
//          Jacobian.SubtractBlock2Diag(iPoint, residual.jacobian_i);
//      }

    }
  }

  /*--- Free locally allocated memory ---*/

  delete [] Normal;

}

void CEulerSolver::BC_Engine_Inflow(CGeometry *geometry, CSolver **solver_container, CNumerics *conv_numerics, CNumerics *visc_numerics, CConfig *config, unsigned short val_marker) {

  unsigned short iDim;
  unsigned long iVertex, iPoint;
  su2double Pressure, Inflow_Pressure = 0.0, Velocity[3], Velocity2, Entropy, Target_Inflow_MassFlow = 0.0, Target_Inflow_Mach = 0.0, Density, Energy,
  Riemann, Area, UnitNormal[3], Vn, SoundSpeed, Vn_Exit, Inflow_Pressure_inc, Inflow_Pressure_old, Inflow_Mach_old, Inflow_MassFlow_old;
  su2double *V_inflow, *V_domain;

  su2double DampingFactor = config->GetDamp_Engine_Inflow();
  bool implicit = (config->GetKind_TimeIntScheme() == EULER_IMPLICIT);
  unsigned short Kind_Engine_Inflow = config->GetKind_Engine_Inflow();
  su2double Gas_Constant = config->GetGas_ConstantND();
  string Marker_Tag = config->GetMarker_All_TagBound(val_marker);
  bool tkeNeeded = (config->GetKind_Turb_Model() == SST) || (config->GetKind_Turb_Model() == SST_SUST);
  su2double Baseline_Press = 0.75 * config->GetPressure_FreeStreamND();
  bool Engine_HalfModel = config->GetEngine_HalfModel();

  su2double *Normal = new su2double[nDim];


  if (Kind_Engine_Inflow == FAN_FACE_MACH) {

    /*--- Retrieve the specified target fan face mach at the nacelle. ---*/

    Target_Inflow_Mach = config->GetEngineInflow_Target(Marker_Tag);

    /*--- Retrieve the old fan face pressure and mach number in the nacelle (this has been computed in a preprocessing). ---*/

    Inflow_Pressure_old = config->GetInflow_Pressure(Marker_Tag);  // Note that has been computed by the code (non-dimensional).
    Inflow_Mach_old = config->GetInflow_Mach(Marker_Tag);

    /*--- Compute the pressure increment (note that increasing pressure decreases flow speed) ---*/

    Inflow_Pressure_inc = - (1.0 - (Inflow_Mach_old/Target_Inflow_Mach)) * Baseline_Press;

    /*--- Estimate the new fan face pressure ---*/

    Inflow_Pressure = (1.0 - DampingFactor)*Inflow_Pressure_old + DampingFactor * (Inflow_Pressure_old + Inflow_Pressure_inc);

  }

  if (Kind_Engine_Inflow == FAN_FACE_MDOT) {

    /*--- Retrieve the specified target mass flow (non-dimensional) at the nacelle. ---*/

    Target_Inflow_MassFlow = config->GetEngineInflow_Target(Marker_Tag) / (config->GetDensity_Ref() * config->GetVelocity_Ref());

    if (config->GetSystemMeasurements() == US) Target_Inflow_MassFlow /= 32.174;

    if (Engine_HalfModel) Target_Inflow_MassFlow /= 2.0;

    /*--- Retrieve the old fan face pressure and mach number in the nacelle (this has been computed in a preprocessing). ---*/

    Inflow_Pressure_old = config->GetInflow_Pressure(Marker_Tag);  // Note that has been computed by the code (non-dimensional).
    Inflow_MassFlow_old = config->GetInflow_MassFlow(Marker_Tag);  // same here... it is a non dimensional value

    /*--- Compute the pressure increment (note that increasing pressure decreases flow speed) ---*/

    Inflow_Pressure_inc = - (1.0 - (Inflow_MassFlow_old/Target_Inflow_MassFlow)) * Baseline_Press;

    /*--- Estimate the new fan face pressure ---*/

    Inflow_Pressure = (1.0 - DampingFactor)*Inflow_Pressure_old + DampingFactor * (Inflow_Pressure_old + Inflow_Pressure_inc);

  }

  /*--- No iterative scheme if we provide the static pressure ---*/

  if (Kind_Engine_Inflow == FAN_FACE_PRESSURE) {

    /*--- Retrieve the specified pressure (non-dimensional) at the nacelle. ---*/

    Inflow_Pressure = config->GetEngineInflow_Target(Marker_Tag) / config->GetPressure_Ref();

  }


  /*--- Loop over all the vertices on this boundary marker ---*/

  SU2_OMP_FOR_DYN(OMP_MIN_SIZE)
  for (iVertex = 0; iVertex < geometry->nVertex[val_marker]; iVertex++) {

    /*--- Allocate the value at the outlet ---*/

    V_inflow = GetCharacPrimVar(val_marker, iVertex);

    iPoint = geometry->vertex[val_marker][iVertex]->GetNode();

    /*--- Check if the node belongs to the domain (i.e, not a halo node) ---*/

    if (geometry->nodes->GetDomain(iPoint)) {

      /*--- Normal vector for this vertex (negate for outward convention) ---*/

      geometry->vertex[val_marker][iVertex]->GetNormal(Normal);
      for (iDim = 0; iDim < nDim; iDim++) Normal[iDim] = -Normal[iDim];

      Area = GeometryToolbox::Norm(nDim, Normal);
      for (iDim = 0; iDim < nDim; iDim++)
        UnitNormal[iDim] = Normal[iDim]/Area;

      /*--- Current solution at this boundary node ---*/

      V_domain = nodes->GetPrimitive(iPoint);

      /*--- Subsonic nacelle inflow: there is one incoming characteristic,
       therefore one variable can be specified (back pressure) and is used
       to update the conservative variables.

       Compute the entropy and the acoustic variable. These
       riemann invariants, as well as the tangential velocity components,
       are extrapolated. ---*/

      Density = V_domain[nDim+2];
      Velocity2 = 0.0; Vn = 0.0;
      for (iDim = 0; iDim < nDim; iDim++) {
        Velocity[iDim] = V_domain[iDim+1];
        Velocity2 += Velocity[iDim]*Velocity[iDim];
        Vn += Velocity[iDim]*UnitNormal[iDim];
      }
      Pressure   = V_domain[nDim+1];
      SoundSpeed = sqrt(Gamma*Pressure/Density);
      Entropy = Pressure*pow(1.0/Density, Gamma);
      Riemann = Vn + 2.0*SoundSpeed/Gamma_Minus_One;

      /*--- Compute the new fictious state at the outlet ---*/

      Density    = pow(Inflow_Pressure/Entropy,1.0/Gamma);
      Pressure   = Inflow_Pressure;
      SoundSpeed = sqrt(Gamma*Inflow_Pressure/Density);
      Vn_Exit    = Riemann - 2.0*SoundSpeed/Gamma_Minus_One;
      Velocity2  = 0.0;
      for (iDim = 0; iDim < nDim; iDim++) {
        Velocity[iDim] = Velocity[iDim] + (Vn_Exit-Vn)*UnitNormal[iDim];
        Velocity2 += Velocity[iDim]*Velocity[iDim];
      }

      Energy = Inflow_Pressure/(Density*Gamma_Minus_One) + 0.5*Velocity2;
      if (tkeNeeded) Energy += GetTke_Inf();

      /*--- Conservative variables, using the derived quantities ---*/

      V_inflow[0] = Pressure / ( Gas_Constant * Density);
      for (iDim = 0; iDim < nDim; iDim++)
        V_inflow[iDim+1] = Velocity[iDim];
      V_inflow[nDim+1] = Pressure;
      V_inflow[nDim+2] = Density;
      V_inflow[nDim+3] = Energy + Pressure/Density;
      V_inflow[nDim+4] = SoundSpeed;

      /*--- Set various quantities in the solver class ---*/

      conv_numerics->SetNormal(Normal);
      conv_numerics->SetPrimitive(V_domain, V_inflow);

      /*--- Set grid movement ---*/

      if (dynamic_grid)
        conv_numerics->SetGridVel(geometry->nodes->GetGridVel(iPoint), geometry->nodes->GetGridVel(iPoint));

      /*--- Compute the residual using an upwind scheme ---*/

      auto residual = conv_numerics->ComputeResidual(config);

      LinSysRes.AddBlock(iPoint, residual);

      /*--- Jacobian contribution for implicit integration ---*/

      if (implicit)
        Jacobian.AddBlock2Diag(iPoint, residual.jacobian_i);

//      /*--- Viscous contribution, commented out because serious convergence problems ---*/
//
//      if (viscous) {
//
//        /*--- Set laminar and eddy viscosity at the infinity ---*/
//
//        V_inflow[nDim+5] = nodes->GetLaminarViscosity(iPoint);
//        V_inflow[nDim+6] = nodes->GetEddyViscosity(iPoint);
//
//        /*--- Set the normal vector and the coordinates ---*/
//
//        visc_numerics->SetNormal(Normal);
//        visc_numerics->SetCoord(geometry->nodes->GetCoord(iPoint), geometry->nodes->GetCoord(Point_Normal));
//
//        /*--- Primitive variables, and gradient ---*/
//
//        visc_numerics->SetPrimitive(V_domain, V_inflow);
//        visc_numerics->SetPrimVarGradient(nodes->GetGradient_Primitive(iPoint), nodes->GetGradient_Primitive(iPoint));
//
//        /*--- Turbulent kinetic energy ---*/
//
//        if ((config->GetKind_Turb_Model() == SST) || (config->GetKind_Turb_Model() == SST_SUST))
//          visc_numerics->SetTurbKineticEnergy(solver_container[TURB_SOL]->GetNodes()->GetSolution(iPoint,0),
//                                              solver_container[TURB_SOL]->GetNodes()->GetSolution(iPoint,0));
//
//        /*--- Set the wall shear stress values (wall functions) to -1 (no evaluation using wall functions) ---*/
//
//        visc_numerics->SetTauWall(-1.0, -1.0);
//
//        /*--- Compute and update residual ---*/
//
//        auto residual = visc_numerics->ComputeResidual(config);
//        LinSysRes.SubtractBlock(iPoint, residual);
//
//        /*--- Jacobian contribution for implicit integration ---*/
//
//        if (implicit)
//          Jacobian.SubtractBlock2Diag(iPoint, residual.jacobian_i);
//
//      }

    }
  }

  delete [] Normal;

}

void CEulerSolver::BC_Engine_Exhaust(CGeometry *geometry, CSolver **solver_container, CNumerics *conv_numerics, CNumerics *visc_numerics, CConfig *config, unsigned short val_marker) {

  unsigned short iDim;
  unsigned long iVertex, iPoint;
  su2double Exhaust_Pressure, Exhaust_Temperature, Velocity[3], Velocity2, H_Exhaust, Temperature, Riemann, Area, UnitNormal[3], Pressure, Density, Energy, Mach2, SoundSpeed2, SoundSpeed_Exhaust2, Vel_Mag, alpha, aa, bb, cc, dd, Flow_Dir[3];
  su2double *V_exhaust, *V_domain, Target_Exhaust_Pressure, Exhaust_Pressure_old, Exhaust_Pressure_inc;

  su2double Gas_Constant = config->GetGas_ConstantND();
  bool implicit = (config->GetKind_TimeIntScheme() == EULER_IMPLICIT);
  string Marker_Tag = config->GetMarker_All_TagBound(val_marker);
  bool tkeNeeded = (config->GetKind_Turb_Model() == SST) || (config->GetKind_Turb_Model() == SST_SUST);
  su2double DampingFactor = config->GetDamp_Engine_Exhaust();
  su2double Baseline_Press = 0.75 * config->GetPressure_FreeStreamND();

  su2double *Normal = new su2double[nDim];

  /*--- Retrieve the specified exhaust pressure in the engine (non-dimensional). ---*/

  Target_Exhaust_Pressure = config->GetExhaust_Pressure_Target(Marker_Tag) / config->GetPressure_Ref();

  /*--- Retrieve the old exhaust pressure in the engine exhaust (this has been computed in a preprocessing). ---*/

  Exhaust_Pressure_old = config->GetExhaust_Pressure(Marker_Tag);

  /*--- Compute the Pressure increment ---*/

  Exhaust_Pressure_inc = (1.0 - (Exhaust_Pressure_old/Target_Exhaust_Pressure)) * Baseline_Press;

  /*--- Estimate the new exhaust pressure ---*/

  Exhaust_Pressure = (1.0 - DampingFactor) * Exhaust_Pressure_old + DampingFactor * (Exhaust_Pressure_old + Exhaust_Pressure_inc);

  /*--- The temperature is given (no iteration is required) ---*/

  Exhaust_Temperature  = config->GetExhaust_Temperature_Target(Marker_Tag);
  Exhaust_Temperature /= config->GetTemperature_Ref();

  /*--- The pressure is given (no iteration is required) ---*/

  Exhaust_Pressure  = config->GetExhaust_Pressure_Target(Marker_Tag);
  Exhaust_Pressure /= config->GetPressure_Ref();

  /*--- Loop over all the vertices on this boundary marker ---*/

  SU2_OMP_FOR_DYN(OMP_MIN_SIZE)
  for (iVertex = 0; iVertex < geometry->nVertex[val_marker]; iVertex++) {

    /*--- Allocate the value at the exhaust ---*/

    V_exhaust = GetCharacPrimVar(val_marker, iVertex);

    iPoint = geometry->vertex[val_marker][iVertex]->GetNode();

    /*--- Check if the node belongs to the domain (i.e, not a halo node) ---*/

    if (geometry->nodes->GetDomain(iPoint)) {

      /*--- Normal vector for this vertex (negate for outward convention) ---*/

      geometry->vertex[val_marker][iVertex]->GetNormal(Normal);
      for (iDim = 0; iDim < nDim; iDim++) Normal[iDim] = -Normal[iDim];

      Area = GeometryToolbox::Norm(nDim, Normal);
      for (iDim = 0; iDim < nDim; iDim++)
        UnitNormal[iDim] = Normal[iDim]/Area;

      /*--- Current solution at this boundary node ---*/

      V_domain = nodes->GetPrimitive(iPoint);

      /*--- Subsonic inflow: there is one outgoing characteristic (u-c),
       therefore we can specify all but one state variable at the inlet.
       The outgoing Riemann invariant provides the final piece of info. ---*/

      /*--- Store primitives and set some variables for clarity. ---*/

      Density = V_domain[nDim+2];
      Velocity2 = 0.0;
      for (iDim = 0; iDim < nDim; iDim++) {
        Velocity[iDim] = V_domain[iDim+1];
        Velocity2 += Velocity[iDim]*Velocity[iDim];
      }
      Energy      = V_domain[nDim+3] - V_domain[nDim+1]/V_domain[nDim+2];
      Pressure    = V_domain[nDim+1];
      H_Exhaust   = (Gamma*Gas_Constant/Gamma_Minus_One)*Exhaust_Temperature;
      SoundSpeed2 = Gamma*Pressure/Density;

      /*--- Compute the acoustic Riemann invariant that is extrapolated
       from the domain interior. ---*/

      Riemann   = 2.0*sqrt(SoundSpeed2)/Gamma_Minus_One;
      for (iDim = 0; iDim < nDim; iDim++)
        Riemann += Velocity[iDim]*UnitNormal[iDim];

      /*--- Total speed of sound ---*/

      SoundSpeed_Exhaust2 = Gamma_Minus_One*(H_Exhaust - (Energy + Pressure/Density)+0.5*Velocity2) + SoundSpeed2;

      /*--- The flow direction is defined by the surface normal ---*/

      for (iDim = 0; iDim < nDim; iDim++)
        Flow_Dir[iDim] = -UnitNormal[iDim];

      /*--- Dot product of normal and flow direction. This should
       be negative due to outward facing boundary normal convention. ---*/

      alpha = 0.0;
      for (iDim = 0; iDim < nDim; iDim++)
        alpha += UnitNormal[iDim]*Flow_Dir[iDim];

      /*--- Coefficients in the quadratic equation for the velocity ---*/

      aa =  1.0 + 0.5*Gamma_Minus_One*alpha*alpha;
      bb = -1.0*Gamma_Minus_One*alpha*Riemann;
      cc =  0.5*Gamma_Minus_One*Riemann*Riemann - 2.0*SoundSpeed_Exhaust2/Gamma_Minus_One;

      /*--- Solve quadratic equation for velocity magnitude. Value must
       be positive, so the choice of root is clear. ---*/

      dd      = bb*bb - 4.0*aa*cc;
      dd      = sqrt(max(0.0, dd));
      Vel_Mag = (-bb + dd)/(2.0*aa);

      if (Vel_Mag >= 0.0) {

        Velocity2 = Vel_Mag*Vel_Mag;

        /*--- Compute speed of sound from total speed of sound eqn. ---*/

        SoundSpeed2 = SoundSpeed_Exhaust2 - 0.5*Gamma_Minus_One*Velocity2;
        Mach2       = Velocity2/SoundSpeed2;
        Velocity2   = Mach2*SoundSpeed2;
        Vel_Mag     = sqrt(Velocity2);
        SoundSpeed2 = SoundSpeed_Exhaust2 - 0.5*Gamma_Minus_One*Velocity2;

        /*--- Compute new velocity vector at the inlet ---*/

        for (iDim = 0; iDim < nDim; iDim++)
          Velocity[iDim] = Vel_Mag*Flow_Dir[iDim];

        /*--- Static temperature from the speed of sound relation ---*/

        Temperature = SoundSpeed2/(Gamma*Gas_Constant);

        /*--- Static pressure using isentropic relation at a point ---*/

        Pressure = Exhaust_Pressure*pow((Temperature/Exhaust_Temperature), Gamma/Gamma_Minus_One);

        /*--- Density at the exhaust from the gas law ---*/

        Density = Pressure/(Gas_Constant*Temperature);

        /*--- Using pressure, density, & velocity, compute the energy ---*/

        Energy = Pressure/(Density*Gamma_Minus_One) + 0.5*Velocity2;
        if (tkeNeeded) Energy += GetTke_Inf();

        /*--- Primitive variables, using the derived quantities ---*/

        V_exhaust[0] = Temperature;
        for (iDim = 0; iDim < nDim; iDim++)
          V_exhaust[iDim+1] = Velocity[iDim];
        V_exhaust[nDim+1] = Pressure;
        V_exhaust[nDim+2] = Density;
        V_exhaust[nDim+3] = Energy + Pressure/Density;
        V_exhaust[nDim+4] = sqrt(SoundSpeed2);

      }
      /*--- The flow goes in the wrong direction ---*/

      else {

        V_exhaust[0] = V_domain[0];
        for (iDim = 0; iDim < nDim; iDim++)
          V_exhaust[iDim+1] = V_domain[iDim+1];
        V_exhaust[nDim+1] = V_domain[nDim+1];
        V_exhaust[nDim+2] = V_domain[nDim+2];
        V_exhaust[nDim+3] = V_domain[nDim+3];
        V_exhaust[nDim+4] = V_domain[nDim+4];

      }

      /*--- Set various quantities in the solver class ---*/

      conv_numerics->SetNormal(Normal);
      conv_numerics->SetPrimitive(V_domain, V_exhaust);

      /*--- Set grid movement ---*/

      if (dynamic_grid)
        conv_numerics->SetGridVel(geometry->nodes->GetGridVel(iPoint), geometry->nodes->GetGridVel(iPoint));

      /*--- Compute the residual using an upwind scheme ---*/

      auto residual = conv_numerics->ComputeResidual(config);

      LinSysRes.AddBlock(iPoint, residual);

      /*--- Jacobian contribution for implicit integration ---*/

      if (implicit)
        Jacobian.AddBlock2Diag(iPoint, residual.jacobian_i);

//      /*--- Viscous contribution, commented out because serious convergence problems ---*/
//
//      if (viscous) {
//
//        /*--- Set laminar and eddy viscosity at the infinity ---*/
//
//        V_exhaust[nDim+5] = nodes->GetLaminarViscosity(iPoint);
//        V_exhaust[nDim+6] = nodes->GetEddyViscosity(iPoint);
//
//        /*--- Set the normal vector and the coordinates ---*/
//
//        visc_numerics->SetNormal(Normal);
//        visc_numerics->SetCoord(geometry->nodes->GetCoord(iPoint), geometry->nodes->GetCoord(Point_Normal));
//
//        /*--- Primitive variables, and gradient ---*/
//
//        visc_numerics->SetPrimitive(V_domain, V_exhaust);
//        visc_numerics->SetPrimVarGradient(nodes->GetGradient_Primitive(iPoint), nodes->GetGradient_Primitive(iPoint));
//
//        /*--- Turbulent kinetic energy ---*/
//
//        if ((config->GetKind_Turb_Model() == SST) || (config->GetKind_Turb_Model() == SST_SUST))
//          visc_numerics->SetTurbKineticEnergy(solver_container[TURB_SOL]->GetNodes()->GetSolution(iPoint,0),
//                                              solver_container[TURB_SOL]->GetNodes()->GetSolution(iPoint,0));
//
//        /*--- Set the wall shear stress values (wall functions) to -1 (no evaluation using wall functions) ---*/
//
//        visc_numerics->SetTauWall(-1.0, -1.0);
//
//        /*--- Compute and update residual ---*/
//
//        auto residual = visc_numerics->ComputeResidual(config)
//        LinSysRes.SubtractBlock(iPoint, residual);
//
//        /*--- Jacobian contribution for implicit integration ---*/
//
//        if (implicit)
//          Jacobian.SubtractBlock2Diag(iPoint, residual.jacobian_i);
//
//      }

    }
  }

  delete [] Normal;

}

void CEulerSolver::BC_Interface_Boundary(CGeometry *geometry, CSolver **solver_container, CNumerics *numerics,
                                         CConfig *config, unsigned short val_marker) {

  unsigned long iVertex, iPoint, GlobalIndex_iPoint, GlobalIndex_jPoint;
  unsigned short iDim, iVar;

  bool implicit = (config->GetKind_TimeIntScheme() == EULER_IMPLICIT);

  su2double *Normal = new su2double[nDim];
  su2double *PrimVar_i = new su2double[nPrimVar];
  su2double *PrimVar_j = new su2double[nPrimVar];

  /*--- Do the send process, by the moment we are sending each
   node individually, this must be changed ---*/

  SU2_OMP_FOR_DYN(OMP_MIN_SIZE)
  for (iVertex = 0; iVertex < geometry->nVertex[val_marker]; iVertex++) {

    iPoint = geometry->vertex[val_marker][iVertex]->GetNode();
    GlobalIndex_iPoint = geometry->nodes->GetGlobalIndex(iPoint);
    GlobalIndex_jPoint = GetDonorGlobalIndex(val_marker, iVertex);

    if ((geometry->nodes->GetDomain(iPoint)) && (GlobalIndex_iPoint != GlobalIndex_jPoint)) {

      /*--- Store the solution for both points ---*/

      for (iVar = 0; iVar < nPrimVar; iVar++) {
        PrimVar_i[iVar] = nodes->GetPrimitive(iPoint,iVar);
        PrimVar_j[iVar] = DonorPrimVar[val_marker][iVertex][iVar];
      }

      /*--- Set Conservative Variables ---*/

      numerics->SetPrimitive(PrimVar_i, PrimVar_j);

      /*--- Set Normal ---*/

      geometry->vertex[val_marker][iVertex]->GetNormal(Normal);
      for (iDim = 0; iDim < nDim; iDim++) Normal[iDim] = -Normal[iDim];
      numerics->SetNormal(Normal);

      /*--- Compute the convective residual using an upwind scheme ---*/


      auto residual = numerics->ComputeResidual(config);

      /*--- Add Residuals and Jacobians ---*/

      LinSysRes.AddBlock(iPoint, residual);
      if (implicit) Jacobian.AddBlock2Diag(iPoint, residual.jacobian_i);

    }

  }

  /*--- Free locally allocated memory ---*/

  delete [] Normal;
  delete [] PrimVar_i;
  delete [] PrimVar_j;

}

void CEulerSolver::BC_NearField_Boundary(CGeometry *geometry, CSolver **solver_container, CNumerics *numerics,
                                         CConfig *config, unsigned short val_marker) {

  unsigned long iVertex, iPoint, GlobalIndex_iPoint, GlobalIndex_jPoint;
  unsigned short iDim, iVar;

  bool implicit = (config->GetKind_TimeIntScheme() == EULER_IMPLICIT);

  su2double *Normal = new su2double[nDim];
  su2double *PrimVar_i = new su2double[nPrimVar];
  su2double *PrimVar_j = new su2double[nPrimVar];

  /*--- Do the send process, by the moment we are sending each
   node individually, this must be changed ---*/

  SU2_OMP_FOR_DYN(OMP_MIN_SIZE)
  for (iVertex = 0; iVertex < geometry->nVertex[val_marker]; iVertex++) {

    iPoint = geometry->vertex[val_marker][iVertex]->GetNode();
    GlobalIndex_iPoint = geometry->nodes->GetGlobalIndex(iPoint);
    GlobalIndex_jPoint = GetDonorGlobalIndex(val_marker, iVertex);

    if ((geometry->nodes->GetDomain(iPoint)) && (GlobalIndex_iPoint != GlobalIndex_jPoint)) {

      /*--- Store the solution for both points ---*/

      for (iVar = 0; iVar < nPrimVar; iVar++) {
        PrimVar_i[iVar] = nodes->GetPrimitive(iPoint,iVar);
        PrimVar_j[iVar] = DonorPrimVar[val_marker][iVertex][iVar];
      }

      /*--- Set Conservative Variables ---*/

      numerics->SetPrimitive(PrimVar_i, PrimVar_j);

      /*--- Set Normal ---*/

      geometry->vertex[val_marker][iVertex]->GetNormal(Normal);
      for (iDim = 0; iDim < nDim; iDim++) Normal[iDim] = -Normal[iDim];
      numerics->SetNormal(Normal);

      /*--- Compute the convective residual using an upwind scheme ---*/

      auto residual = numerics->ComputeResidual(config);

      /*--- Add Residuals and Jacobians ---*/

      LinSysRes.AddBlock(iPoint, residual);

      if (implicit)
        Jacobian.AddBlock2Diag(iPoint, residual.jacobian_i);
    }

  }

  /*--- Free locally allocated memory ---*/

  delete [] Normal;
  delete [] PrimVar_i;
  delete [] PrimVar_j;

}

void CEulerSolver::BC_ActDisk_Inlet(CGeometry *geometry, CSolver **solver_container, CNumerics *conv_numerics, CNumerics *visc_numerics,
                                    CConfig *config, unsigned short val_marker) {

  unsigned short Kind_ActDisk = config->GetKind_ActDisk();

  if(Kind_ActDisk == VARIABLE_LOAD){
    BC_ActDisk_VariableLoad(geometry, solver_container, conv_numerics, visc_numerics, config, val_marker, true);
  }
  else{
    BC_ActDisk(geometry, solver_container, conv_numerics, visc_numerics, config, val_marker, true);
  }

}

void CEulerSolver::BC_ActDisk_Outlet(CGeometry *geometry, CSolver **solver_container, CNumerics *conv_numerics, CNumerics *visc_numerics,
                                     CConfig *config, unsigned short val_marker) {

  unsigned short Kind_ActDisk = config->GetKind_ActDisk();

  if(Kind_ActDisk == VARIABLE_LOAD){
    BC_ActDisk_VariableLoad(geometry, solver_container, conv_numerics, visc_numerics, config, val_marker, false);
  }
  else{
    BC_ActDisk(geometry, solver_container, conv_numerics, visc_numerics, config, val_marker, false);
  }

}

void CEulerSolver::BC_ActDisk(CGeometry *geometry, CSolver **solver_container, CNumerics *conv_numerics, CNumerics *visc_numerics,
                              CConfig *config, unsigned short val_marker, bool val_inlet_surface) {

  unsigned short iDim;
  unsigned long iVertex, iPoint, GlobalIndex_donor, GlobalIndex;
  su2double Pressure, Velocity[3], Target_Press_Jump, Target_Temp_Jump,
  Velocity2, Entropy, Density, Energy, Riemann, Vn, SoundSpeed, Vn_Inlet, Mach_Outlet,
  Area, UnitNormal[3], *V_outlet, *V_domain, *V_inlet, P_Total, T_Total, H_Total, Temperature,
  Mach2, SoundSpeed2, SoundSpeed_Total2, Vel_Mag, alpha, aa, bb, cc, dd;
  su2double Factor, P_static, T_static, SoS_outlet, Rho_outlet, Rho_inlet;
  su2double Vel_normal_inlet[3], Vel_tangent_inlet[3], Vel_inlet[3];
  su2double Vel_normal_outlet[3], Vel_tangent_outlet[3], Vel_outlet[3];
  su2double Vel_normal_inlet_, Vel_tangent_inlet_, Vel_inlet_;
  su2double Vel_normal_outlet_, Vel_outlet_;

  su2double Pressure_out, Density_out, SoundSpeed_out, Velocity2_out,
  Mach_out, Pressure_in, Density_in, SoundSpeed_in, Velocity2_in,
  Mach_in, PressureAdj, TemperatureAdj;

  bool implicit           = (config->GetKind_TimeIntScheme() == EULER_IMPLICIT);
  su2double Gas_Constant  = config->GetGas_ConstantND();
  bool tkeNeeded          = (config->GetKind_Turb_Model() == SST) || (config->GetKind_Turb_Model() == SST_SUST);
  bool ratio              = (config->GetActDisk_Jump() == RATIO);
  su2double SecondaryFlow = config->GetSecondaryFlow_ActDisk();

  su2double *Normal = new su2double[nDim];
  su2double *Flow_Dir = new su2double[nDim];

  /*--- Loop over all the vertices on this boundary marker ---*/

  SU2_OMP_FOR_DYN(OMP_MIN_SIZE)
  for (iVertex = 0; iVertex < geometry->nVertex[val_marker]; iVertex++) {

    iPoint = geometry->vertex[val_marker][iVertex]->GetNode();
    GlobalIndex = geometry->nodes->GetGlobalIndex(iPoint);
    GlobalIndex_donor = GetDonorGlobalIndex(val_marker, iVertex);

    /*--- Check if the node belongs to the domain (i.e., not a halo node) ---*/

    if ((geometry->nodes->GetDomain(iPoint)) &&
        (GlobalIndex != GlobalIndex_donor)) {

      /*--- Normal vector for this vertex (negative for outward convention) ---*/

      geometry->vertex[val_marker][iVertex]->GetNormal(Normal);
      for (iDim = 0; iDim < nDim; iDim++) Normal[iDim] = -Normal[iDim];
      conv_numerics->SetNormal(Normal);

      Area = GeometryToolbox::Norm(nDim, Normal);
      for (iDim = 0; iDim < nDim; iDim++)
        UnitNormal[iDim] = Normal[iDim]/Area;

      /*--- Current solution at this boundary node and jumps values ---*/

      V_domain = nodes->GetPrimitive(iPoint);
      Target_Press_Jump = ActDisk_DeltaP[val_marker][iVertex];
      Target_Temp_Jump = ActDisk_DeltaT[val_marker][iVertex];

      if (val_inlet_surface) {
        V_inlet  = nodes->GetPrimitive(iPoint);
        V_outlet = DonorPrimVar[val_marker][iVertex];

        Pressure_out    = V_outlet[nDim+1];
        Density_out     = V_outlet[nDim+2];
        SoundSpeed_out  = sqrt(Gamma*Pressure_out/Density_out);

        Pressure_in    = V_inlet[nDim+1];
        Density_in     = V_inlet[nDim+2];
        SoundSpeed_in  = sqrt(Gamma*Pressure_in/Density_in);

        Velocity2_out = 0.0; Velocity2_in = 0.0;
        for (iDim = 0; iDim < nDim; iDim++) {
          Velocity2_out += V_outlet[iDim+1]*V_outlet[iDim+1];
          Velocity2_in  += V_inlet[iDim+1]*V_inlet[iDim+1];
        }

        PressureAdj = 1.0; TemperatureAdj = 1.0;
        if ((Velocity2_out > 0.0) && (Velocity2_in > 0.0)) {

          Mach_out = sqrt(Velocity2_out)/SoundSpeed_out;
          Mach_in  = sqrt(Velocity2_in)/SoundSpeed_in;

          PressureAdj    = pow( 1.0 + Mach_out * Mach_out * 0.5 * (Gamma - 1.0), Gamma / (Gamma - 1.0)) /
          pow( 1.0 + Mach_in * Mach_in * 0.5 * (Gamma - 1.0), Gamma / (Gamma - 1.0));
          TemperatureAdj = (1.0 + Mach_out * Mach_out * 0.5 * (Gamma - 1.0)) /
          (1.0 + Mach_in * Mach_in * 0.5 * (Gamma - 1.0));

        }

        if (ratio) {
          P_static = V_outlet[nDim+1] / (Target_Press_Jump/PressureAdj);
          T_static = V_outlet[0] / (Target_Temp_Jump/TemperatureAdj);
        }
        else { P_static = V_outlet[nDim+1] - Target_Press_Jump; T_static = V_outlet[0] - Target_Temp_Jump; }
      }
      else {
        V_outlet = nodes->GetPrimitive(iPoint);
        V_inlet  = DonorPrimVar[val_marker][iVertex];

        Pressure_out    = V_outlet[nDim+1];
        Density_out     = V_outlet[nDim+2];
        SoundSpeed_out  = sqrt(Gamma*Pressure_out/Density_out);

        Pressure_in    = V_inlet[nDim+1];
        Density_in     = V_inlet[nDim+2];
        SoundSpeed_in  = sqrt(Gamma*Pressure_in/Density_in);

        Velocity2_out = 0.0; Velocity2_in = 0.0;
        for (iDim = 0; iDim < nDim; iDim++) {
          Velocity2_out += V_outlet[iDim+1]*V_outlet[iDim+1];
          Velocity2_in  += V_inlet[iDim+1]*V_inlet[iDim+1];
        }

        PressureAdj = 1.0; TemperatureAdj = 1.0;
        if ((Velocity2_out > 0.0) && (Velocity2_in > 0.0)) {

          Mach_out = sqrt(Velocity2_out)/SoundSpeed_out;
          Mach_in  = sqrt(Velocity2_in)/SoundSpeed_in;

          PressureAdj    = pow( 1.0 + Mach_out * Mach_out * 0.5 * (Gamma - 1.0), Gamma / (Gamma - 1.0)) /
          pow( 1.0 + Mach_in * Mach_in * 0.5 * (Gamma - 1.0), Gamma / (Gamma - 1.0));
          TemperatureAdj = (1.0 + Mach_out * Mach_out * 0.5 * (Gamma - 1.0)) /
          (1.0 + Mach_in * Mach_in * 0.5 * (Gamma - 1.0));
        }

        if (ratio) {
          P_static = V_inlet[nDim+1] * (Target_Press_Jump/PressureAdj);
          T_static = V_inlet[0] * (Target_Temp_Jump/TemperatureAdj);
        }
        else       { P_static = V_inlet[nDim+1] + Target_Press_Jump; T_static = V_inlet[0] + Target_Temp_Jump; }
      }

      /*--- Subsonic inlet ---*/

      if (val_inlet_surface) {

        /*--- Build the fictitious intlet state based on characteristics.
         Retrieve the specified back pressure for this inlet ---*/

        Density = V_domain[nDim+2];
        Velocity2 = 0.0; Vn = 0.0;
        for (iDim = 0; iDim < nDim; iDim++) {
          Velocity[iDim] = V_domain[iDim+1];
          Velocity2 += Velocity[iDim]*Velocity[iDim];
          Vn += Velocity[iDim]*UnitNormal[iDim];
        }
        Pressure   = V_domain[nDim+1];
        SoundSpeed = sqrt(Gamma*Pressure/Density);

        Entropy = Pressure*pow(1.0/Density, Gamma);
        Riemann = Vn + 2.0*SoundSpeed/Gamma_Minus_One;

        /*--- Compute the new fictious state at the outlet ---*/

        Pressure   = P_static;
        Density    = pow(Pressure/Entropy,1.0/Gamma);
        SoundSpeed = sqrt(Gamma*Pressure/Density);
        Vn_Inlet    = Riemann - 2.0*SoundSpeed/Gamma_Minus_One;

        Velocity2  = 0.0;
        for (iDim = 0; iDim < nDim; iDim++) {
          Velocity[iDim] = Velocity[iDim] + (Vn_Inlet-Vn)*UnitNormal[iDim];
          Velocity2 += Velocity[iDim]*Velocity[iDim];
        }
        Energy = Pressure/(Density*Gamma_Minus_One) + 0.5*Velocity2;
        if (tkeNeeded) Energy += GetTke_Inf();

        /*--- Conservative variables, using the derived quantities ---*/

        V_inlet[0] = Pressure / ( Gas_Constant * Density);
        for (iDim = 0; iDim < nDim; iDim++)
          V_inlet[iDim+1] = Velocity[iDim];
        V_inlet[nDim+1] = Pressure;
        V_inlet[nDim+2] = Density;
        V_inlet[nDim+3] = Energy + Pressure/Density;
        V_inlet[nDim+4] = SoundSpeed;
        conv_numerics->SetPrimitive(V_domain, V_inlet);

      }

      /*--- Subsonic outlet ---*/

      else {

        GetFluidModel()->SetTDState_PT(P_static, T_static);
        SoS_outlet = GetFluidModel()->GetSoundSpeed();
        Rho_outlet = GetFluidModel()->GetDensity();

        /*--- We use the velocity and the density from the flow inlet
         to evaluate flow direction and mass flow ---*/

        Rho_inlet = V_inlet[nDim+2];
        for (iDim = 0; iDim < nDim; iDim++)
          Vel_inlet[iDim] = V_inlet[iDim+1];

        Vel_normal_inlet_ = 0.0; Vel_inlet_ = 0.0;
        for (iDim = 0; iDim < nDim; iDim++) {
          Vel_normal_inlet[iDim] = -Vel_inlet[iDim]*UnitNormal[iDim];
          Vel_normal_inlet_ += Vel_normal_inlet[iDim]*Vel_normal_inlet[iDim];
          Vel_inlet_+= Vel_inlet[iDim]*Vel_inlet[iDim];
        }
        Vel_inlet_ = sqrt(Vel_inlet_);
        Vel_normal_inlet_ = sqrt(Vel_normal_inlet_);

        Vel_tangent_inlet_ = 0.0;
        for (iDim = 0; iDim < nDim; iDim++) {
          Vel_tangent_inlet[iDim] = Vel_inlet[iDim] - Vel_normal_inlet[iDim];
          Vel_tangent_inlet_ += Vel_tangent_inlet[iDim]*Vel_tangent_inlet[iDim];
        }
        Vel_tangent_inlet_ = sqrt(Vel_tangent_inlet_);

        /*--- Mass flow conservation (normal direction) and
         no jump in the tangential velocity ---*/

        Vel_normal_outlet_ = (1.0-SecondaryFlow/100.0)*(Rho_inlet*Vel_normal_inlet_)/Rho_outlet;

        Vel_outlet_ = 0.0;
        for (iDim = 0; iDim < nDim; iDim++) {
          Vel_normal_outlet[iDim] = -Vel_normal_outlet_*UnitNormal[iDim];
          Vel_tangent_outlet[iDim] = Vel_tangent_inlet[iDim];
          Vel_outlet[iDim] = Vel_normal_outlet[iDim] + Vel_tangent_outlet[iDim];
          Vel_outlet_ += Vel_outlet[iDim]*Vel_outlet[iDim];
        }
        Vel_outlet_ = sqrt(Vel_outlet_);

        Mach_Outlet = min(Vel_outlet_/SoS_outlet, 1.0);

        /*--- Reevaluate the Total Pressure and Total Temperature using the
         Fan Face Mach number and the static values from the jum condition ---*/

        Factor = 1.0 + 0.5*Mach_Outlet*Mach_Outlet*Gamma_Minus_One;
        P_Total = P_static * pow(Factor, Gamma/Gamma_Minus_One);
        T_Total = T_static * Factor;

        /*--- Flow direction using the velocity direction at the outlet  ---*/

        if (Vel_outlet_ != 0.0) {
          for (iDim = 0; iDim < nDim; iDim++) Flow_Dir[iDim] = Vel_outlet[iDim]/Vel_outlet_;
        }
        else {
          for (iDim = 0; iDim < nDim; iDim++) Flow_Dir[iDim] = 0.0;
        }

        /*--- Store primitives and set some variables for clarity. ---*/

        Density = V_domain[nDim+2];
        Velocity2 = 0.0;
        for (iDim = 0; iDim < nDim; iDim++) {
          Velocity[iDim] = V_domain[iDim+1];
          Velocity2 += Velocity[iDim]*Velocity[iDim];
        }
        Energy      = V_domain[nDim+3] - V_domain[nDim+1]/V_domain[nDim+2];
        Pressure    = V_domain[nDim+1];
        H_Total     = (Gamma*Gas_Constant/Gamma_Minus_One)*T_Total;
        SoundSpeed2 = Gamma*Pressure/Density;

        /*--- Compute the acoustic Riemann invariant that is extrapolated
         from the domain interior. ---*/

        Riemann   = 2.0*sqrt(SoundSpeed2)/Gamma_Minus_One;
        for (iDim = 0; iDim < nDim; iDim++)
          Riemann += Velocity[iDim]*UnitNormal[iDim];

        /*--- Total speed of sound ---*/

        SoundSpeed_Total2 = Gamma_Minus_One*(H_Total - (Energy + Pressure/Density)+0.5*Velocity2) + SoundSpeed2;

        /*--- Dot product of normal and flow direction. This should
         be negative due to outward facing boundary normal convention. ---*/

        alpha = 0.0;
        for (iDim = 0; iDim < nDim; iDim++)
          alpha += UnitNormal[iDim]*Flow_Dir[iDim];

        /*--- Coefficients in the quadratic equation for the velocity ---*/

        aa =  1.0 + 0.5*Gamma_Minus_One*alpha*alpha;
        bb = -1.0*Gamma_Minus_One*alpha*Riemann;
        cc =  0.5*Gamma_Minus_One*Riemann*Riemann - 2.0*SoundSpeed_Total2/Gamma_Minus_One;

        /*--- Solve quadratic equation for velocity magnitude. Value must
         be positive, so the choice of root is clear. ---*/

        dd = bb*bb - 4.0*aa*cc;
        dd = sqrt(max(0.0, dd));
        Vel_Mag   = (-bb + dd)/(2.0*aa);
        Vel_Mag   = max(0.0, Vel_Mag);
        Velocity2 = Vel_Mag*Vel_Mag;

        /*--- Compute speed of sound from total speed of sound eqn. ---*/

        SoundSpeed2 = SoundSpeed_Total2 - 0.5*Gamma_Minus_One*Velocity2;

        /*--- Mach squared (cut between 0-1), use to adapt velocity ---*/

        Mach2 = min(1.0, Velocity2/SoundSpeed2);
        Velocity2   = Mach2*SoundSpeed2;
        Vel_Mag     = sqrt(Velocity2);
        SoundSpeed2 = SoundSpeed_Total2 - 0.5*Gamma_Minus_One*Velocity2;

        /*--- Compute new velocity vector at the exit ---*/

        for (iDim = 0; iDim < nDim; iDim++)
          Velocity[iDim] = Vel_Mag*Flow_Dir[iDim];

        /*--- Static temperature from the speed of sound relation ---*/

        Temperature = SoundSpeed2/(Gamma*Gas_Constant);

        /*--- Static pressure using isentropic relation at a point ---*/

        Pressure = P_Total*pow((Temperature/T_Total), Gamma/Gamma_Minus_One);

        /*--- Density at the inlet from the gas law ---*/

        Density = Pressure/(Gas_Constant*Temperature);

        /*--- Using pressure, density, & velocity, compute the energy ---*/

        Energy = Pressure/(Density*Gamma_Minus_One) + 0.5*Velocity2;
        if (tkeNeeded) Energy += GetTke_Inf();

        /*--- Primitive variables, using the derived quantities ---*/

        V_outlet[0] = Temperature;
        for (iDim = 0; iDim < nDim; iDim++)
          V_outlet[iDim+1] = Velocity[iDim];
        V_outlet[nDim+1] = Pressure;
        V_outlet[nDim+2] = Density;
        V_outlet[nDim+3] = Energy + Pressure/Density;
        V_outlet[nDim+4] = sqrt(SoundSpeed2);
        conv_numerics->SetPrimitive(V_domain, V_outlet);

      }

      /*--- Grid Movement ---*/

      if (dynamic_grid)
        conv_numerics->SetGridVel(geometry->nodes->GetGridVel(iPoint), geometry->nodes->GetGridVel(iPoint));

      /*--- Compute the residual using an upwind scheme ---*/

      auto residual = conv_numerics->ComputeResidual(config);

      /*--- Update residual value ---*/

      LinSysRes.AddBlock(iPoint, residual);

      /*--- Jacobian contribution for implicit integration ---*/

      if (implicit) Jacobian.AddBlock2Diag(iPoint, residual.jacobian_i);

//      /*--- Viscous contribution, commented out because serious convergence problems ---*/
//
//      if (viscous) {
//
//        /*--- Set laminar and eddy viscosity at the infinity ---*/
//
//        if (val_inlet_surface) {
//          V_inlet[nDim+5] = nodes->GetLaminarViscosity(iPoint);
//          V_inlet[nDim+6] = nodes->GetEddyViscosity(iPoint);
//        }
//        else {
//          V_outlet[nDim+5] = nodes->GetLaminarViscosity(iPoint);
//          V_outlet[nDim+6] = nodes->GetEddyViscosity(iPoint);
//        }
//
//        /*--- Set the normal vector and the coordinates ---*/
//
//        visc_numerics->SetNormal(Normal);
//        visc_numerics->SetCoord(geometry->nodes->GetCoord(iPoint), geometry->node[iPoint_Normal]->GetCoord());
//
//        /*--- Primitive variables, and gradient ---*/
//
//        if (val_inlet_surface) visc_numerics->SetPrimitive(V_domain, V_inlet);
//        else visc_numerics->SetPrimitive(V_domain, V_outlet);
//
//        visc_numerics->SetPrimVarGradient(nodes->GetGradient_Primitive(iPoint), nodes->GetGradient_Primitive(iPoint));
//
//        /*--- Turbulent kinetic energy ---*/
//
//        if ((config->GetKind_Turb_Model() == SST) || (config->GetKind_Turb_Model() == SST_SUST))
//          visc_numerics->SetTurbKineticEnergy(solver_container[TURB_SOL]->GetNodes()->GetSolution(iPoint,0),
//                                              solver_container[TURB_SOL]->GetNodes()->GetSolution(iPoint,0));
//
//        /*--- Set the wall shear stress values (wall functions) to -1 (no evaluation using wall functions) ---*/
//
//        visc_numerics->SetTauWall(-1.0, -1.0);
//
//        /*--- Compute and update residual ---*/
//
//        auto residual = visc_numerics->ComputeResidual(config);
//        LinSysRes.SubtractBlock(iPoint, residual);
//
//        /*--- Jacobian contribution for implicit integration ---*/
//
//        if (implicit) Jacobian.SubtractBlock2Diag(iPoint, residual.jacobian_i);
//
//      }

    }

  }

  /*--- Free locally allocated memory ---*/

  delete [] Normal;
  delete [] Flow_Dir;

}

void CEulerSolver::BC_ActDisk_VariableLoad(CGeometry *geometry, CSolver **solver_container, CNumerics *conv_numerics, CNumerics *visc_numerics,
                              CConfig *config, unsigned short val_marker, bool val_inlet_surface) {

  /*!
   * \function BC_ActDisk_VariableLoad
   * \brief Actuator disk model with variable load along disk radius.
   * \author: E. Saetta, L. Russo, R. Tognaccini (GitHub references EttoreSaetta, lorenzorusso07, rtogna).
   * Theoretical and Applied Aerodynamics Research Group (TAARG), University of Naples Federico II.
   * \version 7.0.6 “Blackbird”
   * First release date : July 1st 2020
   * modified on:
   *
   * Force coefficients distribution given in an input file. Actuator disk data initialized in function SetActDisk_BCThrust.
   * Entropy, acoustic Riemann invariant R+ and  tangential velocity extrapolated  from upstream flow;
   * acoustic Riemann invariant R- is extrapolated from downstream.
   * Hovering condition simulation not available yet: freestream velocity must be different than zero.
   */

  unsigned short iDim;
  unsigned long iVertex, iPoint, GlobalIndex_donor, GlobalIndex;
  su2double Pressure, Velocity[MAXNDIM],
  Velocity2, Entropy, Density, Energy, Riemann, Vn, SoundSpeed, Vn_Inlet,
  Area, UnitNormal[MAXNDIM] = {0.0}, *V_outlet, *V_domain, *V_inlet;

  su2double Pressure_out, Density_out,
  Pressure_in, Density_in;

  su2double Prop_Axis[MAXNDIM];
  su2double Fa, Fx, Fy, Fz;
  su2double u_in, v_in, w_in, u_out, v_out, w_out, uJ, vJ, wJ;
  su2double Temperature_out, H_in, H_out;
  su2double FQ, Q_out, Density_Disk;
  su2double SoSextr, Vnextr[MAXNDIM], Vnextr_, RiemannExtr, QdMnorm[MAXNDIM], QdMnorm2, appo2, SoS_out;
  su2double Normal[MAXNDIM];

  const bool implicit = (config->GetKind_TimeIntScheme() == EULER_IMPLICIT);
  const auto Gas_Constant = config->GetGas_ConstantND();
  const bool tkeNeeded = (config->GetKind_Turb_Model() == SST) || (config->GetKind_Turb_Model() == SST_SUST);

  /*--- Get the actuator disk center and axis coordinates for the current marker. ---*/
  for (iDim = 0; iDim < nDim; iDim++){
    Prop_Axis[iDim] = ActDisk_Axis(val_marker, iDim);
  }

  /*--- Loop over all the vertices on this boundary marker. ---*/
  SU2_OMP_FOR_DYN(OMP_MIN_SIZE)
  for (iVertex = 0; iVertex < geometry->nVertex[val_marker]; iVertex++) {

    iPoint = geometry->vertex[val_marker][iVertex]->GetNode();
    GlobalIndex = geometry->nodes->GetGlobalIndex(iPoint);
    GlobalIndex_donor = GetDonorGlobalIndex(val_marker, iVertex);

    /*--- Check if the node belongs to the domain (i.e., not a halo node) ---*/

    if ((geometry->nodes->GetDomain(iPoint)) &&
       (GlobalIndex != GlobalIndex_donor)) {

      /*--- Normal vector for this vertex (negative for outward convention) ---*/

      geometry->vertex[val_marker][iVertex]->GetNormal(Normal);
      for (iDim = 0; iDim < nDim; iDim++) Normal[iDim] = -Normal[iDim];
      conv_numerics->SetNormal(Normal);

      Area = GeometryToolbox::Norm(nDim, Normal);
      for (iDim = 0; iDim < nDim; iDim++)
            UnitNormal[iDim] = Normal[iDim]/Area;

      /*--- Current solution at this boundary node. ---*/

      V_domain = nodes->GetPrimitive(iPoint);

      /*--- Get the values of Fa (axial force per unit area), Fx, Fy and Fz (x, y and z components of the tangential and
            radial forces per unit area resultant). ---*/
      Fa = ActDisk_Fa[val_marker][iVertex];
      Fx = ActDisk_Fx[val_marker][iVertex];
      Fy = ActDisk_Fy[val_marker][iVertex];
      Fz = ActDisk_Fz[val_marker][iVertex];

      /*--- Get the primitive variables and the extrapolated variables. ---*/
      if (val_inlet_surface){
        V_inlet = nodes->GetPrimitive(iPoint);
        V_outlet = DonorPrimVar[val_marker][iVertex];}
      else{
        V_outlet = nodes->GetPrimitive(iPoint);
        V_inlet = DonorPrimVar[val_marker][iVertex];}

      /*--- u, v and w are the three momentum components. ---*/
      Pressure_out    = V_outlet[nDim+1];
      Density_out     = V_outlet[nDim+2];
      u_out = V_outlet[1]*V_outlet[nDim+2];
      v_out = V_outlet[2]*V_outlet[nDim+2];
      w_out = V_outlet[3]*V_outlet[nDim+2];

      Pressure_in    = V_inlet[nDim+1];
      Density_in     = V_inlet[nDim+2];
      u_in = V_inlet[1]*Density_in;
      v_in = V_inlet[2]*Density_in;
      w_in = V_inlet[3]*Density_in;
      H_in = V_inlet[nDim+3]*Density_in;

      /*--- Density on the disk is computed as an everage value between the inlet and outlet values. ---*/
      Density_Disk = 0.5*(Density_in + Density_out);

      /*--- Computation of the normal momentum flowing through the disk. ---*/
      Q_out = 0.5*((u_in + u_out)*Prop_Axis[0] + (v_in + v_out)*Prop_Axis[1] + (w_in + w_out)*Prop_Axis[2]);

      FQ = Q_out/Density_Disk;

      /*--- Computation of the momentum jumps due to the tnagential and radial forces per unit area. ---*/
      if (FQ < EPS){
        uJ = 0.0;
        vJ = 0.0;
        wJ = 0.0;}
      else{
        uJ = Fx/FQ;
        vJ = Fy/FQ;
        wJ = Fz/FQ;}

      if (val_inlet_surface) {
        /*--- Build the fictitious intlet state based on characteristics.
              Retrieve the specified back pressure for this inlet ---*/

        Density = V_domain[nDim+2];
        Velocity2 = 0.0; Vn = 0.0;
        for (iDim = 0; iDim < nDim; iDim++) {
          Velocity[iDim] = V_domain[iDim+1];
          Velocity2 += Velocity[iDim]*Velocity[iDim];
          Vn += Velocity[iDim]*UnitNormal[iDim];
        }
        Pressure   = V_domain[nDim+1];
        SoundSpeed = sqrt(Gamma*Pressure/Density);

        Entropy = Pressure*pow(1.0/Density, Gamma);
        Riemann = Vn + 2.0*SoundSpeed/Gamma_Minus_One;

        /*--- Compute the new fictious state at the outlet ---*/

        Pressure   = Pressure_out - Fa;
        Density    = pow(Pressure/Entropy,1.0/Gamma);
        SoundSpeed = sqrt(Gamma*Pressure/Density);
        Vn_Inlet    = Riemann - 2.0*SoundSpeed/Gamma_Minus_One;

        Velocity2  = 0.0;
        for (iDim = 0; iDim < nDim; iDim++) {
          Velocity[iDim] = Velocity[iDim] + (Vn_Inlet-Vn)*UnitNormal[iDim];
          Velocity2 += Velocity[iDim]*Velocity[iDim];
        }
        Energy = Pressure/(Density*Gamma_Minus_One) + 0.5*Velocity2;
        if (tkeNeeded) Energy += GetTke_Inf();

        /*--- Conservative variables, using the derived quantities ---*/

        V_inlet[0] = Pressure / ( Gas_Constant * Density);
        for (iDim = 0; iDim < nDim; iDim++) V_inlet[iDim+1] = Velocity[iDim];
        V_inlet[nDim+1] = Pressure;
        V_inlet[nDim+2] = Density;
        V_inlet[nDim+3] = Energy + Pressure/Density;
        V_inlet[nDim+4] = SoundSpeed;
        conv_numerics->SetPrimitive(V_domain, V_inlet);
      }
      else {
        /*--- Acoustic Riemann invariant extrapolation form the interior domain. ---*/
        SoSextr = V_domain[nDim+4];

        Vnextr_ = 0.0;
        for (iDim = 0; iDim < nDim; iDim++){
          Vnextr[iDim] = V_domain[iDim+1]*Prop_Axis[iDim];
          Vnextr_ += Vnextr[iDim]*Vnextr[iDim];
        }
        Vnextr_ = sqrt(max(0.0,Vnextr_));
        RiemannExtr = Vnextr_ - ((2*SoSextr)/(Gamma_Minus_One));

        /*--- Assigning the momentum in tangential direction jump and the pressure jump. ---*/
        Velocity[0] = u_in + uJ;
        Velocity[1] = v_in + vJ;
        Velocity[2] = w_in + wJ;
        Pressure_out = Pressure_in + Fa;

        /*--- Computation of the momentum normal to the disk plane. ---*/
        QdMnorm[0] = u_in*Prop_Axis[0];
        QdMnorm[1] = v_in*Prop_Axis[1];
        QdMnorm[2] = w_in*Prop_Axis[2];

        QdMnorm2 = 0.0;
        for (iDim = 0; iDim < nDim; iDim++) QdMnorm2 += QdMnorm[iDim]*QdMnorm[iDim];

        /*--- Resolving the second grade equation for the density. ---*/
        appo2 = -((2*sqrt(QdMnorm2)*RiemannExtr)+((4*Gamma*Pressure_out)/(pow(Gamma_Minus_One,2))));
        Density_out = (-appo2+sqrt(max(0.0,pow(appo2,2)-4*QdMnorm2*pow(RiemannExtr,2))))/(2*pow(RiemannExtr,2));

        Velocity2 = 0;
        for (iDim = 0; iDim < nDim; iDim++) Velocity2 += (Velocity[iDim]*Velocity[iDim]);

        /*--- Computation of the enthalpy, total energy, temperature and speed of sound. ---*/
        H_out = H_in/Density_in + Fa/Density_out;
        Energy = H_out - Pressure_out/Density_out;
        if (tkeNeeded) Energy += GetTke_Inf();
        Temperature_out = (Energy-0.5*Velocity2/(pow(Density_out,2)))*(Gamma_Minus_One/Gas_Constant);

        SoS_out = sqrt(Gamma*Gas_Constant*Temperature_out);

        /*--- Set the primitive variables. ---*/
        V_outlet[0] = Temperature_out;
        for (iDim = 0; iDim < nDim; iDim++)
          V_outlet[iDim+1] = Velocity[iDim]/Density_out;
        V_outlet[nDim+1] = Pressure_out;
        V_outlet[nDim+2] = Density_out;
        V_outlet[nDim+3] = H_out;
        V_outlet[nDim+4] = SoS_out;
        conv_numerics->SetPrimitive(V_domain, V_outlet);
      }

      /*--- Grid Movement (NOT TESTED!)---*/

      if (dynamic_grid)
        conv_numerics->SetGridVel(geometry->nodes->GetGridVel(iPoint), geometry->nodes->GetGridVel(iPoint));

      /*--- Compute the residual using an upwind scheme ---*/

      auto residual = conv_numerics->ComputeResidual(config);

      /*--- Update residual value ---*/

      LinSysRes.AddBlock(iPoint, residual);

      /*--- Jacobian contribution for implicit integration ---*/

      if (implicit) Jacobian.AddBlock2Diag(iPoint, residual.jacobian_i);
    }
  }
}

void CEulerSolver::PrintVerificationError(const CConfig *config) const {

  if ((rank != MASTER_NODE) || (MGLevel != MESH_0)) return;

  if (config && !config->GetDiscrete_Adjoint()) {

    cout.precision(5);
    cout.setf(ios::scientific, ios::floatfield);

    cout << endl   << "------------------------ Global Error Analysis --------------------------" << endl;

    cout << setw(20) << "RMS Error  [Rho]: " << setw(12) << VerificationSolution->GetError_RMS(0) << "     | ";
    cout << setw(20) << "Max Error  [Rho]: " << setw(12) << VerificationSolution->GetError_Max(0);
    cout << endl;

    cout << setw(20) << "RMS Error [RhoU]: " << setw(12) << VerificationSolution->GetError_RMS(1) << "     | ";
    cout << setw(20) << "Max Error [RhoU]: " << setw(12) << VerificationSolution->GetError_Max(1);
    cout << endl;

    cout << setw(20) << "RMS Error [RhoV]: " << setw(12) << VerificationSolution->GetError_RMS(2) << "     | ";
    cout << setw(20) << "Max Error [RhoV]: " << setw(12) << VerificationSolution->GetError_Max(2);
    cout << endl;

    if (nDim == 3) {
      cout << setw(20) << "RMS Error [RhoW]: " << setw(12) << VerificationSolution->GetError_RMS(3) << "     | ";
      cout << setw(20) << "Max Error [RhoW]: " << setw(12) << VerificationSolution->GetError_Max(3);
      cout << endl;
    }

    cout << setw(20) << "RMS Error [RhoE]: " << setw(12) << VerificationSolution->GetError_RMS(nDim+1) << "     | ";
    cout << setw(20) << "Max Error [RhoE]: " << setw(12) << VerificationSolution->GetError_Max(nDim+1);
    cout << endl;

    cout << "-------------------------------------------------------------------------" << endl << endl;
    cout.unsetf(ios_base::floatfield);
  }
}

void CEulerSolver::SetFreeStream_Solution(const CConfig *config) {

  unsigned long iPoint;
  unsigned short iDim;

  SU2_OMP_FOR_STAT(omp_chunk_size)
  for (iPoint = 0; iPoint < nPoint; iPoint++) {
    nodes->SetSolution(iPoint,0, Density_Inf);
    for (iDim = 0; iDim < nDim; iDim++) {
      nodes->SetSolution(iPoint,iDim+1, Density_Inf*Velocity_Inf[iDim]);
    }
    nodes->SetSolution(iPoint,nVar-1, Density_Inf*Energy_Inf);
  }
}

void CEulerSolver::SetFreeStream_TurboSolution(CConfig *config) {

  unsigned long iPoint;
  unsigned short iDim;
  unsigned short iZone  =  config->GetiZone();
  su2double *turboVelocity, *cartVelocity;

  su2double Alpha            = config->GetAoA()*PI_NUMBER/180.0;
  su2double Mach             = config->GetMach();
  su2double SoundSpeed;

  turboVelocity   = new su2double[nDim];
  cartVelocity    = new su2double[nDim];

  auto turboNormal = config->GetFreeStreamTurboNormal();

  GetFluidModel()->SetTDState_Prho(Pressure_Inf, Density_Inf);
  SoundSpeed = GetFluidModel()->GetSoundSpeed();

  /*--- Compute the Free Stream velocity, using the Mach number ---*/
  turboVelocity[0] = cos(Alpha)*Mach*SoundSpeed;
  turboVelocity[1] = sin(Alpha)*Mach*SoundSpeed;


  if (nDim == 3) {
    turboVelocity[2] = 0.0;
  }

  ComputeBackVelocity(turboVelocity, turboNormal, cartVelocity, INFLOW, config->GetKind_TurboMachinery(iZone));

  for (iPoint = 0; iPoint < nPoint; iPoint++) {
    nodes->SetSolution(iPoint,0, Density_Inf);
    for (iDim = 0; iDim < nDim; iDim++) {
      nodes->SetSolution(iPoint,iDim+1, Density_Inf*cartVelocity[iDim]);
    }
    nodes->SetSolution(iPoint,nVar-1, Density_Inf*Energy_Inf);

    nodes->SetPrimVar(iPoint, GetFluidModel());
    nodes->SetSecondaryVar(iPoint, GetFluidModel());
  }

  delete [] turboVelocity;
  delete [] cartVelocity;


}



void CEulerSolver::PreprocessAverage(CSolver **solver, CGeometry *geometry, CConfig *config, unsigned short marker_flag) {

  unsigned long iVertex, iPoint;
  unsigned short iDim, iMarker, iMarkerTP, iSpan;
  su2double Pressure = 0.0, Density = 0.0, *Velocity = nullptr, *TurboVelocity,
      Area, TotalArea, TotalAreaPressure, TotalAreaDensity, *TotalAreaVelocity, *UnitNormal, *TurboNormal;
  string Marker_Tag, Monitoring_Tag;
  unsigned short  iZone     = config->GetiZone();
  const su2double  *AverageTurboNormal;
  su2double VelSq;

  /*-- Variables declaration and allocation ---*/
  Velocity           = new su2double[nDim];
  UnitNormal         = new su2double[nDim];
  TurboNormal        = new su2double[nDim];
  TurboVelocity      = new su2double[nDim];
  TotalAreaVelocity  = new su2double[nDim];


  for (iSpan= 0; iSpan < nSpanWiseSections; iSpan++){

    for (iDim=0; iDim<nDim; iDim++) {
      TotalAreaVelocity[iDim] = 0.0;
    }

    TotalAreaPressure = 0.0;
    TotalAreaDensity  = 0.0;

    for (iMarker = 0; iMarker < config->GetnMarker_All(); iMarker++){
      for (iMarkerTP=1; iMarkerTP < config->GetnMarker_Turbomachinery()+1; iMarkerTP++){
        if (config->GetMarker_All_Turbomachinery(iMarker) == iMarkerTP){
          if (config->GetMarker_All_TurbomachineryFlag(iMarker) == marker_flag){

            /*--- Retrieve Old Solution ---*/

            /*--- Loop over the vertices to sum all the quantities pithc-wise ---*/
            for (iVertex = 0; iVertex < geometry->GetnVertexSpan(iMarker,iSpan); iVertex++) {
              iPoint = geometry->turbovertex[iMarker][iSpan][iVertex]->GetNode();
              if (geometry->nodes->GetDomain(iPoint)){
                /*--- Compute the integral fluxes for the boundaries ---*/

                Pressure = nodes->GetPressure(iPoint);
                Density = nodes->GetDensity(iPoint);

                /*--- Normal vector for this vertex (negate for outward convention) ---*/
                geometry->turbovertex[iMarker][iSpan][iVertex]->GetNormal(UnitNormal);
                geometry->turbovertex[iMarker][iSpan][iVertex]->GetTurboNormal(TurboNormal);
                Area = geometry->turbovertex[iMarker][iSpan][iVertex]->GetArea();

                VelSq = 0.0;
                for (iDim = 0; iDim < nDim; iDim++) {
                  Velocity[iDim] = nodes->GetVelocity(iPoint,iDim);
                  VelSq += Velocity[iDim]*Velocity[iDim];
                }

                ComputeTurboVelocity(Velocity, TurboNormal , TurboVelocity, marker_flag, config->GetKind_TurboMachinery(iZone));

                /*--- Compute different integral quantities for the boundary of interest ---*/

                TotalAreaPressure += Area*Pressure;
                TotalAreaDensity  += Area*Density;
                for (iDim = 0; iDim < nDim; iDim++)
                  TotalAreaVelocity[iDim] += Area*Velocity[iDim];
              }
            }
          }
        }
      }
    }


#ifdef HAVE_MPI

    /*--- Add information using all the nodes ---*/

    su2double MyTotalAreaDensity = TotalAreaDensity;
    su2double MyTotalAreaPressure  = TotalAreaPressure;

    SU2_MPI::Allreduce(&MyTotalAreaDensity, &TotalAreaDensity, 1, MPI_DOUBLE, MPI_SUM, SU2_MPI::GetComm());
    SU2_MPI::Allreduce(&MyTotalAreaPressure, &TotalAreaPressure, 1, MPI_DOUBLE, MPI_SUM, SU2_MPI::GetComm());

    su2double* MyTotalAreaVelocity = new su2double[nDim];

    for (iDim = 0; iDim < nDim; iDim++) {
      MyTotalAreaVelocity[iDim] = TotalAreaVelocity[iDim];
    }

    SU2_MPI::Allreduce(MyTotalAreaVelocity, TotalAreaVelocity, nDim, MPI_DOUBLE, MPI_SUM, SU2_MPI::GetComm());

    delete [] MyTotalAreaVelocity;

#endif

    /*--- initialize spanwise average quantities ---*/


    for (iMarker = 0; iMarker < config->GetnMarker_All(); iMarker++){
      for (iMarkerTP=1; iMarkerTP < config->GetnMarker_Turbomachinery()+1; iMarkerTP++){
        if (config->GetMarker_All_Turbomachinery(iMarker) == iMarkerTP){
          if (config->GetMarker_All_TurbomachineryFlag(iMarker) == marker_flag){

            TotalArea           = geometry->GetSpanArea(iMarker,iSpan);
            AverageTurboNormal  = geometry->GetAverageTurboNormal(iMarker,iSpan);

            /*--- Compute the averaged value for the boundary of interest for the span of interest ---*/

            AverageDensity[iMarker][iSpan]           = TotalAreaDensity / TotalArea;
            AveragePressure[iMarker][iSpan]          = TotalAreaPressure / TotalArea;
            for (iDim = 0; iDim < nDim; iDim++)
              AverageVelocity[iMarker][iSpan][iDim]  = TotalAreaVelocity[iDim] / TotalArea;

            /* --- compute static averaged quantities ---*/
            ComputeTurboVelocity(AverageVelocity[iMarker][iSpan], AverageTurboNormal , AverageTurboVelocity[iMarker][iSpan], marker_flag, config->GetKind_TurboMachinery(iZone));

            OldAverageDensity[iMarker][iSpan]               = AverageDensity[iMarker][iSpan];
            OldAveragePressure[iMarker][iSpan]              = AveragePressure[iMarker][iSpan];
            for(iDim = 0; iDim < nDim;iDim++)
              OldAverageTurboVelocity[iMarker][iSpan][iDim] = AverageTurboVelocity[iMarker][iSpan][iDim];

          }
        }
      }
    }
  }

  /*--- initialize 1D average quantities ---*/

  for (iMarker = 0; iMarker < config->GetnMarker_All(); iMarker++){
    for (iMarkerTP=1; iMarkerTP < config->GetnMarker_Turbomachinery()+1; iMarkerTP++){
      if (config->GetMarker_All_Turbomachinery(iMarker) == iMarkerTP){
        if (config->GetMarker_All_TurbomachineryFlag(iMarker) == marker_flag){

          AverageTurboNormal  = geometry->GetAverageTurboNormal(iMarker,nSpanWiseSections);

          /*--- Compute the averaged value for the boundary of interest for the span of interest ---*/

          AverageDensity[iMarker][nSpanWiseSections]          = AverageDensity[iMarker][nSpanWiseSections/2];
          AveragePressure[iMarker][nSpanWiseSections]         = AveragePressure[iMarker][nSpanWiseSections/2];
          for (iDim = 0; iDim < nDim; iDim++)
            AverageVelocity[iMarker][nSpanWiseSections][iDim] = AverageVelocity[iMarker][nSpanWiseSections/2][iDim];

          /* --- compute static averaged quantities ---*/
          ComputeTurboVelocity(AverageVelocity[iMarker][nSpanWiseSections], AverageTurboNormal , AverageTurboVelocity[iMarker][nSpanWiseSections], marker_flag, config->GetKind_TurboMachinery(iZone));

          OldAverageDensity[iMarker][nSpanWiseSections]               = AverageDensity[iMarker][nSpanWiseSections];
          OldAveragePressure[iMarker][nSpanWiseSections]              = AveragePressure[iMarker][nSpanWiseSections];
          for(iDim = 0; iDim < nDim;iDim++)
            OldAverageTurboVelocity[iMarker][nSpanWiseSections][iDim] = AverageTurboVelocity[iMarker][nSpanWiseSections][iDim];

        }
      }
    }
  }


  /*--- Free locally allocated memory ---*/
  delete [] Velocity;
  delete [] UnitNormal;
  delete [] TurboNormal;
  delete [] TurboVelocity;
  delete [] TotalAreaVelocity;

}


void CEulerSolver::TurboAverageProcess(CSolver **solver, CGeometry *geometry, CConfig *config, unsigned short marker_flag) {

  unsigned long iVertex, iPoint, nVert;
  unsigned short iDim, iVar, iMarker, iMarkerTP, iSpan, jSpan;
  unsigned short average_process = config->GetKind_AverageProcess();
  unsigned short performance_average_process = config->GetKind_PerformanceAverageProcess();
  su2double Pressure = 0.0, Density = 0.0, Enthalpy = 0.0,  *Velocity = nullptr, *TurboVelocity,
      Area, TotalArea, Radius1, Radius2, Vt2, TotalAreaPressure, TotalAreaDensity, *TotalAreaVelocity, *UnitNormal, *TurboNormal,
      TotalMassPressure, TotalMassDensity, *TotalMassVelocity;
  string Marker_Tag, Monitoring_Tag;
  su2double val_init_pressure;
  unsigned short  iZone     = config->GetiZone();
  su2double TotalDensity, TotalPressure, *TotalVelocity, *TotalFluxes;
  const su2double *AverageTurboNormal;
  su2double TotalNu, TotalOmega, TotalKine, TotalMassNu, TotalMassOmega, TotalMassKine, TotalAreaNu, TotalAreaOmega, TotalAreaKine;
  su2double Nu, Kine, Omega;
  su2double MachTest, soundSpeed;
  bool turbulent = (config->GetKind_Turb_Model() != NONE);
  bool spalart_allmaras = (config->GetKind_Turb_Model() == SA);
  bool menter_sst       = ((config->GetKind_Turb_Model() == SST) || (config->GetKind_Turb_Model() == SST_SUST));

  /*-- Variables declaration and allocation ---*/
  Velocity            = new su2double[nDim];
  UnitNormal          = new su2double[nDim];
  TurboNormal         = new su2double[nDim];
  TurboVelocity       = new su2double[nDim];
  TotalVelocity       = new su2double[nDim];
  TotalAreaVelocity   = new su2double[nDim];
  TotalMassVelocity   = new su2double[nDim];
  TotalFluxes         = new su2double[nVar];

  su2double avgDensity, *avgVelocity, avgPressure, avgKine, avgOmega, avgNu, avgAreaDensity, *avgAreaVelocity, avgAreaPressure,
  avgAreaKine, avgAreaOmega, avgAreaNu, avgMassDensity, *avgMassVelocity, avgMassPressure, avgMassKine, avgMassOmega, avgMassNu,
  avgMixDensity, *avgMixVelocity, *avgMixTurboVelocity, avgMixPressure, avgMixKine, avgMixOmega, avgMixNu;

  avgVelocity         = new su2double[nDim];
  avgAreaVelocity     = new su2double[nDim];
  avgMassVelocity     = new su2double[nDim];
  avgMixVelocity      = new su2double[nDim];
  avgMixTurboVelocity = new su2double[nDim];


  for (iSpan= 0; iSpan < nSpanWiseSections + 1; iSpan++){

    /*--- Forces initialization for contenitors ---*/
    for (iVar=0;iVar<nVar;iVar++)
      TotalFluxes[iVar]= 0.0;
    for (iDim=0; iDim<nDim; iDim++) {
      TotalVelocity[iDim]     = 0.0;
      TotalAreaVelocity[iDim] = 0.0;
      TotalMassVelocity[iDim] = 0.0;
    }

    TotalDensity      = 0.0;
    TotalPressure     = 0.0;
    TotalAreaPressure = 0.0;
    TotalAreaDensity  = 0.0;
    TotalMassPressure = 0.0;
    TotalMassDensity  = 0.0;
    TotalNu           = 0.0;
    TotalOmega        = 0.0;
    TotalKine         = 0.0;
    TotalMassNu       = 0.0;
    TotalMassOmega    = 0.0;
    TotalMassKine     = 0.0;
    TotalAreaNu       = 0.0;
    TotalAreaOmega    = 0.0;
    TotalAreaKine     = 0.0;

    Nu    = 0.0;
    Omega = 0.0;
    Kine  = 0.0;

    for (iMarker = 0; iMarker < config->GetnMarker_All(); iMarker++){
      for (iMarkerTP=1; iMarkerTP < config->GetnMarker_Turbomachinery()+1; iMarkerTP++){
        if (config->GetMarker_All_Turbomachinery(iMarker) == iMarkerTP){
          if (config->GetMarker_All_TurbomachineryFlag(iMarker) == marker_flag){

            /*--- Retrieve Old Solution ---*/

            /*--- Loop over the vertices to sum all the quantities pithc-wise ---*/
            if(iSpan < nSpanWiseSections){
              for (iVertex = 0; iVertex < geometry->GetnVertexSpan(iMarker,iSpan); iVertex++) {
                iPoint = geometry->turbovertex[iMarker][iSpan][iVertex]->GetNode();

                /*--- Compute the integral fluxes for the boundaries ---*/
                Pressure = nodes->GetPressure(iPoint);
                Density  = nodes->GetDensity(iPoint);
                Enthalpy = nodes->GetEnthalpy(iPoint);

                /*--- Normal vector for this vertex (negate for outward convention) ---*/
                geometry->turbovertex[iMarker][iSpan][iVertex]->GetNormal(UnitNormal);
                geometry->turbovertex[iMarker][iSpan][iVertex]->GetTurboNormal(TurboNormal);
                Area = geometry->turbovertex[iMarker][iSpan][iVertex]->GetArea();
                su2double VelNormal = 0.0, VelSq = 0.0;

                for (iDim = 0; iDim < nDim; iDim++) {
                  Velocity[iDim] = nodes->GetVelocity(iPoint,iDim);
                  VelNormal += UnitNormal[iDim]*Velocity[iDim];
                  VelSq += Velocity[iDim]*Velocity[iDim];
                }

                ComputeTurboVelocity(Velocity, TurboNormal , TurboVelocity, marker_flag, config->GetKind_TurboMachinery(iZone));

                /*--- Compute different integral quantities for the boundary of interest ---*/

                TotalDensity          += Density;
                TotalPressure         += Pressure;
                for (iDim = 0; iDim < nDim; iDim++)
                  TotalVelocity[iDim] += Velocity[iDim];

                TotalAreaPressure         += Area*Pressure;
                TotalAreaDensity          += Area*Density;
                for (iDim = 0; iDim < nDim; iDim++)
                  TotalAreaVelocity[iDim] += Area*Velocity[iDim];

                TotalMassPressure         += Area*(Density*TurboVelocity[0] )*Pressure;
                TotalMassDensity          += Area*(Density*TurboVelocity[0] )*Density;
                for (iDim = 0; iDim < nDim; iDim++)
                  TotalMassVelocity[iDim] += Area*(Density*TurboVelocity[0] )*Velocity[iDim];

                TotalFluxes[0]      += Area*(Density*TurboVelocity[0]);
                TotalFluxes[1]      += Area*(Density*TurboVelocity[0]*TurboVelocity[0] + Pressure);
                for (iDim = 2; iDim < nDim+1; iDim++)
                  TotalFluxes[iDim] += Area*(Density*TurboVelocity[0]*TurboVelocity[iDim -1]);
                TotalFluxes[nDim+1] += Area*(Density*TurboVelocity[0]*Enthalpy);


                /*--- Compute turbulent integral quantities for the boundary of interest ---*/

                if(turbulent){
                  if(menter_sst){
                    Kine = solver[TURB_SOL]->GetNodes()->GetSolution(iPoint,0);
                    Omega = solver[TURB_SOL]->GetNodes()->GetSolution(iPoint,1);
                  }
                  if(spalart_allmaras){
                    Nu = solver[TURB_SOL]->GetNodes()->GetSolution(iPoint,0);
                  }

                  TotalKine   += Kine;
                  TotalOmega  += Omega;
                  TotalNu     += Nu;

                  TotalAreaKine    += Area*Kine;
                  TotalAreaOmega   += Area*Omega;
                  TotalAreaNu      += Area*Nu;

                  TotalMassKine    += Area*(Density*TurboVelocity[0] )*Kine;
                  TotalMassOmega   += Area*(Density*TurboVelocity[0] )*Omega;
                  TotalMassNu      += Area*(Density*TurboVelocity[0] )*Nu;


                }
              }
            }
            else{
              for (jSpan= 0; jSpan < nSpanWiseSections; jSpan++){
                for (iVertex = 0; iVertex < geometry->GetnVertexSpan(iMarker,jSpan); iVertex++) {
                  iPoint = geometry->turbovertex[iMarker][jSpan][iVertex]->GetNode();

                  /*--- Compute the integral fluxes for the boundaries ---*/
                  Pressure = nodes->GetPressure(iPoint);
                  Density  = nodes->GetDensity(iPoint);
                  Enthalpy = nodes->GetEnthalpy(iPoint);

                  /*--- Normal vector for this vertex (negate for outward convention) ---*/
                  geometry->turbovertex[iMarker][jSpan][iVertex]->GetNormal(UnitNormal);
                  geometry->turbovertex[iMarker][jSpan][iVertex]->GetTurboNormal(TurboNormal);
                  Area = geometry->turbovertex[iMarker][jSpan][iVertex]->GetArea();
                  su2double VelNormal = 0.0, VelSq = 0.0;

                  for (iDim = 0; iDim < nDim; iDim++) {
                    Velocity[iDim] = nodes->GetVelocity(iPoint,iDim);
                    VelNormal += UnitNormal[iDim]*Velocity[iDim];
                    VelSq += Velocity[iDim]*Velocity[iDim];
                  }

                  ComputeTurboVelocity(Velocity, TurboNormal , TurboVelocity, marker_flag, config->GetKind_TurboMachinery(iZone));

                  /*--- Compute different integral quantities for the boundary of interest ---*/

                  TotalDensity          += Density;
                  TotalPressure         += Pressure;
                  for (iDim = 0; iDim < nDim; iDim++)
                    TotalVelocity[iDim] += Velocity[iDim];

                  TotalAreaPressure         += Area*Pressure;
                  TotalAreaDensity          += Area*Density;
                  for (iDim = 0; iDim < nDim; iDim++)
                    TotalAreaVelocity[iDim] += Area*Velocity[iDim];

                  TotalMassPressure         += Area*(Density*TurboVelocity[0] )*Pressure;
                  TotalMassDensity          += Area*(Density*TurboVelocity[0] )*Density;
                  for (iDim = 0; iDim < nDim; iDim++)
                    TotalMassVelocity[iDim] += Area*(Density*TurboVelocity[0] )*Velocity[iDim];

                  TotalFluxes[0]      += Area*(Density*TurboVelocity[0]);
                  TotalFluxes[1]      += Area*(Density*TurboVelocity[0]*TurboVelocity[0] + Pressure);
                  for (iDim = 2; iDim < nDim+1; iDim++)
                    TotalFluxes[iDim] += Area*(Density*TurboVelocity[0]*TurboVelocity[iDim -1]);
                  TotalFluxes[nDim+1] += Area*(Density*TurboVelocity[0]*Enthalpy);


                  /*--- Compute turbulent integral quantities for the boundary of interest ---*/

                  if(turbulent){
                    if(menter_sst){
                      Kine  = solver[TURB_SOL]->GetNodes()->GetSolution(iPoint,0);
                      Omega = solver[TURB_SOL]->GetNodes()->GetSolution(iPoint,1);
                    }
                    if(spalart_allmaras){
                      Nu    = solver[TURB_SOL]->GetNodes()->GetSolution(iPoint,0);
                    }

                    TotalKine   += Kine;
                    TotalOmega  += Omega;
                    TotalNu     += Nu;

                    TotalAreaKine   += Area*Kine;
                    TotalAreaOmega  += Area*Omega;
                    TotalAreaNu     += Area*Nu;

                    TotalMassKine    += Area*(Density*TurboVelocity[0] )*Kine;
                    TotalMassOmega   += Area*(Density*TurboVelocity[0] )*Omega;
                    TotalMassNu      += Area*(Density*TurboVelocity[0] )*Nu;

                  }
                }
              }
            }
          }
        }
      }
    }

#ifdef HAVE_MPI

    /*--- Add information using all the nodes ---*/

    auto Allreduce = [](su2double x) {
      su2double tmp = x; x = 0.0;
      SU2_MPI::Allreduce(&tmp, &x, 1, MPI_DOUBLE, MPI_SUM, SU2_MPI::GetComm());
      return x;
    };

    TotalDensity = Allreduce(TotalDensity);
    TotalPressure = Allreduce(TotalPressure);
    TotalAreaDensity = Allreduce(TotalAreaDensity);
    TotalAreaPressure = Allreduce(TotalAreaPressure);
    TotalMassDensity = Allreduce(TotalMassDensity);
    TotalMassPressure = Allreduce(TotalMassPressure);

    TotalNu = Allreduce(TotalNu);
    TotalKine = Allreduce(TotalKine);
    TotalOmega = Allreduce(TotalOmega);
    TotalAreaNu = Allreduce(TotalAreaNu);
    TotalAreaKine = Allreduce(TotalAreaKine);
    TotalAreaOmega = Allreduce(TotalAreaOmega);

    TotalMassNu = Allreduce(TotalMassNu);
    TotalMassKine = Allreduce(TotalMassKine);
    TotalMassOmega = Allreduce(TotalMassOmega);

    su2double* buffer = new su2double[max(nVar,nDim)];

    auto Allreduce_inplace = [buffer](int size, su2double* x) {
      SU2_MPI::Allreduce(x, buffer, size, MPI_DOUBLE, MPI_SUM, SU2_MPI::GetComm());
      for(int i=0; i<size; ++i) x[i] = buffer[i];
    };

    Allreduce_inplace(nVar, TotalFluxes);
    Allreduce_inplace(nDim, TotalVelocity);
    Allreduce_inplace(nDim, TotalAreaVelocity);
    Allreduce_inplace(nDim, TotalMassVelocity);

    delete [] buffer;

#endif

    for (iMarker = 0; iMarker < config->GetnMarker_All(); iMarker++){
      for (iMarkerTP=1; iMarkerTP < config->GetnMarker_Turbomachinery()+1; iMarkerTP++){
        if (config->GetMarker_All_Turbomachinery(iMarker) == iMarkerTP){
          if (config->GetMarker_All_TurbomachineryFlag(iMarker) == marker_flag){

            TotalArea           = geometry->GetSpanArea(iMarker,iSpan);
            AverageTurboNormal  = geometry->GetAverageTurboNormal(iMarker,iSpan);
            nVert               = geometry->GetnTotVertexSpan(iMarker,iSpan);

            /*--- compute normal Mach number as a check for massflow average and mixedout average ---*/
            GetFluidModel()->SetTDState_Prho(TotalAreaPressure/TotalArea, TotalAreaDensity / TotalArea);
            soundSpeed = GetFluidModel()->GetSoundSpeed();
            MachTest   = TotalFluxes[0]/(TotalAreaDensity*soundSpeed);

            /*--- Compute the averaged value for the boundary of interest for the span of interest ---*/

            /*--- compute algebraic average ---*/
            avgDensity        = TotalDensity / nVert;
            avgPressure       = TotalPressure / nVert;
            for (iDim = 0; iDim < nDim; iDim++) avgVelocity[iDim] = TotalVelocity[iDim] / nVert;
            avgKine           = TotalKine/nVert;
            avgOmega          = TotalOmega/nVert;
            avgNu             = TotalNu/nVert;

            /*--- compute area average ---*/
            avgAreaDensity     = TotalAreaDensity / TotalArea;
            avgAreaPressure    = TotalAreaPressure / TotalArea;
            for (iDim = 0; iDim < nDim; iDim++) avgAreaVelocity[iDim] = TotalAreaVelocity[iDim] / TotalArea;
            avgAreaKine        = TotalAreaKine / TotalArea;
            avgAreaOmega       = TotalAreaOmega / TotalArea;
            avgAreaNu          = TotalAreaNu / TotalArea;

            /*--- compute mass-flow average ---*/
            if (abs(MachTest)< config->GetAverageMachLimit()) {
              avgMassDensity   = avgAreaDensity;
              avgMassPressure  = avgAreaPressure;
              for (iDim = 0; iDim < nDim; iDim++) avgMassVelocity[iDim] = avgAreaVelocity[iDim];
              avgMassKine      = avgAreaKine;
              avgMassOmega     = avgAreaOmega;
              avgMassNu        = avgAreaNu;
            }else{
              avgMassDensity     = TotalMassDensity / TotalFluxes[0];
              avgMassPressure    = TotalMassPressure / TotalFluxes[0];
              for (iDim = 0; iDim < nDim; iDim++) avgMassVelocity[iDim] = TotalMassVelocity[iDim] / TotalFluxes[0];
              avgMassKine        = TotalMassKine / TotalFluxes[0];
              avgMassOmega       = TotalMassOmega / TotalFluxes[0];
              avgMassNu          = TotalMassNu / TotalFluxes[0];
            }
            /*--- compute mixed-out average ---*/
            for (iVar = 0; iVar<nVar; iVar++){
              AverageFlux[iMarker][iSpan][iVar]   = TotalFluxes[iVar]/TotalArea;
              SpanTotalFlux[iMarker][iSpan][iVar] = TotalFluxes[iVar];
            }
            val_init_pressure = OldAveragePressure[iMarker][iSpan];

            if (abs(MachTest)< config->GetAverageMachLimit()) {
              avgMixDensity    = avgAreaDensity;
              avgMixPressure   = avgAreaPressure;
              for (iDim = 0; iDim < nDim; iDim++)
                avgMixVelocity[iDim] = avgAreaVelocity[iDim];
              ComputeTurboVelocity(avgMixVelocity, AverageTurboNormal , avgMixTurboVelocity, marker_flag, config->GetKind_TurboMachinery(iZone));
              avgMixKine       = avgAreaKine;
              avgMixOmega      = avgAreaOmega;
              avgMixNu         = avgAreaNu;
            }else {
              MixedOut_Average (config, val_init_pressure, AverageFlux[iMarker][iSpan], AverageTurboNormal, avgMixPressure, avgMixDensity);
              avgMixTurboVelocity[0]         = ( AverageFlux[iMarker][iSpan][1] - avgMixPressure) / AverageFlux[iMarker][iSpan][0];
              for (iDim = 2; iDim < nDim +1;iDim++)
                avgMixTurboVelocity[iDim-1]  = AverageFlux[iMarker][iSpan][iDim] / AverageFlux[iMarker][iSpan][0];

              if (avgMixDensity!= avgMixDensity || avgMixPressure!= avgMixPressure || avgMixPressure < 0.0 || avgMixDensity < 0.0 ){
                val_init_pressure = avgAreaPressure;
                MixedOut_Average (config, val_init_pressure, AverageFlux[iMarker][iSpan], AverageTurboNormal, avgMixPressure, avgMixDensity);
                avgMixTurboVelocity[0]          = ( AverageFlux[iMarker][iSpan][1] - avgMixPressure) / AverageFlux[iMarker][iSpan][0];
                for (iDim = 2; iDim < nDim +1;iDim++)
                  avgMixTurboVelocity[iDim-1]   = AverageFlux[iMarker][iSpan][iDim] / AverageFlux[iMarker][iSpan][0];
              }
              avgMixKine       = avgMassKine;
              avgMixOmega      = avgMassOmega;
              avgMixNu         = avgMassNu;
            }

            /*--- Store averaged value for the selected average method ---*/
            switch(average_process){
            case ALGEBRAIC:
              AverageDensity[iMarker][iSpan]  = avgDensity;
              AveragePressure[iMarker][iSpan] = avgPressure;
              ComputeTurboVelocity(avgVelocity, AverageTurboNormal , AverageTurboVelocity[iMarker][iSpan], marker_flag, config->GetKind_TurboMachinery(iZone));
              AverageKine[iMarker][iSpan]     = avgKine;
              AverageOmega[iMarker][iSpan]    = avgOmega;
              AverageNu[iMarker][iSpan]       = avgNu;
              break;

            case AREA:
              AverageDensity[iMarker][iSpan]  = avgAreaDensity;
              AveragePressure[iMarker][iSpan] = avgAreaPressure;
              ComputeTurboVelocity(avgAreaVelocity, AverageTurboNormal , AverageTurboVelocity[iMarker][iSpan], marker_flag, config->GetKind_TurboMachinery(iZone));
              AverageKine[iMarker][iSpan]     = avgAreaKine;
              AverageOmega[iMarker][iSpan]    = avgAreaOmega;
              AverageNu[iMarker][iSpan]       = avgAreaNu;
              break;

            case MASSFLUX:
              AverageDensity[iMarker][iSpan]  = avgMassDensity;
              AveragePressure[iMarker][iSpan] = avgMassPressure;
              ComputeTurboVelocity(avgAreaVelocity, AverageTurboNormal , AverageTurboVelocity[iMarker][iSpan], marker_flag, config->GetKind_TurboMachinery(iZone));
              AverageKine[iMarker][iSpan]     = avgMassKine;
              AverageOmega[iMarker][iSpan]    = avgMassOmega;
              AverageNu[iMarker][iSpan]       = avgMassNu;
              break;

            case MIXEDOUT:
              AverageDensity[iMarker][iSpan] = avgMixDensity;
              AveragePressure[iMarker][iSpan] = avgMixPressure;
              for (iDim = 0; iDim < nDim; iDim++) AverageTurboVelocity[iMarker][iSpan][iDim] = avgMixTurboVelocity[iDim];
              AverageKine[iMarker][iSpan]     = avgMixKine;
              AverageOmega[iMarker][iSpan]    = avgMixOmega;
              AverageNu[iMarker][iSpan]       = avgMixNu;
              break;

            default:
              SU2_MPI::Error(" Invalid AVERAGE PROCESS input!", CURRENT_FUNCTION);
              break;
            }

            /* --- check if averaged quantities are correct otherwise reset the old quantities ---*/
            if (AverageDensity[iMarker][iSpan]!= AverageDensity[iMarker][iSpan] || AveragePressure[iMarker][iSpan]!= AveragePressure[iMarker][iSpan]){
              cout<<"nan in mixing process routine for iSpan: " << iSpan<< " in marker " << config->GetMarker_All_TagBound(iMarker)<< endl;
              AverageDensity[iMarker][iSpan]               = OldAverageDensity[iMarker][iSpan];
              AveragePressure[iMarker][iSpan]              = OldAveragePressure[iMarker][iSpan];
              for(iDim = 0; iDim < nDim;iDim++)
                AverageTurboVelocity[iMarker][iSpan][iDim] = OldAverageTurboVelocity[iMarker][iSpan][iDim];
            }


            if (AverageDensity[iMarker][iSpan] < 0.0 || AveragePressure[iMarker][iSpan] < 0.0){
              cout << " negative density or pressure in mixing process routine for iSpan: " << iSpan<< " in marker " << config->GetMarker_All_TagBound(iMarker)<< endl;
              AverageDensity[iMarker][iSpan]               = OldAverageDensity[iMarker][iSpan];
              AveragePressure[iMarker][iSpan]              = OldAveragePressure[iMarker][iSpan];
              for(iDim = 0; iDim < nDim;iDim++)
                AverageTurboVelocity[iMarker][iSpan][iDim] = OldAverageTurboVelocity[iMarker][iSpan][iDim];
            }

            /* --- update old average solution ---*/
            OldAverageDensity[iMarker][iSpan]               = AverageDensity[iMarker][iSpan];
            OldAveragePressure[iMarker][iSpan]              = AveragePressure[iMarker][iSpan];
            for(iDim = 0; iDim < nDim;iDim++)
              OldAverageTurboVelocity[iMarker][iSpan][iDim] = AverageTurboVelocity[iMarker][iSpan][iDim];

            /*--- to avoid back flow ---*/
            if (AverageTurboVelocity[iMarker][iSpan][0] < 0.0){
              AverageTurboVelocity[iMarker][iSpan][0]       = soundSpeed*config->GetAverageMachLimit();
            }

            /*--- compute cartesian average Velocity ---*/
            ComputeBackVelocity(AverageTurboVelocity[iMarker][iSpan], AverageTurboNormal , AverageVelocity[iMarker][iSpan], marker_flag, config->GetKind_TurboMachinery(iZone));


            /*--- Store averaged performance value for the selected average method ---*/
            switch(performance_average_process){
            case ALGEBRAIC:
              if(marker_flag == INFLOW){
                DensityIn[iMarkerTP - 1][iSpan]   = avgDensity;
                PressureIn[iMarkerTP - 1][iSpan]  = avgPressure;
                ComputeTurboVelocity(avgVelocity, AverageTurboNormal , TurboVelocityIn[iMarkerTP -1][iSpan], marker_flag, config->GetKind_TurboMachinery(iZone));
                KineIn[iMarkerTP - 1][iSpan]      = avgKine;
                OmegaIn[iMarkerTP - 1][iSpan]     = avgOmega;
                NuIn[iMarkerTP - 1][iSpan]        = avgNu;
              }
              else{
                DensityOut[iMarkerTP - 1][iSpan]  = avgDensity;
                PressureOut[iMarkerTP - 1][iSpan] = avgPressure;
                ComputeTurboVelocity(avgVelocity, AverageTurboNormal , TurboVelocityOut[iMarkerTP -1][iSpan], marker_flag, config->GetKind_TurboMachinery(iZone));
                KineOut[iMarkerTP - 1][iSpan]     = avgKine;
                OmegaOut[iMarkerTP - 1][iSpan]    = avgOmega;
                NuOut[iMarkerTP - 1][iSpan]       = avgNu;
              }

              break;
            case AREA:
              if(marker_flag == INFLOW){
                DensityIn[iMarkerTP - 1][iSpan]   = avgAreaDensity;
                PressureIn[iMarkerTP - 1][iSpan]  = avgAreaPressure;
                ComputeTurboVelocity(avgAreaVelocity, AverageTurboNormal , TurboVelocityIn[iMarkerTP -1][iSpan], marker_flag, config->GetKind_TurboMachinery(iZone));
                KineIn[iMarkerTP - 1][iSpan]      = avgAreaKine;
                OmegaIn[iMarkerTP - 1][iSpan]     = avgAreaOmega;
                NuIn[iMarkerTP - 1][iSpan]        = avgAreaNu;
              }
              else{
                DensityOut[iMarkerTP - 1][iSpan]  = avgAreaDensity;
                PressureOut[iMarkerTP - 1][iSpan] = avgAreaPressure;
                ComputeTurboVelocity(avgAreaVelocity, AverageTurboNormal , TurboVelocityOut[iMarkerTP -1][iSpan], marker_flag, config->GetKind_TurboMachinery(iZone));
                KineOut[iMarkerTP - 1][iSpan]     = avgAreaKine;
                OmegaOut[iMarkerTP - 1][iSpan]    = avgAreaOmega;
                NuOut[iMarkerTP - 1][iSpan]       = avgAreaNu/TotalArea;
              }
              break;

            case MASSFLUX:
              if(marker_flag == INFLOW){
                DensityIn[iMarkerTP - 1][iSpan]   = avgMassDensity;
                PressureIn[iMarkerTP - 1][iSpan]  = avgMassPressure;
                ComputeTurboVelocity(avgMassVelocity, AverageTurboNormal , TurboVelocityIn[iMarkerTP -1][iSpan], marker_flag, config->GetKind_TurboMachinery(iZone));
                KineIn[iMarkerTP - 1][iSpan]      = avgMassKine;
                OmegaIn[iMarkerTP - 1][iSpan]     = avgMassOmega;
                NuIn[iMarkerTP - 1][iSpan]        = avgMassNu;
              }
              else{
                DensityOut[iMarkerTP - 1][iSpan]  = avgMassDensity;
                PressureOut[iMarkerTP - 1][iSpan] = avgMassPressure;
                ComputeTurboVelocity(avgMassVelocity, AverageTurboNormal , TurboVelocityOut[iMarkerTP -1][iSpan], marker_flag, config->GetKind_TurboMachinery(iZone));
                KineOut[iMarkerTP - 1][iSpan]     = avgMassKine;
                OmegaOut[iMarkerTP - 1][iSpan]    = avgMassOmega;
                NuOut[iMarkerTP - 1][iSpan]       = avgMassNu;
              }

              break;

            case MIXEDOUT:
              if (marker_flag == INFLOW){
                DensityIn[iMarkerTP - 1][iSpan]  = avgMixDensity;
                PressureIn[iMarkerTP - 1][iSpan] = avgMixPressure;
                for (iDim = 0; iDim < nDim; iDim++) TurboVelocityIn[iMarkerTP -1][iSpan][iDim] = avgMixTurboVelocity[iDim];
                KineIn[iMarkerTP - 1][iSpan]     = avgMixKine;
                OmegaIn[iMarkerTP - 1][iSpan]    = avgMixOmega;
                NuIn[iMarkerTP - 1][iSpan]       = avgMixNu;
              }
              else{
                DensityOut[iMarkerTP - 1][iSpan]  = avgMixDensity;
                PressureOut[iMarkerTP - 1][iSpan] = avgMixPressure;
                for (iDim = 0; iDim < nDim; iDim++) TurboVelocityOut[iMarkerTP -1][iSpan][iDim] = avgMixTurboVelocity[iDim];
                KineOut[iMarkerTP - 1][iSpan]     = avgMixKine;
                OmegaOut[iMarkerTP - 1][iSpan]    = avgMixOmega;
                NuOut[iMarkerTP - 1][iSpan]       = avgMixNu;
              }
              break;

            default:
              SU2_MPI::Error(" Invalid MIXING_PROCESS input!", CURRENT_FUNCTION);
              break;
            }
          }
        }
      }
    }
  }

  /*--- Compute Outlet Static Pressure if Radial equilibrium is imposed ---*/

  for (iMarker = 0; iMarker < config->GetnMarker_All(); iMarker++){
    for (iMarkerTP=1; iMarkerTP < config->GetnMarker_Turbomachinery()+1; iMarkerTP++){
      if (config->GetMarker_All_Turbomachinery(iMarker) == iMarkerTP){
        if (config->GetMarker_All_TurbomachineryFlag(iMarker) == marker_flag){
          Marker_Tag         = config->GetMarker_All_TagBound(iMarker);
          if(config->GetBoolGiles() || config->GetBoolRiemann()){
            if(config->GetBoolRiemann()){
              if(config->GetKind_Data_Riemann(Marker_Tag) == RADIAL_EQUILIBRIUM){
                RadialEquilibriumPressure[iMarker][nSpanWiseSections/2] = config->GetRiemann_Var1(Marker_Tag)/config->GetPressure_Ref();
                for (iSpan= nSpanWiseSections/2; iSpan < nSpanWiseSections-1; iSpan++){
                  Radius2    = geometry->GetTurboRadius(iMarker,iSpan+1);
                  Radius1    = geometry->GetTurboRadius(iMarker,iSpan);
                  Vt2        = AverageTurboVelocity[iMarker][iSpan +1][1]*AverageTurboVelocity[iMarker][iSpan +1][1];
                  RadialEquilibriumPressure[iMarker][iSpan +1] =  RadialEquilibriumPressure[iMarker][iSpan] + AverageDensity[iMarker][iSpan +1]*Vt2/Radius2*(Radius2 - Radius1);
                }
                for (iSpan= nSpanWiseSections/2; iSpan > 0; iSpan--){
                  Radius2    = geometry->GetTurboRadius(iMarker,iSpan);
                  Radius1    = geometry->GetTurboRadius(iMarker,iSpan-1);
                  Vt2        = AverageTurboVelocity[iMarker][iSpan - 1][1]*AverageTurboVelocity[iMarker][iSpan - 1][1];
                  Radius1    = (Radius1 > EPS)? Radius1 : Radius2;
                  RadialEquilibriumPressure[iMarker][iSpan -1] =  RadialEquilibriumPressure[iMarker][iSpan] - AverageDensity[iMarker][iSpan -1]*Vt2/Radius1*(Radius2 - Radius1);
                }
              }
            }
            else{
              if(config->GetKind_Data_Giles(Marker_Tag) == RADIAL_EQUILIBRIUM){
                RadialEquilibriumPressure[iMarker][nSpanWiseSections/2] = config->GetGiles_Var1(Marker_Tag)/config->GetPressure_Ref();
                for (iSpan= nSpanWiseSections/2; iSpan < nSpanWiseSections-1; iSpan++){
                  Radius2    = geometry->GetTurboRadius(iMarker,iSpan+1);
                  Radius1    = geometry->GetTurboRadius(iMarker,iSpan);
                  Vt2        = AverageTurboVelocity[iMarker][iSpan +1][1]*AverageTurboVelocity[iMarker][iSpan +1][1];
                  RadialEquilibriumPressure[iMarker][iSpan +1] =  RadialEquilibriumPressure[iMarker][iSpan] + AverageDensity[iMarker][iSpan +1]*Vt2/Radius2*(Radius2 - Radius1);
                }
                for (iSpan= nSpanWiseSections/2; iSpan > 0; iSpan--){
                  Radius2    = geometry->GetTurboRadius(iMarker,iSpan);
                  Radius1    = geometry->GetTurboRadius(iMarker,iSpan-1);
                  Vt2        = AverageTurboVelocity[iMarker][iSpan -1][1]*AverageTurboVelocity[iMarker][iSpan - 1][1];
                  Radius1    = (Radius1 > EPS)? Radius1 : Radius2;
                  RadialEquilibriumPressure[iMarker][iSpan -1] =  RadialEquilibriumPressure[iMarker][iSpan] - AverageDensity[iMarker][iSpan -1]*Vt2/Radius1*(Radius2 - Radius1);
                }
              }
            }
          }
        }
      }
    }
  }

  /*--- Free locally allocated memory ---*/
  delete [] Velocity;
  delete [] UnitNormal;
  delete [] TurboNormal;
  delete [] TurboVelocity;
  delete [] TotalVelocity;
  delete [] TotalAreaVelocity;
  delete [] TotalFluxes;
  delete [] TotalMassVelocity;
  delete [] avgVelocity;
  delete [] avgAreaVelocity;
  delete [] avgMassVelocity;
  delete [] avgMixVelocity;
  delete [] avgMixTurboVelocity;

}

void CEulerSolver::MixedOut_Average (CConfig *config, su2double val_init_pressure, const su2double *val_Averaged_Flux,
                                     const su2double *val_normal, su2double& pressure_mix, su2double& density_mix) {

  su2double dx, f, df, resdl = 1.0E+05;
  unsigned short iter = 0, iDim;
  su2double relax_factor = config->GetMixedout_Coeff(0);
  su2double toll = config->GetMixedout_Coeff(1);
  unsigned short maxiter = SU2_TYPE::Int(config->GetMixedout_Coeff(2));
  su2double dhdP, dhdrho, enthalpy_mix, velsq, *vel;

  vel = new su2double[nDim];

  pressure_mix = val_init_pressure;

  /*--- Newton-Raphson's method with central difference formula ---*/

  while ( iter <= maxiter ) {

    density_mix = val_Averaged_Flux[0]*val_Averaged_Flux[0]/(val_Averaged_Flux[1] - pressure_mix);
    GetFluidModel()->SetTDState_Prho(pressure_mix, density_mix);
    enthalpy_mix = GetFluidModel()->GetStaticEnergy() + (pressure_mix)/(density_mix);

    GetFluidModel()->ComputeDerivativeNRBC_Prho(pressure_mix, density_mix);
    dhdP   = GetFluidModel()->GetdhdP_rho();
    dhdrho = GetFluidModel()->Getdhdrho_P();

    vel[0]  = (val_Averaged_Flux[1] - pressure_mix) / val_Averaged_Flux[0];
    for (iDim = 1; iDim < nDim; iDim++) {
      vel[iDim]  = val_Averaged_Flux[iDim+1] / val_Averaged_Flux[0];
    }

    velsq = 0.0;
    for (unsigned short iDim = 0; iDim < nDim; iDim++) {
      velsq += vel[iDim]*vel[iDim];
    }
    f = val_Averaged_Flux[nDim+1] - val_Averaged_Flux[0]*(enthalpy_mix + velsq/2);
    df = -val_Averaged_Flux[0]*(dhdP - 1/density_mix) - dhdrho*density_mix*density_mix/val_Averaged_Flux[0];
    dx = -f/df;
    resdl = dx/val_init_pressure;
    pressure_mix += relax_factor*dx;

    iter += 1;
    if ( abs(resdl) <= toll ) {
      break;
    }

  }

  density_mix = val_Averaged_Flux[0]*val_Averaged_Flux[0]/(val_Averaged_Flux[1] - pressure_mix);

  delete [] vel;

}

void CEulerSolver::GatherInOutAverageValues(CConfig *config, CGeometry *geometry){

  unsigned short iMarker, iMarkerTP;
  unsigned short iSpan;
  int markerTP;
  su2double     densityIn, pressureIn, normalVelocityIn, tangVelocityIn, radialVelocityIn;
  su2double     densityOut, pressureOut, normalVelocityOut, tangVelocityOut, radialVelocityOut;
  su2double     kineIn, omegaIn, nuIn, kineOut, omegaOut, nuOut;
  //TODO (turbo) implement interpolation so that Inflow and Outflow spanwise section can be different

  for (iSpan= 0; iSpan < nSpanWiseSections + 1 ; iSpan++) {

#ifdef HAVE_MPI
    unsigned short i, n1, n2, n1t,n2t;
    su2double *TurbPerfIn= NULL,*TurbPerfOut= NULL;
    su2double *TotTurbPerfIn = NULL,*TotTurbPerfOut = NULL;
    int *TotMarkerTP = NULL;

    n1          = 8;
    n2          = 8;
    n1t         = n1*size;
    n2t         = n2*size;
    TurbPerfIn  = new su2double[n1];
    TurbPerfOut = new su2double[n2];

    for (i=0;i<n1;i++)
      TurbPerfIn[i]    = -1.0;
    for (i=0;i<n2;i++)
      TurbPerfOut[i]   = -1.0;
#endif

    densityIn            = -1.0;
    pressureIn           = -1.0;
    normalVelocityIn     = -1.0;
    tangVelocityIn       = -1.0;
    radialVelocityIn     = -1.0;
    densityOut           = -1.0;
    pressureOut          = -1.0;
    normalVelocityOut    = -1.0;
    tangVelocityOut      = -1.0;
    radialVelocityOut    = -1.0;
    kineIn               = -1.0;
    omegaIn              = -1.0;
    nuIn                 = -1.0;
    kineOut              = -1.0;
    omegaOut             = -1.0;
    nuOut                = -1.0;

    markerTP             = -1;

    for (iMarker = 0; iMarker < config->GetnMarker_All(); iMarker++){
      for (iMarkerTP = 1; iMarkerTP < config->GetnMarker_Turbomachinery()+1; iMarkerTP++){
        if (config->GetMarker_All_Turbomachinery(iMarker) == iMarkerTP){
          if (config->GetMarker_All_TurbomachineryFlag(iMarker) == INFLOW){
            markerTP            = iMarkerTP;
            densityIn           = DensityIn[iMarkerTP -1][iSpan];
            pressureIn          = PressureIn[iMarkerTP -1][iSpan];
            normalVelocityIn    = TurboVelocityIn[iMarkerTP -1][iSpan][0];
            tangVelocityIn      = TurboVelocityIn[iMarkerTP -1][iSpan][1];
            if (nDim ==3){
              radialVelocityIn  = TurboVelocityIn[iMarkerTP -1][iSpan][2];
            }
            kineIn              = KineIn[iMarkerTP -1][iSpan];
            omegaIn             = OmegaIn[iMarkerTP -1][iSpan];
            nuIn                = NuIn[iMarkerTP -1][iSpan];

#ifdef HAVE_MPI
            TurbPerfIn[0]  = densityIn;
            TurbPerfIn[1]  = pressureIn;
            TurbPerfIn[2]  = normalVelocityIn;
            TurbPerfIn[3]  = tangVelocityIn;
            TurbPerfIn[4]  = radialVelocityIn;
            TurbPerfIn[5]  = kineIn;
            TurbPerfIn[6]  = omegaIn;
            TurbPerfIn[7]  = nuIn;
#endif
          }

          /*--- retrieve outlet information ---*/
          if (config->GetMarker_All_TurbomachineryFlag(iMarker) == OUTFLOW){
            densityOut           = DensityOut[iMarkerTP -1][iSpan];
            pressureOut          = PressureOut[iMarkerTP -1][iSpan];
            normalVelocityOut    = TurboVelocityOut[iMarkerTP -1][iSpan][0];
            tangVelocityOut      = TurboVelocityOut[iMarkerTP -1][iSpan][1];
            if (nDim ==3){
              radialVelocityOut  = TurboVelocityOut[iMarkerTP -1][iSpan][2];
            }
            kineOut              = KineOut[iMarkerTP -1][iSpan];
            omegaOut             = OmegaOut[iMarkerTP -1][iSpan];
            nuOut                = NuOut[iMarkerTP -1][iSpan];

#ifdef HAVE_MPI
            TurbPerfOut[0]  = densityOut;
            TurbPerfOut[1]  = pressureOut;
            TurbPerfOut[2]  = normalVelocityOut;
            TurbPerfOut[3]  = tangVelocityOut;
            TurbPerfOut[4]  = radialVelocityOut;
            TurbPerfOut[5]  = kineOut;
            TurbPerfOut[6]  = omegaOut;
            TurbPerfOut[7]  = nuOut;
#endif
          }
        }
      }
    }

#ifdef HAVE_MPI
    if (rank == MASTER_NODE){
      TotTurbPerfIn       = new su2double[n1t];
      TotTurbPerfOut      = new su2double[n2t];
      for (i=0;i<n1t;i++)
        TotTurbPerfIn[i]  = -1.0;
      for (i=0;i<n2t;i++)
        TotTurbPerfOut[i] = -1.0;
      TotMarkerTP = new int[size];
      for(i=0; i<size; i++){
        TotMarkerTP[i]    = -1;
      }
    }
    SU2_MPI::Gather(TurbPerfIn, n1, MPI_DOUBLE, TotTurbPerfIn, n1, MPI_DOUBLE, MASTER_NODE, SU2_MPI::GetComm());
    SU2_MPI::Gather(TurbPerfOut, n2, MPI_DOUBLE,TotTurbPerfOut, n2, MPI_DOUBLE, MASTER_NODE, SU2_MPI::GetComm());
    SU2_MPI::Gather(&markerTP, 1, MPI_INT,TotMarkerTP, 1, MPI_INT, MASTER_NODE, SU2_MPI::GetComm());
    if (rank == MASTER_NODE){
      delete [] TurbPerfIn, delete [] TurbPerfOut;
    }

    if (rank == MASTER_NODE){
      for (i=0;i<size;i++){
        if(TotTurbPerfIn[n1*i] > 0.0){
          densityIn        = TotTurbPerfIn[n1*i];
          pressureIn       = TotTurbPerfIn[n1*i+1];
          normalVelocityIn = TotTurbPerfIn[n1*i+2];
          tangVelocityIn   = TotTurbPerfIn[n1*i+3];
          radialVelocityIn = TotTurbPerfIn[n1*i+4];
          kineIn           = TotTurbPerfIn[n1*i+5];
          omegaIn          = TotTurbPerfIn[n1*i+6];
          nuIn             = TotTurbPerfIn[n1*i+7];
          markerTP         = TotMarkerTP[i];
        }

        if(TotTurbPerfOut[n2*i] > 0.0){
          densityOut        = TotTurbPerfOut[n1*i];
          pressureOut       = TotTurbPerfOut[n1*i+1];
          normalVelocityOut = TotTurbPerfOut[n1*i+2];
          tangVelocityOut   = TotTurbPerfOut[n1*i+3];
          radialVelocityOut = TotTurbPerfOut[n1*i+4];
          kineOut           = TotTurbPerfOut[n1*i+5];
          omegaOut          = TotTurbPerfOut[n1*i+6];
          nuOut             = TotTurbPerfOut[n1*i+7];
        }
      }

      delete [] TotTurbPerfIn, delete [] TotTurbPerfOut; delete [] TotMarkerTP;
    }

#endif

    if (rank == MASTER_NODE && markerTP > -1){
      /*----Quantities needed for computing the turbomachinery performance -----*/
      DensityIn[markerTP -1][iSpan]              = densityIn;
      PressureIn[markerTP -1][iSpan]             = pressureIn;
      TurboVelocityIn[markerTP -1][iSpan][0]     = normalVelocityIn;
      TurboVelocityIn[markerTP -1][iSpan][1]     = tangVelocityIn;
      if (nDim == 3)
        TurboVelocityIn[markerTP -1][iSpan][2]   = radialVelocityIn;
      KineIn[markerTP -1][iSpan]                 = kineIn;
      OmegaIn[markerTP -1][iSpan]                = omegaIn;
      NuIn[markerTP -1][iSpan]                   = nuIn;

      DensityOut[markerTP -1][iSpan]             = densityOut;
      PressureOut[markerTP -1][iSpan]            = pressureOut;
      TurboVelocityOut[markerTP -1][iSpan][0]    = normalVelocityOut;
      TurboVelocityOut[markerTP -1][iSpan][1]    = tangVelocityOut;
      if (nDim == 3)
        TurboVelocityOut[markerTP -1][iSpan][2]  = radialVelocityOut;
      KineOut[markerTP -1][iSpan]                = kineOut;
      OmegaOut[markerTP -1][iSpan]               = omegaOut;
      NuOut[markerTP -1][iSpan]                  = nuOut;
    }
  }
}<|MERGE_RESOLUTION|>--- conflicted
+++ resolved
@@ -2278,24 +2278,6 @@
     FORCEINLINE su2double operator() (const CEulerVariable& nodes, unsigned long iPoint) const {
       return nodes.GetSoundSpeed(iPoint);
     }
-<<<<<<< HEAD
-    SU2_OMP_BARRIER
-  }
-
-  /*--- Compute the min/max dt (in parallel, now over mpi ranks). ---*/
-
-  SU2_OMP_MASTER
-  if (config->GetComm_Level() == COMM_FULL) {
-    su2double rbuf_time;
-    SU2_MPI::Allreduce(&Min_Delta_Time, &rbuf_time, 1, MPI_DOUBLE, MPI_MIN, SU2_MPI::GetComm());
-    Min_Delta_Time = rbuf_time;
-
-    SU2_MPI::Allreduce(&Max_Delta_Time, &rbuf_time, 1, MPI_DOUBLE, MPI_MAX, SU2_MPI::GetComm());
-    Max_Delta_Time = rbuf_time;
-  }
-  SU2_OMP_BARRIER
-=======
->>>>>>> be378f23
 
   } soundSpeed;
 
@@ -2325,17 +2307,6 @@
       su2double density = nodes.GetDensity(iPoint);
       return lambda(laminarVisc, eddyVisc, density);
     }
-<<<<<<< HEAD
-    SU2_OMP_CRITICAL
-    Global_Delta_UnstTimeND = min(Global_Delta_UnstTimeND, glbDtND);
-    SU2_OMP_BARRIER
-
-    SU2_OMP_MASTER
-    {
-      SU2_MPI::Allreduce(&Global_Delta_UnstTimeND, &glbDtND, 1, MPI_DOUBLE, MPI_MIN, SU2_MPI::GetComm());
-      Global_Delta_UnstTimeND = glbDtND;
-=======
->>>>>>> be378f23
 
   } lambdaVisc(Gamma, Prandtl_Lam, Prandtl_Turb);
 
