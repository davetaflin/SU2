--- conflicted
+++ resolved
@@ -109,13 +109,8 @@
 
 void CDiscAdjSolver::SetRecording(CGeometry* geometry, CConfig *config){
 
-<<<<<<< HEAD
-  bool time_n1_needed = config->GetTime_Marching() == TIME_MARCHING::DT_STEPPING_2ND;
-  bool time_n_needed = (config->GetTime_Marching() == TIME_MARCHING::DT_STEPPING_1ST) || time_n1_needed;
-=======
-  const bool time_n1_needed = config->GetTime_Marching() == DT_STEPPING_2ND;
-  const bool time_n_needed = (config->GetTime_Marching() == DT_STEPPING_1ST) || time_n1_needed;
->>>>>>> 3b209829
+  const bool time_n1_needed = config->GetTime_Marching() == TIME_MARCHING::DT_STEPPING_2ND;
+  const bool time_n_needed = (config->GetTime_Marching() == TIME_MARCHING::DT_STEPPING_1ST) || time_n1_needed;
 
   unsigned long iPoint;
   unsigned short iVar;
@@ -160,17 +155,10 @@
 
 void CDiscAdjSolver::RegisterSolution(CGeometry *geometry, CConfig *config) {
 
-<<<<<<< HEAD
-  bool time_n1_needed = (config->GetTime_Marching() == TIME_MARCHING::DT_STEPPING_2ND);
-  bool time_n_needed  = (config->GetTime_Marching() == TIME_MARCHING::DT_STEPPING_1ST) || time_n1_needed;
-  bool input          = true;
-  bool push_index     = !config->GetMultizone_Problem();
-=======
-  const bool time_n1_needed = (config->GetTime_Marching() == DT_STEPPING_2ND);
-  const bool time_n_needed  = (config->GetTime_Marching() == DT_STEPPING_1ST) || time_n1_needed;
+  const bool time_n1_needed = (config->GetTime_Marching() == TIME_MARCHING::DT_STEPPING_2ND);
+  const bool time_n_needed  = (config->GetTime_Marching() == TIME_MARCHING::DT_STEPPING_1ST) || time_n1_needed;
   const bool input          = true;
   const bool push_index     = !config->GetMultizone_Problem();
->>>>>>> 3b209829
 
   /*--- Register solution at all necessary time instances and other variables on the tape ---*/
 
@@ -486,13 +474,8 @@
 
 void CDiscAdjSolver::SetAdjoint_Output(CGeometry *geometry, CConfig *config) {
 
-<<<<<<< HEAD
-  bool dual_time = (config->GetTime_Marching() == TIME_MARCHING::DT_STEPPING_1ST ||
-                    config->GetTime_Marching() == TIME_MARCHING::DT_STEPPING_2ND);
-=======
-  const bool dual_time = (config->GetTime_Marching() == DT_STEPPING_1ST ||
-                          config->GetTime_Marching() == DT_STEPPING_2ND);
->>>>>>> 3b209829
+  const bool dual_time = (config->GetTime_Marching() == TIME_MARCHING::DT_STEPPING_1ST ||
+                          config->GetTime_Marching() == TIME_MARCHING::DT_STEPPING_2ND);
 
   su2double Solution[MAXNVAR] = {0.0};
 
@@ -520,17 +503,13 @@
 
   SU2_OMP_PARALLEL {
 
-  const bool time_stepping = (config->GetTime_Marching() != STEADY);
+  const bool time_stepping = (config->GetTime_Marching() != TIME_MARCHING::STEADY);
   const su2double eps = config->GetAdjSharp_LimiterCoeff()*config->GetRefElemLength();
 
   SU2_OMP_FOR_STAT(omp_chunk_size)
   for (auto iPoint = 0ul; iPoint < nPoint; iPoint++) {
 
-<<<<<<< HEAD
-  bool time_stepping = (config->GetTime_Marching() != TIME_MARCHING::STEADY);
-=======
     auto Coord = geometry->nodes->GetCoord(iPoint);
->>>>>>> 3b209829
 
     for (auto iDim = 0u; iDim < nDim; iDim++) {
 
@@ -634,28 +613,11 @@
 void CDiscAdjSolver::Preprocessing(CGeometry *geometry, CSolver **solver_container, CConfig *config, unsigned short iMesh,
                                    unsigned short iRKStep, unsigned short RunTime_EqSystem, bool Output) {
 
-  const bool dual_time = (config->GetTime_Marching() == DT_STEPPING_1ST) || (config->GetTime_Marching() == DT_STEPPING_2ND);
+  const bool dual_time = (config->GetTime_Marching() == TIME_MARCHING::DT_STEPPING_1ST) ||
+                         (config->GetTime_Marching() == TIME_MARCHING::DT_STEPPING_2ND);
 
   if (!dual_time) return;
 
-<<<<<<< HEAD
-void CDiscAdjSolver::Preprocessing(CGeometry *geometry, CSolver **solver_container, CConfig *config_container, unsigned short iMesh, unsigned short iRKStep, unsigned short RunTime_EqSystem, bool Output) {
-  const bool dual_time_1st = (config_container->GetTime_Marching() == TIME_MARCHING::DT_STEPPING_1ST);
-  const bool dual_time_2nd = (config_container->GetTime_Marching() == TIME_MARCHING::DT_STEPPING_2ND);
-  const bool dual_time = (dual_time_1st || dual_time_2nd);
-  su2double *solution_n, *solution_n1;
-
-  if (dual_time) {
-    for (auto iPoint = 0ul; iPoint<geometry->GetnPoint(); iPoint++) {
-      solution_n = nodes->GetSolution_time_n(iPoint);
-      solution_n1 = nodes->GetSolution_time_n1(iPoint);
-      for (unsigned short iVar=0; iVar < nVar; iVar++) {
-        nodes->SetDual_Time_Derivative(iPoint, iVar, solution_n[iVar]+nodes->GetDual_Time_Derivative_n(iPoint, iVar));
-        nodes->SetDual_Time_Derivative_n(iPoint,iVar, solution_n1[iVar]);
-      }
-    } // for iPoint
-  } // if dual_time
-=======
   SU2_OMP_FOR_STAT(omp_chunk_size)
   for (auto iPoint = 0ul; iPoint<geometry->GetnPoint(); iPoint++) {
     const auto solution_n = nodes->GetSolution_time_n(iPoint);
@@ -667,23 +629,10 @@
     }
   }
   END_SU2_OMP_FOR
->>>>>>> 3b209829
 }
 
 void CDiscAdjSolver::LoadRestart(CGeometry **geometry, CSolver ***solver, CConfig *config, int val_iter, bool val_update_geo) {
 
-<<<<<<< HEAD
-  unsigned short iVar, iMesh;
-  unsigned long iPoint, index, iChildren, Point_Fine, counter;
-  su2double Area_Children, Area_Parent, *Solution_Fine;
-  string restart_filename, filename;
-
-  bool compressible = (config->GetKind_Regime() == ENUM_REGIME::COMPRESSIBLE);
-  bool incompressible = (config->GetKind_Regime() == ENUM_REGIME::INCOMPRESSIBLE);
-  bool rans = ((config->GetKind_Solver() == DISC_ADJ_RANS) || (config->GetKind_Solver() == DISC_ADJ_INC_RANS)) ;
-
-=======
->>>>>>> 3b209829
   /*--- Restart the solution from file information ---*/
 
   auto filename = config->GetSolution_AdjFileName();
