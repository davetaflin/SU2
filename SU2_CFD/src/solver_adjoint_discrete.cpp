/*!
 * \file solver_adjoint_discrete.cpp
 * \brief Main subroutines for solving the discrete adjoint problem.
 * \author T. Albring
 * \version 6.2.0 "Falcon"
 *
 * The current SU2 release has been coordinated by the
 * SU2 International Developers Society <www.su2devsociety.org>
 * with selected contributions from the open-source community.
 *
 * The main research teams contributing to the current release are:
 *  - Prof. Juan J. Alonso's group at Stanford University.
 *  - Prof. Piero Colonna's group at Delft University of Technology.
 *  - Prof. Nicolas R. Gauger's group at Kaiserslautern University of Technology.
 *  - Prof. Alberto Guardone's group at Polytechnic University of Milan.
 *  - Prof. Rafael Palacios' group at Imperial College London.
 *  - Prof. Vincent Terrapon's group at the University of Liege.
 *  - Prof. Edwin van der Weide's group at the University of Twente.
 *  - Lab. of New Concepts in Aeronautics at Tech. Institute of Aeronautics.
 *
 * Copyright 2012-2019, Francisco D. Palacios, Thomas D. Economon,
 *                      Tim Albring, and the SU2 contributors.
 *
 * SU2 is free software; you can redistribute it and/or
 * modify it under the terms of the GNU Lesser General Public
 * License as published by the Free Software Foundation; either
 * version 2.1 of the License, or (at your option) any later version.
 *
 * SU2 is distributed in the hope that it will be useful,
 * but WITHOUT ANY WARRANTY; without even the implied warranty of
 * MERCHANTABILITY or FITNESS FOR A PARTICULAR PURPOSE. See the GNU
 * Lesser General Public License for more details.
 *
 * You should have received a copy of the GNU Lesser General Public
 * License along with SU2. If not, see <http://www.gnu.org/licenses/>.
 */

#include "../include/solver_structure.hpp"
#include "../include/variables/CDiscAdjVariable.hpp"

CDiscAdjSolver::CDiscAdjSolver(void) : CSolver () {

}

CDiscAdjSolver::CDiscAdjSolver(CGeometry *geometry, CConfig *config)  : CSolver() {

}

CDiscAdjSolver::CDiscAdjSolver(CGeometry *geometry, CConfig *config, CSolver *direct_solver, unsigned short Kind_Solver, unsigned short iMesh)  : CSolver() {

  unsigned short iVar, iMarker, iDim;
  unsigned long iVertex;
  string text_line, mesh_filename;
  ifstream restart_file;
  string filename, AdjExt;

  adjoint = true;

  nVar = direct_solver->GetnVar();
  nDim = geometry->GetnDim();

  /*--- Initialize arrays to NULL ---*/

  CSensitivity = NULL;

  /*-- Store some information about direct solver ---*/
  this->KindDirect_Solver = Kind_Solver;
  this->direct_solver = direct_solver;


  nMarker      = config->GetnMarker_All();
  nPoint       = geometry->GetnPoint();
  nPointDomain = geometry->GetnPointDomain();

  /*--- Define some auxiliary vectors related to the residual ---*/

  Residual      = new su2double[nVar];         for (iVar = 0; iVar < nVar; iVar++) Residual[iVar]      = 1.0;
  Residual_RMS  = new su2double[nVar];         for (iVar = 0; iVar < nVar; iVar++) Residual_RMS[iVar]  = 1.0;
  Residual_Max  = new su2double[nVar];         for (iVar = 0; iVar < nVar; iVar++) Residual_Max[iVar]  = 1.0;

  /*--- Define some auxiliary vectors related to the geometry adjoint (nDim) ---*/
  Solution_Geometry = new su2double[nDim];     for (iDim = 0; iDim < nDim; iDim++) Solution_Geometry[iDim] = 1.0;

  /*--- Define some auxiliary vectors related to the residual for problems with a BGS strategy---*/

  if (config->GetMultizone_Residual()){

    Residual_BGS      = new su2double[nVar];     for (iVar = 0; iVar < nVar; iVar++) Residual_BGS[iVar]      = 1.0;
    Residual_Max_BGS  = new su2double[nVar];     for (iVar = 0; iVar < nVar; iVar++) Residual_Max_BGS[iVar]  = 1.0;

    /*--- Define some structures for locating max residuals ---*/

    Point_Max_BGS       = new unsigned long[nVar];  for (iVar = 0; iVar < nVar; iVar++) Point_Max_BGS[iVar] = 0;
    Point_Max_Coord_BGS = new su2double*[nVar];
    for (iVar = 0; iVar < nVar; iVar++) {
      Point_Max_Coord_BGS[iVar] = new su2double[nDim];
      for (iDim = 0; iDim < nDim; iDim++) Point_Max_Coord_BGS[iVar][iDim] = 0.0;
    }

  }


  /*--- Define some structures for locating max residuals ---*/

  Point_Max     = new unsigned long[nVar];  for (iVar = 0; iVar < nVar; iVar++) Point_Max[iVar]     = 0;
  Point_Max_Coord = new su2double*[nVar];
  for (iVar = 0; iVar < nVar; iVar++) {
    Point_Max_Coord[iVar] = new su2double[nDim];
    for (iDim = 0; iDim < nDim; iDim++) Point_Max_Coord[iVar][iDim] = 0.0;
  }

  /*--- Define some auxiliary vectors related to the solution ---*/

  Solution   = new su2double[nVar];

  for (iVar = 0; iVar < nVar; iVar++) Solution[iVar]   = 1e-16;

  /*--- Sensitivity definition and coefficient in all the markers ---*/

  CSensitivity = new su2double* [nMarker];

  for (iMarker = 0; iMarker < nMarker; iMarker++) {
      CSensitivity[iMarker]        = new su2double [geometry->nVertex[iMarker]];
  }

  for (iMarker = 0; iMarker < nMarker; iMarker++) {
      for (iVertex = 0; iVertex < geometry->nVertex[iMarker]; iVertex++) {
          CSensitivity[iMarker][iVertex] = 0.0;
      }
  }

  /*--- Initialize the discrete adjoint solution to zero everywhere. ---*/

  nodes = new CDiscAdjVariable(Solution, nPoint, nDim, nVar, config);
  SetBaseClassPointerToNodes();

  switch(KindDirect_Solver){
  case RUNTIME_FLOW_SYS:
    SolverName = "ADJ.FLOW";
    break;
  case RUNTIME_HEAT_SYS:
    SolverName = "ADJ.HEAT";
    break;
  case RUNTIME_TURB_SYS:
    SolverName = "ADJ.TURB";
    break;
  default:
    SolverName = "ADJ.SOL";
    break;
  }
}

CDiscAdjSolver::~CDiscAdjSolver(void) { 

  unsigned short iMarker;

  if (CSensitivity != NULL) {
    for (iMarker = 0; iMarker < nMarker; iMarker++) {
      delete [] CSensitivity[iMarker];
    }
    delete [] CSensitivity;
  }

  if (nodes != nullptr) delete nodes;
}

void CDiscAdjSolver::SetRecording(CGeometry* geometry, CConfig *config){


  bool time_n_needed  = ((config->GetTime_Marching() == DT_STEPPING_1ST) ||
      (config->GetTime_Marching() == DT_STEPPING_2ND)),
  time_n1_needed = config->GetTime_Marching() == DT_STEPPING_2ND;

  unsigned long iPoint;
  unsigned short iVar;

  /*--- Reset the solution to the initial (converged) solution ---*/

  for (iPoint = 0; iPoint < nPoint; iPoint++) {
    direct_solver->GetNodes()->SetSolution(iPoint, nodes->GetSolution_Direct(iPoint));
  }

  if (time_n_needed) {
    for (iPoint = 0; iPoint < nPoint; iPoint++) {
      for (iVar = 0; iVar < nVar; iVar++) {
        AD::ResetInput(direct_solver->GetNodes()->GetSolution_time_n(iPoint)[iVar]);
      }
    }
  }
  if (time_n1_needed) {
    for (iPoint = 0; iPoint < nPoint; iPoint++) {
      for (iVar = 0; iVar < nVar; iVar++) {
        AD::ResetInput(direct_solver->GetNodes()->GetSolution_time_n1(iPoint)[iVar]);
      }
    }
  }

  /*--- Set the Jacobian to zero since this is not done inside the fluid iteration
   * when running the discrete adjoint solver. ---*/

  direct_solver->Jacobian.SetValZero();

  /*--- Set indices to zero ---*/

  RegisterVariables(geometry, config, true);

}

void CDiscAdjSolver::SetMesh_Recording(CGeometry** geometry, CVolumetricMovement *grid_movement, CConfig *config) {


//  bool time_n_needed  = ((config->GetUnsteady_Simulation() == DT_STEPPING_1ST) ||
//      (config->GetUnsteady_Simulation() == DT_STEPPING_2ND)),
//  time_n1_needed = config->GetUnsteady_Simulation() == DT_STEPPING_2ND;

//  unsigned long ExtIter = config->GetExtIter();

  unsigned long iPoint;
  unsigned short iDim;

  /*--- Reset the solution to the initial (converged) position ---*/

  for (iPoint = 0; iPoint < nPoint; iPoint++){
    for (iDim = 0; iDim < nDim; iDim++){
      geometry[MESH_0]->node[iPoint]->SetCoord(iDim,nodes->GetGeometry_Direct(iPoint,iDim));
    }
  }

  /*--- After moving all nodes, update the dual mesh. Recompute the edges and
   dual mesh control volumes in the domain and on the boundaries. ---*/

  grid_movement->UpdateDualGrid(geometry[MESH_0], config);

  /*--- After updating the dual mesh, compute the grid velocities (only dynamic problems). ---*/
//  if (time_n_needed){
//    geometry[MESH_0]->SetGridVelocity(config, ExtIter);
//  }

  /*--- Update the multigrid structure after moving the finest grid,
   including computing the grid velocities on the coarser levels. ---*/

  grid_movement->UpdateMultiGrid(geometry, config);

//  if (time_n_needed){
//    for (iPoint = 0; iPoint < nPoint; iPoint++){
//      for (iVar = 0; iVar < nVar; iVar++){
//        AD::ResetInput(direct_solver->GetNodes()->GetSolution_time_n(iPoint,iVar));
//      }
//    }
//  }
//  if (time_n1_needed){
//    for (iPoint = 0; iPoint < nPoint; iPoint++){
//      for (iVar = 0; iVar < nVar; iVar++){
//        AD::ResetInput(direct_solver->GetNodes()->GetSolution_time_n1(iPoint,iVar));
//      }
//    }
//  }

}

void CDiscAdjSolver::RegisterSolution(CGeometry *geometry, CConfig *config) {

  bool time_n1_needed = (config->GetTime_Marching() == DT_STEPPING_2ND);
  bool time_n_needed  = (config->GetTime_Marching() == DT_STEPPING_1ST) || time_n1_needed;
  bool input = true;

  /*--- Register solution at all necessary time instances and other variables on the tape ---*/

  if(config->GetMultizone_Problem()) {
    direct_solver->GetNodes()->RegisterSolution_intIndexBased(input);
    direct_solver->GetNodes()->SetAdjIndices(input);
  } else {
    direct_solver->GetNodes()->RegisterSolution(input);
  }

  if (time_n_needed)
    direct_solver->GetNodes()->RegisterSolution_time_n();

  if (time_n1_needed)
    direct_solver->GetNodes()->RegisterSolution_time_n1();
}

void CDiscAdjSolver::RegisterVariables(CGeometry *geometry, CConfig *config, bool reset) {

  /*--- Register farfield values as input ---*/

  if((config->GetKind_Regime() == COMPRESSIBLE) && (KindDirect_Solver == RUNTIME_FLOW_SYS && !config->GetBoolTurbomachinery())) {

    su2double Velocity_Ref = config->GetVelocity_Ref();
    Alpha                  = config->GetAoA()*PI_NUMBER/180.0;
    Beta                   = config->GetAoS()*PI_NUMBER/180.0;
    Mach                   = config->GetMach();
    Pressure               = config->GetPressure_FreeStreamND();
    Temperature            = config->GetTemperature_FreeStreamND();

    su2double SoundSpeed = 0.0;
    
    if (nDim == 2) { SoundSpeed = config->GetVelocity_FreeStreamND()[0]*Velocity_Ref/(cos(Alpha)*Mach); }
    if (nDim == 3) { SoundSpeed = config->GetVelocity_FreeStreamND()[0]*Velocity_Ref/(cos(Alpha)*cos(Beta)*Mach); }

    if (!reset) {
      AD::RegisterInput(Mach);
      AD::RegisterInput(Alpha);
      AD::RegisterInput(Temperature);
      AD::RegisterInput(Pressure);
    }

    /*--- Recompute the free stream velocity ---*/

    if (nDim == 2) {
      config->GetVelocity_FreeStreamND()[0] = cos(Alpha)*Mach*SoundSpeed/Velocity_Ref;
      config->GetVelocity_FreeStreamND()[1] = sin(Alpha)*Mach*SoundSpeed/Velocity_Ref;
    }
    if (nDim == 3) {
      config->GetVelocity_FreeStreamND()[0] = cos(Alpha)*cos(Beta)*Mach*SoundSpeed/Velocity_Ref;
      config->GetVelocity_FreeStreamND()[1] = sin(Beta)*Mach*SoundSpeed/Velocity_Ref;
      config->GetVelocity_FreeStreamND()[2] = sin(Alpha)*cos(Beta)*Mach*SoundSpeed/Velocity_Ref;
    }

    config->SetTemperature_FreeStreamND(Temperature);
    direct_solver->SetTemperature_Inf(Temperature);
    config->SetPressure_FreeStreamND(Pressure);
    direct_solver->SetPressure_Inf(Pressure);

  }

  if ((config->GetKind_Regime() == COMPRESSIBLE) && (KindDirect_Solver == RUNTIME_FLOW_SYS) && config->GetBoolTurbomachinery()){

    BPressure = config->GetPressureOut_BC();
    Temperature = config->GetTotalTemperatureIn_BC();

    if (!reset){
      AD::RegisterInput(BPressure);
      AD::RegisterInput(Temperature);
    }

    config->SetPressureOut_BC(BPressure);
    config->SetTotalTemperatureIn_BC(Temperature);
  }

  /*--- Register incompressible initialization values as input ---*/

  if ((config->GetKind_Regime() == INCOMPRESSIBLE) &&
      ((KindDirect_Solver == RUNTIME_FLOW_SYS &&
        (!config->GetBoolTurbomachinery())))) {

    /*--- Access the velocity (or pressure) and temperature at the
     inlet BC and the back pressure at the outlet. Note that we are
     assuming that have internal flow, which will be true for the
     majority of cases. External flows with far-field BCs will report
     zero for these sensitivities. ---*/

    ModVel    = config->GetIncInlet_BC();
    BPressure = config->GetIncPressureOut_BC();
    Temperature = config->GetIncTemperature_BC();

    /*--- Register the variables for AD. ---*/

    if (!reset) {
      AD::RegisterInput(ModVel);
      AD::RegisterInput(BPressure);
      AD::RegisterInput(Temperature);
    }

    /*--- Set the BC values in the config class. ---*/

    config->SetIncInlet_BC(ModVel);
    config->SetIncPressureOut_BC(BPressure);
    config->SetIncTemperature_BC(Temperature);

  }

  /*--- Here it is possible to register other variables as input that influence the flow solution
   * and thereby also the objective function. The adjoint values (i.e. the derivatives) can be
   * extracted in the ExtractAdjointVariables routine. ---*/
}

void CDiscAdjSolver::RegisterOutput(CGeometry *geometry, CConfig *config) {

  /*--- Register variables as output of the solver iteration ---*/
  bool input = false;

  if(config->GetMultizone_Problem()) {
    direct_solver->GetNodes()->RegisterSolution_intIndexBased(input);
    direct_solver->GetNodes()->SetAdjIndices(input);
  }
  else {
    direct_solver->GetNodes()->RegisterSolution(input);
  }
}

void CDiscAdjSolver::RegisterObj_Func(CConfig *config) {

  /*--- Here we can add new (scalar) objective functions ---*/
  if (config->GetnObj()==1) {
    switch (config->GetKind_ObjFunc()) {
    case DRAG_COEFFICIENT:
      ObjFunc_Value = direct_solver->GetTotal_CD();
      if (config->GetFixed_CL_Mode()) ObjFunc_Value -= config->GetdCD_dCL() * direct_solver->GetTotal_CL();
      if (config->GetFixed_CM_Mode()) ObjFunc_Value -= config->GetdCD_dCMy() * direct_solver->GetTotal_CMy();
      break;
    case LIFT_COEFFICIENT:
      ObjFunc_Value = direct_solver->GetTotal_CL();
      break;
    case SIDEFORCE_COEFFICIENT:
      ObjFunc_Value = direct_solver->GetTotal_CSF();
      break;
    case EFFICIENCY:
      ObjFunc_Value = direct_solver->GetTotal_CEff();
      break;
    case MOMENT_X_COEFFICIENT:
      ObjFunc_Value = direct_solver->GetTotal_CMx();
      break;
    case MOMENT_Y_COEFFICIENT:
      ObjFunc_Value = direct_solver->GetTotal_CMy();
      break;
    case MOMENT_Z_COEFFICIENT:
      ObjFunc_Value = direct_solver->GetTotal_CMz();
      break;
    case EQUIVALENT_AREA:
      ObjFunc_Value = direct_solver->GetTotal_CEquivArea();
      break;
    case BUFFET_SENSOR:
      ObjFunc_Value = direct_solver->GetTotal_Buffet_Metric();
      break;
    }

    /*--- Template for new objective functions where TemplateObjFunction()
     *  is the routine that returns the obj. function value. The computation
     * must be done while the tape is active, i.e. between AD::StartRecording() and
     * AD::StopRecording() in DiscAdjMeanFlowIteration::Iterate(). The best place is somewhere
     * inside MeanFlowIteration::Iterate().
     *
     * case TEMPLATE_OBJECTIVE:
     *    ObjFunc_Value = TemplateObjFunction();
     *    break;
     * ---*/
  }
  else{
    ObjFunc_Value = direct_solver->GetTotal_ComboObj();
  }
  if (rank == MASTER_NODE) {
    AD::RegisterOutput(ObjFunc_Value);
  }
}

void CDiscAdjSolver::SetAdj_ObjFunc(CGeometry *geometry, CConfig *config) {

  bool time_stepping = config->GetTime_Marching() != STEADY;
  unsigned long IterAvg_Obj = config->GetIter_Avg_Objective();
  unsigned long TimeIter = config->GetTimeIter();
  su2double seeding = 1.0;

  if (time_stepping) {
    if (TimeIter < IterAvg_Obj) {
      seeding = 1.0/((su2double)IterAvg_Obj);
    }
    else {
      seeding = 0.0;
    }
  }

  if (rank == MASTER_NODE) {
    SU2_TYPE::SetDerivative(ObjFunc_Value, SU2_TYPE::GetValue(seeding));
  } else {
    SU2_TYPE::SetDerivative(ObjFunc_Value, 0.0);
  }
}

void CDiscAdjSolver::ExtractAdjoint_Solution(CGeometry *geometry, CConfig *config){

  bool time_n_needed  = ((config->GetTime_Marching() == DT_STEPPING_1ST) ||
      (config->GetTime_Marching() == DT_STEPPING_2ND));

  bool time_n1_needed = config->GetTime_Marching() == DT_STEPPING_2ND;

  unsigned short iVar;
  unsigned long iPoint;
  su2double residual;

  /*--- Set Residuals to zero ---*/

  for (iVar = 0; iVar < nVar; iVar++) {
      SetRes_RMS(iVar,0.0);
      SetRes_Max(iVar,0.0,0);
  }

  /*--- Set the old solution ---*/

<<<<<<< HEAD
  nodes->Set_OldSolution();

=======
  if(!config->GetMultizone_Problem() || config->GetFSI_Simulation())
    nodes->Set_OldSolution();
  
>>>>>>> 47c1f137
  for (iPoint = 0; iPoint < nPoint; iPoint++) {

    /*--- Extract the adjoint solution ---*/
    
    if(config->GetMultizone_Problem()) {
      direct_solver->GetNodes()->GetAdjointSolution_intIndexBased(iPoint,Solution);
    }
    else {
      direct_solver->GetNodes()->GetAdjointSolution(iPoint,Solution);
    }

    /*--- Store the adjoint solution ---*/

    nodes->SetSolution(iPoint,Solution);
  }

  if (time_n_needed) {
    for (iPoint = 0; iPoint < nPoint; iPoint++) {

      /*--- Extract the adjoint solution at time n ---*/

      direct_solver->GetNodes()->GetAdjointSolution_time_n(iPoint,Solution);

      /*--- Store the adjoint solution at time n ---*/

      nodes->Set_Solution_time_n(iPoint,Solution);
    }
  }
  if (time_n1_needed) {
    for (iPoint = 0; iPoint < nPoint; iPoint++) {

      /*--- Extract the adjoint solution at time n-1 ---*/

      direct_solver->GetNodes()->GetAdjointSolution_time_n1(iPoint,Solution);

      /*--- Store the adjoint solution at time n-1 ---*/

      nodes->Set_Solution_time_n1(iPoint,Solution);
    }
  }

  /*--- Set the residuals ---*/

  for (iPoint = 0; iPoint < nPointDomain; iPoint++) {
      for (iVar = 0; iVar < nVar; iVar++) {
          residual = nodes->GetSolution(iPoint,iVar) - nodes->GetSolution_Old(iPoint,iVar);

          AddRes_RMS(iVar,residual*residual);
          AddRes_Max(iVar,fabs(residual),geometry->node[iPoint]->GetGlobalIndex(),geometry->node[iPoint]->GetCoord());
      }
  }

  SetResidual_RMS(geometry, config);

}

void CDiscAdjSolver::ExtractAdjoint_Variables(CGeometry *geometry, CConfig *config) {
  
  /*--- Extract the adjoint values of the farfield values ---*/

  if ((config->GetKind_Regime() == COMPRESSIBLE) && (KindDirect_Solver == RUNTIME_FLOW_SYS) && !config->GetBoolTurbomachinery()) {
    su2double Local_Sens_Press, Local_Sens_Temp, Local_Sens_AoA, Local_Sens_Mach;

    Local_Sens_Mach  = SU2_TYPE::GetDerivative(Mach);
    Local_Sens_AoA   = SU2_TYPE::GetDerivative(Alpha);
    Local_Sens_Temp  = SU2_TYPE::GetDerivative(Temperature);
    Local_Sens_Press = SU2_TYPE::GetDerivative(Pressure);

#ifdef HAVE_MPI
    SU2_MPI::Allreduce(&Local_Sens_Mach,  &Total_Sens_Mach,  1, MPI_DOUBLE, MPI_SUM, MPI_COMM_WORLD);
    SU2_MPI::Allreduce(&Local_Sens_AoA,   &Total_Sens_AoA,   1, MPI_DOUBLE, MPI_SUM, MPI_COMM_WORLD);
    SU2_MPI::Allreduce(&Local_Sens_Temp,  &Total_Sens_Temp,  1, MPI_DOUBLE, MPI_SUM, MPI_COMM_WORLD);
    SU2_MPI::Allreduce(&Local_Sens_Press, &Total_Sens_Press, 1, MPI_DOUBLE, MPI_SUM, MPI_COMM_WORLD);
#else
    Total_Sens_Mach  = Local_Sens_Mach;
    Total_Sens_AoA   = Local_Sens_AoA;
    Total_Sens_Temp  = Local_Sens_Temp;
    Total_Sens_Press = Local_Sens_Press;
#endif
  }

  if ((config->GetKind_Regime() == COMPRESSIBLE) && (KindDirect_Solver == RUNTIME_FLOW_SYS) && config->GetBoolTurbomachinery()){
    su2double Local_Sens_BPress, Local_Sens_Temperature;

    Local_Sens_BPress = SU2_TYPE::GetDerivative(BPressure);
    Local_Sens_Temperature = SU2_TYPE::GetDerivative(Temperature);

#ifdef HAVE_MPI
    SU2_MPI::Allreduce(&Local_Sens_BPress,   &Total_Sens_BPress,   1, MPI_DOUBLE, MPI_SUM, MPI_COMM_WORLD);
    SU2_MPI::Allreduce(&Local_Sens_Temperature,   &Total_Sens_Temp,   1, MPI_DOUBLE, MPI_SUM, MPI_COMM_WORLD);

#else
    Total_Sens_BPress = Local_Sens_BPress;
    Total_Sens_Temp = Local_Sens_Temperature;
#endif

  }

  if ((config->GetKind_Regime() == INCOMPRESSIBLE) &&
      (KindDirect_Solver == RUNTIME_FLOW_SYS &&
       (!config->GetBoolTurbomachinery()))) {
        
    su2double Local_Sens_ModVel, Local_Sens_BPress, Local_Sens_Temp;

    Local_Sens_ModVel = SU2_TYPE::GetDerivative(ModVel);
    Local_Sens_BPress = SU2_TYPE::GetDerivative(BPressure);
    Local_Sens_Temp   = SU2_TYPE::GetDerivative(Temperature);

#ifdef HAVE_MPI
    SU2_MPI::Allreduce(&Local_Sens_ModVel, &Total_Sens_ModVel, 1, MPI_DOUBLE, MPI_SUM, MPI_COMM_WORLD);
    SU2_MPI::Allreduce(&Local_Sens_BPress, &Total_Sens_BPress, 1, MPI_DOUBLE, MPI_SUM, MPI_COMM_WORLD);
    SU2_MPI::Allreduce(&Local_Sens_Temp,   &Total_Sens_Temp,   1, MPI_DOUBLE, MPI_SUM, MPI_COMM_WORLD);
#else
    Total_Sens_ModVel = Local_Sens_ModVel;
    Total_Sens_BPress = Local_Sens_BPress;
    Total_Sens_Temp   = Local_Sens_Temp;
#endif

  }

  /*--- Extract here the adjoint values of everything else that is registered as input in RegisterInput. ---*/

}


void CDiscAdjSolver::ExtractAdjoint_Geometry(CGeometry *geometry, CConfig *config) {

//  bool time_n_needed  = ((config->GetUnsteady_Simulation() == DT_STEPPING_1ST) ||
//      (config->GetUnsteady_Simulation() == DT_STEPPING_2ND));

//  bool time_n1_needed = config->GetUnsteady_Simulation() == DT_STEPPING_2ND;

//  unsigned short iVar;
  unsigned long iPoint;

  /*--- Set Residuals to zero ---*/

//  for (iVar = 0; iVar < nVar; iVar++){
//      SetRes_RMS(iVar,0.0);
//      SetRes_Max(iVar,0.0,0);
//  }

  /*--- Set the old solution ---*/

  nodes->Set_OldSolution_Geometry();

  for (iPoint = 0; iPoint < nPoint; iPoint++){

    /*--- Extract the adjoint solution ---*/

    if (config->GetMultizone_Problem())
      geometry->node[iPoint]->GetAdjointCoord_intIndexBased(Solution_Geometry);
    else
      geometry->node[iPoint]->GetAdjointCoord(Solution_Geometry);

    /*--- Store the adjoint solution ---*/

    nodes->SetSolution_Geometry(iPoint,Solution_Geometry);

  }

//  if (time_n_needed){
//    for (iPoint = 0; iPoint < nPoint; iPoint++){
//
//      /*--- Extract the adjoint solution at time n ---*/
//
//      direct_solver->GetNodes()->GetAdjointSolution_time_n(iPoint,Solution);
//
//      /*--- Store the adjoint solution at time n ---*/
//
//      nodes->Set_Solution_time_n(iPoint,Solution);
//    }
//  }
//  if (time_n1_needed){
//    for (iPoint = 0; iPoint < nPoint; iPoint++){
//
//      /*--- Extract the adjoint solution at time n-1 ---*/
//
//      direct_solver->GetNodes()->GetAdjointSolution_time_n1(iPoint,Solution);
//
//      /*--- Store the adjoint solution at time n-1 ---*/
//
//      nodes->Set_Solution_time_n1(iPoint,Solution);
//    }
//  }

  /*--- Set the residuals ---*/

//  for (iPoint = 0; iPoint < nPointDomain; iPoint++){
//      for (iVar = 0; iVar < nVar; iVar++){
//          residual = node[iPoint]->GetSolution_Geometry(iVar) - node[iPoint]->Get_OldSolution_Geometry(iVar);
//
//          AddRes_RMS(iVar,residual*residual);
//          AddRes_Max(iVar,fabs(residual),geometry->node[iPoint]->GetGlobalIndex(),geometry->node[iPoint]->GetCoord());
//      }
//  }
//
//  SetResidual_RMS(geometry, config);
}

void CDiscAdjSolver::ExtractAdjoint_CrossTerm(CGeometry *geometry, CConfig *config) {

  unsigned short iVar;
  unsigned long iPoint;

  for (iPoint = 0; iPoint < nPoint; iPoint++){

    /*--- Extract the adjoint solution ---*/

    direct_solver->GetNodes()->GetAdjointSolution_intIndexBased(iPoint,Solution);

    for (iVar = 0; iVar < nVar; iVar++) nodes->SetCross_Term_Derivative(iPoint,iVar, Solution[iVar]);

  }

}

void CDiscAdjSolver::ExtractAdjoint_CrossTerm_Geometry(CGeometry *geometry, CConfig *config) {

  unsigned short iDim;
  unsigned long iPoint;


  for (iPoint = 0; iPoint < nPoint; iPoint++){

    /*--- Extract the adjoint solution ---*/

    if (config->GetMultizone_Problem())
      geometry->node[iPoint]->GetAdjointCoord_intIndexBased(Solution_Geometry);
    else
      geometry->node[iPoint]->GetAdjointCoord(Solution_Geometry);

    for (iDim = 0; iDim < nDim; iDim++) nodes->SetGeometry_CrossTerm_Derivative(iPoint,iDim, Solution_Geometry[iDim]);

  }

}

void CDiscAdjSolver::ExtractAdjoint_CrossTerm_Geometry_Flow(CGeometry *geometry, CConfig *config){

  unsigned short iDim;
  unsigned long iPoint;


  for (iPoint = 0; iPoint < nPoint; iPoint++){

    /*--- Extract the adjoint solution ---*/

    if (config->GetMultizone_Problem())
      geometry->node[iPoint]->GetAdjointCoord_intIndexBased(Solution_Geometry);
    else
      geometry->node[iPoint]->GetAdjointCoord(Solution_Geometry);

    for (iDim = 0; iDim < nDim; iDim++) nodes->SetGeometry_CrossTerm_Derivative_Flow(iPoint,iDim, Solution_Geometry[iDim]);

  }

}


void CDiscAdjSolver::SetAdjoint_Output(CGeometry *geometry, CConfig *config) {

  bool dual_time = (config->GetTime_Marching() == DT_STEPPING_1ST ||
      config->GetTime_Marching() == DT_STEPPING_2ND);
  bool fsi = config->GetFSI_Simulation();

  unsigned short iVar;
  unsigned long iPoint;

  for (iPoint = 0; iPoint < nPoint; iPoint++) {
    for (iVar = 0; iVar < nVar; iVar++) {
      if(config->GetMultizone_Problem() && !fsi) {
        Solution[iVar] = nodes->Get_BGSSolution_k(iPoint,iVar);
      }
      else {
        Solution[iVar] = nodes->GetSolution(iPoint,iVar);
      }
    }
    if (fsi) {
      for (iVar = 0; iVar < nVar; iVar++) {
        Solution[iVar] += nodes->GetCross_Term_Derivative(iPoint,iVar);
      }
    }
    if (dual_time) {
      for (iVar = 0; iVar < nVar; iVar++) {
        Solution[iVar] += nodes->GetDual_Time_Derivative(iPoint,iVar);
      }
    }
    if(config->GetMultizone_Problem()) {
      direct_solver->GetNodes()->SetAdjointSolution_intIndexBased(iPoint,Solution);
    }
    else {
      direct_solver->GetNodes()->SetAdjointSolution(iPoint,Solution);
    }
  }
}

void CDiscAdjSolver::SetAdjoint_OutputMesh(CGeometry *geometry, CConfig *config){

//  bool dual_time = (config->GetUnsteady_Simulation() == DT_STEPPING_1ST ||
//      config->GetUnsteady_Simulation() == DT_STEPPING_2ND);

  bool fsi = config->GetFSI_Simulation();

  unsigned short iDim;
  unsigned long iPoint;

  for (iPoint = 0; iPoint < nPoint; iPoint++){
    for (iDim = 0; iDim < nDim; iDim++){
      Solution_Geometry[iDim] = 0.0;
    }
    if (fsi){
      for (iDim = 0; iDim < nDim; iDim++){
        Solution_Geometry[iDim] += nodes->GetGeometry_CrossTerm_Derivative(iPoint,iDim);
      }
      for (iDim = 0; iDim < nDim; iDim++){
        Solution_Geometry[iDim] += nodes->GetGeometry_CrossTerm_Derivative_Flow(iPoint,iDim);
      }
    }
//    if (dual_time){
//      for (iDim = 0; iDim < nVar; iDim++){
//        Solution_Geometry[iDim] += nodes->GetDual_Time_Derivative_Geometry(iPoint,iDim);
//      }
//    }
    for (iDim = 0; iDim < nDim; iDim++){
      nodes->SetSensitivity(iPoint,iDim, Solution_Geometry[iDim]);
    }
    geometry->node[iPoint]->SetAdjointCoord(Solution_Geometry);
  }

}

void CDiscAdjSolver::SetSensitivity(CGeometry *geometry, CSolver **solver, CConfig *config) {

  unsigned long iPoint;
  unsigned short iDim;
  su2double *Coord, Sensitivity, eps;

  bool time_stepping = (config->GetTime_Marching() != STEADY);

  for (iPoint = 0; iPoint < nPoint; iPoint++) {
    Coord = geometry->node[iPoint]->GetCoord();

    for (iDim = 0; iDim < nDim; iDim++) {

      if(config->GetMultizone_Problem()) {
        Sensitivity = geometry->node[iPoint]->GetAdjointSolution(iDim);
      }
      else {
        Sensitivity = SU2_TYPE::GetDerivative(Coord[iDim]);
      }

      /*--- Set the index manually to zero. ---*/

      AD::ResetInput(Coord[iDim]);

      /*--- If sharp edge, set the sensitivity to 0 on that region ---*/

      if (config->GetSens_Remove_Sharp()) {
        eps = config->GetVenkat_LimiterCoeff()*config->GetRefElemLength();
        if ( geometry->node[iPoint]->GetSharpEdge_Distance() < config->GetAdjSharp_LimiterCoeff()*eps )
          Sensitivity = 0.0;
      }
      if (!time_stepping) {
        nodes->SetSensitivity(iPoint,iDim, Sensitivity);
      } else {
        nodes->SetSensitivity(iPoint, iDim, nodes->GetSensitivity(iPoint,iDim) + Sensitivity);
      }
    }
  }
  SetSurface_Sensitivity(geometry, config);
}

void CDiscAdjSolver::SetSurface_Sensitivity(CGeometry *geometry, CConfig *config) {
  unsigned short iMarker, iDim, iMarker_Monitoring;
  unsigned long iVertex, iPoint;
  su2double *Normal, Prod, Sens = 0.0, SensDim, Area, Sens_Vertex, *Sens_Geo;
  Total_Sens_Geo = 0.0;
  string Monitoring_Tag, Marker_Tag;

  Sens_Geo = new su2double[config->GetnMarker_Monitoring()];
  for (iMarker_Monitoring = 0; iMarker_Monitoring < config->GetnMarker_Monitoring(); iMarker_Monitoring++) {
    Sens_Geo[iMarker_Monitoring] = 0.0;
  }
  
  for (iMarker = 0; iMarker < nMarker; iMarker++) {

    /*--- Loop over boundary markers to select those for Euler walls and NS walls ---*/

    if(config->GetMarker_All_KindBC(iMarker) == EULER_WALL
       || config->GetMarker_All_KindBC(iMarker) == HEAT_FLUX
       || config->GetMarker_All_KindBC(iMarker) == ISOTHERMAL
       || config->GetMarker_All_KindBC(iMarker) == CHT_WALL_INTERFACE) {

      Sens = 0.0;

      for (iVertex = 0; iVertex < geometry->GetnVertex(iMarker); iVertex++) {

        iPoint = geometry->vertex[iMarker][iVertex]->GetNode();
        Normal = geometry->vertex[iMarker][iVertex]->GetNormal();
        Prod = 0.0;
        Area = 0.0;
        for (iDim = 0; iDim < nDim; iDim++) {
          /*--- retrieve the gradient calculated with AD -- */
          SensDim = nodes->GetSensitivity(iPoint,iDim);

          /*--- calculate scalar product for projection onto the normal vector ---*/
          Prod += Normal[iDim]*SensDim;

          Area += Normal[iDim]*Normal[iDim];
        }

        Area = sqrt(Area);

        /*--- Projection of the gradient calculated with AD onto the normal vector of the surface ---*/

        Sens_Vertex = Prod/Area;
        CSensitivity[iMarker][iVertex] = -Sens_Vertex;
        Sens += Sens_Vertex*Sens_Vertex;
      }

      if (config->GetMarker_All_Monitoring(iMarker) == YES){

        /*--- Compute sensitivity for each surface point ---*/

        for (iMarker_Monitoring = 0; iMarker_Monitoring < config->GetnMarker_Monitoring(); iMarker_Monitoring++) {
          Monitoring_Tag = config->GetMarker_Monitoring_TagBound(iMarker_Monitoring);
          Marker_Tag = config->GetMarker_All_TagBound(iMarker);
          if (Marker_Tag == Monitoring_Tag) {
            Sens_Geo[iMarker_Monitoring] = Sens;
          }
        }
      }
    }
  }

#ifdef HAVE_MPI
  su2double *MySens_Geo;
  MySens_Geo = new su2double[config->GetnMarker_Monitoring()];

  for (iMarker_Monitoring = 0; iMarker_Monitoring < config->GetnMarker_Monitoring(); iMarker_Monitoring++) {
    MySens_Geo[iMarker_Monitoring] = Sens_Geo[iMarker_Monitoring];
    Sens_Geo[iMarker_Monitoring]   = 0.0;
  }

  SU2_MPI::Allreduce(MySens_Geo, Sens_Geo, config->GetnMarker_Monitoring(), MPI_DOUBLE, MPI_SUM, MPI_COMM_WORLD);
  delete [] MySens_Geo;
#endif

  for (iMarker_Monitoring = 0; iMarker_Monitoring < config->GetnMarker_Monitoring(); iMarker_Monitoring++) {
    Sens_Geo[iMarker_Monitoring] = sqrt(Sens_Geo[iMarker_Monitoring]);
    Total_Sens_Geo   += Sens_Geo[iMarker_Monitoring];
  }
  
  delete [] Sens_Geo;

}

void CDiscAdjSolver::Preprocessing(CGeometry *geometry, CSolver **solver_container, CConfig *config_container, unsigned short iMesh, unsigned short iRKStep, unsigned short RunTime_EqSystem, bool Output) {
  bool dual_time_1st = (config_container->GetTime_Marching() == DT_STEPPING_1ST);
  bool dual_time_2nd = (config_container->GetTime_Marching() == DT_STEPPING_2ND);
  bool dual_time = (dual_time_1st || dual_time_2nd);
  su2double *solution_n, *solution_n1;
  unsigned long iPoint;
  unsigned short iVar;
  if (dual_time) {
      for (iPoint = 0; iPoint<geometry->GetnPoint(); iPoint++) {
          solution_n = nodes->GetSolution_time_n(iPoint);
          solution_n1 = nodes->GetSolution_time_n1(iPoint);
          for (iVar=0; iVar < nVar; iVar++) {
              nodes->SetDual_Time_Derivative(iPoint, iVar, solution_n[iVar]+nodes->GetDual_Time_Derivative_n(iPoint, iVar));
              nodes->SetDual_Time_Derivative_n(iPoint,iVar, solution_n1[iVar]);
            }
        }
    }
}

void CDiscAdjSolver::LoadRestart(CGeometry **geometry, CSolver ***solver, CConfig *config, int val_iter, bool val_update_geo) {

  unsigned short iVar, iMesh;
  unsigned long iPoint, index, iChildren, Point_Fine, counter;
  su2double Area_Children, Area_Parent, *Solution_Fine;
  string restart_filename, filename;

  bool compressible = (config->GetKind_Regime() == COMPRESSIBLE);
  bool incompressible = (config->GetKind_Regime() == INCOMPRESSIBLE);
  
  /*--- Restart the solution from file information ---*/

  filename = config->GetSolution_AdjFileName();
  restart_filename = config->GetObjFunc_Extension(filename);
  
  restart_filename = config->GetFilename(restart_filename, "", val_iter);
  

  /*--- Read and store the restart metadata. ---*/

//  Read_SU2_Restart_Metadata(geometry[MESH_0], config, true, restart_filename);

  /*--- Read the restart data from either an ASCII or binary SU2 file. ---*/

  if (config->GetRead_Binary_Restart()) {
    Read_SU2_Restart_Binary(geometry[MESH_0], config, restart_filename);
  } else {
    Read_SU2_Restart_ASCII(geometry[MESH_0], config, restart_filename);
  }

  /*--- Read all lines in the restart file ---*/

  long iPoint_Local; unsigned long iPoint_Global = 0; unsigned long iPoint_Global_Local = 0;
  unsigned short rbuf_NotMatching = 0, sbuf_NotMatching = 0;

  /*--- Skip coordinates ---*/
  unsigned short skipVars = geometry[MESH_0]->GetnDim();

  /*--- Skip flow adjoint variables ---*/
  if (KindDirect_Solver== RUNTIME_TURB_SYS) {
    if (compressible) {
      skipVars += nDim + 2;
    }
    if (incompressible) {
      skipVars += nDim + 2;
    }
  }

  /*--- Load data from the restart into correct containers. ---*/

  counter = 0;
  for (iPoint_Global = 0; iPoint_Global < geometry[MESH_0]->GetGlobal_nPointDomain(); iPoint_Global++ ) {

    /*--- Retrieve local index. If this node from the restart file lives
     on the current processor, we will load and instantiate the vars. ---*/

    iPoint_Local = geometry[MESH_0]->GetGlobal_to_Local_Point(iPoint_Global);

    if (iPoint_Local > -1) {

      /*--- We need to store this point's data, so jump to the correct
       offset in the buffer of data from the restart file and load it. ---*/

      index = counter*Restart_Vars[1] + skipVars;
      for (iVar = 0; iVar < nVar; iVar++) Solution[iVar] = Restart_Data[index+iVar];
      nodes->SetSolution(iPoint_Local,Solution);
      iPoint_Global_Local++;

      /*--- Increment the overall counter for how many points have been loaded. ---*/
      counter++;
    }

  }

  /*--- Detect a wrong solution file ---*/

  if (iPoint_Global_Local < nPointDomain) { sbuf_NotMatching = 1; }
#ifndef HAVE_MPI
  rbuf_NotMatching = sbuf_NotMatching;
#else
  SU2_MPI::Allreduce(&sbuf_NotMatching, &rbuf_NotMatching, 1, MPI_UNSIGNED_SHORT, MPI_SUM, MPI_COMM_WORLD);
#endif
  if (rbuf_NotMatching != 0) {
    SU2_MPI::Error(string("The solution file ") + filename + string(" doesn't match with the mesh file!\n") +
                   string("It could be empty lines at the end of the file."), CURRENT_FUNCTION);
  }

  /*--- Communicate the loaded solution on the fine grid before we transfer
   it down to the coarse levels. ---*/

  for (iMesh = 1; iMesh <= config->GetnMGLevels(); iMesh++) {
    for (iPoint = 0; iPoint < geometry[iMesh]->GetnPoint(); iPoint++) {
      Area_Parent = geometry[iMesh]->node[iPoint]->GetVolume();
      for (iVar = 0; iVar < nVar; iVar++) Solution[iVar] = 0.0;
      for (iChildren = 0; iChildren < geometry[iMesh]->node[iPoint]->GetnChildren_CV(); iChildren++) {
        Point_Fine = geometry[iMesh]->node[iPoint]->GetChildren_CV(iChildren);
        Area_Children = geometry[iMesh-1]->node[Point_Fine]->GetVolume();
        Solution_Fine = solver[iMesh-1][ADJFLOW_SOL]->GetNodes()->GetSolution(Point_Fine);
        for (iVar = 0; iVar < nVar; iVar++) {
          Solution[iVar] += Solution_Fine[iVar]*Area_Children/Area_Parent;
        }
      }
      solver[iMesh][ADJFLOW_SOL]->GetNodes()->SetSolution(iPoint, Solution);
    }
  }

  /*--- Delete the class memory that is used to load the restart. ---*/

  if (Restart_Vars != NULL) delete [] Restart_Vars;
  if (Restart_Data != NULL) delete [] Restart_Data;
  Restart_Vars = NULL; Restart_Data = NULL;

}

void CDiscAdjSolver::ComputeResidual_Multizone(CGeometry *geometry, CConfig *config){

  unsigned short iVar;
  unsigned long iPoint;
  su2double residual, bgs_sol;

  /*--- Set Residuals to zero ---*/

  for (iVar = 0; iVar < nVar; iVar++){
      SetRes_BGS(iVar,0.0);
      SetRes_Max_BGS(iVar,0.0,0);
  }

  /*--- Compute the BGS solution (adding the cross term) ---*/
  for (iPoint = 0; iPoint < nPointDomain; iPoint++){
    for (iVar = 0; iVar < nVar; iVar++){
      if(config->GetMultizone_Problem() && !config->GetFSI_Simulation()) {
        bgs_sol = nodes->GetSolution(iPoint,iVar);
      }
      else {
        bgs_sol = nodes->GetSolution(iPoint,iVar) + nodes->GetCross_Term_Derivative(iPoint,iVar);
      }
      nodes->Set_BGSSolution(iPoint, iVar, bgs_sol);
    }
  }

  /*--- Set the residuals ---*/

  for (iPoint = 0; iPoint < nPointDomain; iPoint++){
    for (iVar = 0; iVar < nVar; iVar++){
      residual = nodes->Get_BGSSolution(iPoint,iVar) - nodes->Get_BGSSolution_k(iPoint,iVar);
      AddRes_BGS(iVar,residual*residual);
      AddRes_Max_BGS(iVar,fabs(residual),geometry->node[iPoint]->GetGlobalIndex(),geometry->node[iPoint]->GetCoord());
    }
  }

  SetResidual_BGS(geometry, config);

}

void CDiscAdjSolver::UpdateSolution_BGS(CGeometry *geometry, CConfig *config){

  unsigned long iPoint;
  unsigned short iVar;

  /*--- To nPoint: The solution must be communicated beforehand ---*/
  /*--- As there might be crossed dependencies, we need to use the full BGS solution and not just the node Solution ---*/
  for (iPoint = 0; iPoint < nPoint; iPoint++){
    for (iVar = 0; iVar < nVar; iVar++)
        nodes->Set_BGSSolution_k(iPoint, iVar, nodes->Get_BGSSolution(iPoint, iVar));
  }

}
<|MERGE_RESOLUTION|>--- conflicted
+++ resolved
@@ -487,14 +487,9 @@
 
   /*--- Set the old solution ---*/
 
-<<<<<<< HEAD
-  nodes->Set_OldSolution();
-
-=======
   if(!config->GetMultizone_Problem() || config->GetFSI_Simulation())
     nodes->Set_OldSolution();
-  
->>>>>>> 47c1f137
+
   for (iPoint = 0; iPoint < nPoint; iPoint++) {
 
     /*--- Extract the adjoint solution ---*/
