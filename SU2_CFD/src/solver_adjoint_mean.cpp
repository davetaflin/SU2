/*!
 * \file solution_adjoint_mean.cpp
 * \brief Main subroutines for solving adjoint problems (Euler, Navier-Stokes, etc.).
 * \author F. Palacios, T. Economon, H. Kline
 * \version 4.3.0 "Cardinal"
 *
 * SU2 Lead Developers: Dr. Francisco Palacios (Francisco.D.Palacios@boeing.com).
 *                      Dr. Thomas D. Economon (economon@stanford.edu).
 *
 * SU2 Developers: Prof. Juan J. Alonso's group at Stanford University.
 *                 Prof. Piero Colonna's group at Delft University of Technology.
 *                 Prof. Nicolas R. Gauger's group at Kaiserslautern University of Technology.
 *                 Prof. Alberto Guardone's group at Polytechnic University of Milan.
 *                 Prof. Rafael Palacios' group at Imperial College London.
 *                 Prof. Edwin van der Weide's group at the University of Twente.
 *                 Prof. Vincent Terrapon's group at the University of Liege.
 *
 * Copyright (C) 2012-2016 SU2, the open-source CFD code.
 *
 * SU2 is free software; you can redistribute it and/or
 * modify it under the terms of the GNU Lesser General Public
 * License as published by the Free Software Foundation; either
 * version 2.1 of the License, or (at your option) any later version.
 *
 * SU2 is distributed in the hope that it will be useful,
 * but WITHOUT ANY WARRANTY; without even the implied warranty of
 * MERCHANTABILITY or FITNESS FOR A PARTICULAR PURPOSE. See the GNU
 * Lesser General Public License for more details.
 *
 * You should have received a copy of the GNU Lesser General Public
 * License along with SU2. If not, see <http://www.gnu.org/licenses/>.
 */

#include "../include/solver_structure.hpp"


CAdjEulerSolver::CAdjEulerSolver(void) : CSolver() {
  
  /*--- Array initialization ---*/
  Phi_Inf = NULL;
  Sens_Mach = NULL;
  Sens_AoA = NULL;
  Sens_Geo = NULL;
  Sens_Press = NULL;
  Sens_Temp = NULL;
  Sens_BPress = NULL;
  iPoint_UndLapl = NULL;
  jPoint_UndLapl = NULL;
  Jacobian_Axisymmetric = NULL;
  CSensitivity = NULL;
  FlowPrimVar_i = NULL;
  FlowPrimVar_j = NULL;
  DonorAdjVar = NULL;
  DonorGlobalIndex = NULL;

}

CAdjEulerSolver::CAdjEulerSolver(CGeometry *geometry, CConfig *config, unsigned short iMesh) : CSolver() {
  unsigned long iPoint, index, iVertex;
  string text_line, mesh_filename;
  unsigned short iDim, iVar, iMarker, nLineLets;
  ifstream restart_file;
  string filename, AdjExt;
  su2double dull_val, myArea_Monitored, Area, *Normal;
  su2double dCD_dCL_, dCD_dCM_;
  string::size_type position;
  unsigned long ExtIter_;

  bool restart = config->GetRestart();
  bool axisymmetric = config->GetAxisymmetric();
  
  su2double RefAreaCoeff    = config->GetRefAreaCoeff();
  su2double RefDensity  = config->GetDensity_FreeStreamND();
  su2double Gas_Constant    = config->GetGas_ConstantND();
  su2double Mach_Motion     = config->GetMach_Motion();
  su2double RefVel2, Mach2Vel, Weight_ObjFunc, factor;
  su2double *Velocity_Inf;
  string Marker_Tag, Monitoring_Tag;
  unsigned short iMarker_Monitoring, jMarker, ObjFunc;
  bool grid_movement  = config->GetGrid_Movement();

  int rank = MASTER_NODE;
#ifdef HAVE_MPI
  MPI_Comm_rank(MPI_COMM_WORLD, &rank);
#endif
  
  /*--- Array initialization ---*/
  
  Phi_Inf = NULL;
  Sens_Mach = NULL;
  Sens_AoA = NULL;
  Sens_Geo = NULL;
  Sens_Press = NULL;
  Sens_Temp = NULL;
  Sens_BPress = NULL;
  iPoint_UndLapl = NULL;
  jPoint_UndLapl = NULL;
  Jacobian_Axisymmetric = NULL;
  CSensitivity = NULL;
  FlowPrimVar_i = NULL;
  FlowPrimVar_j = NULL;
  DonorAdjVar = NULL;
  DonorGlobalIndex = NULL;

  /*--- Set the gamma value ---*/
  Gamma = config->GetGamma();
  Gamma_Minus_One = Gamma - 1.0;
  
  /*--- Define geometry constans in the solver structure ---*/
  nDim = geometry->GetnDim();
  nMarker = config->GetnMarker_All();
  nPoint = geometry->GetnPoint();
  nPointDomain = geometry->GetnPointDomain();
  
  nVar = nDim + 2;
  
  /*--- Initialize nVarGrad for deallocation ---*/
  
  nVarGrad = nVar;
  
  node = new CVariable*[nPoint];
  
  /*--- Define some auxiliary vectors related to the residual ---*/
  Residual = new su2double[nVar]; for (iVar = 0; iVar < nVar; iVar++) Residual[iVar]      = 0.0;
  Residual_RMS = new su2double[nVar]; for (iVar = 0; iVar < nVar; iVar++) Residual_RMS[iVar]  = 0.0;
  Residual_Max = new su2double[nVar]; for (iVar = 0; iVar < nVar; iVar++) Residual_Max[iVar]  = 0.0;
  Point_Max = new unsigned long[nVar];  for (iVar = 0; iVar < nVar; iVar++) Point_Max[iVar]  = 0;
  Point_Max_Coord = new su2double*[nVar];
  for (iVar = 0; iVar < nVar; iVar++) {
    Point_Max_Coord[iVar] = new su2double[nDim];
    for (iDim = 0; iDim < nDim; iDim++) Point_Max_Coord[iVar][iDim] = 0.0;
  }
  Residual_i = new su2double[nVar]; for (iVar = 0; iVar < nVar; iVar++) Residual_i[iVar]    = 0.0;
  Residual_j = new su2double[nVar]; for (iVar = 0; iVar < nVar; iVar++) Residual_j[iVar]    = 0.0;
  Res_Conv_i = new su2double[nVar]; for (iVar = 0; iVar < nVar; iVar++) Res_Conv_i[iVar]    = 0.0;
  Res_Visc_i = new su2double[nVar]; for (iVar = 0; iVar < nVar; iVar++) Res_Visc_i[iVar]    = 0.0;
  Res_Conv_j = new su2double[nVar]; for (iVar = 0; iVar < nVar; iVar++) Res_Conv_j[iVar]    = 0.0;
  Res_Visc_j = new su2double[nVar]; for (iVar = 0; iVar < nVar; iVar++) Res_Visc_j[iVar]    = 0.0;
  
  /*--- Define some auxiliary vectors related to the solution ---*/
  Solution   = new su2double[nVar];  for (iVar = 0; iVar < nVar; iVar++) Solution[iVar]   = 0.0;
  Solution_i = new su2double[nVar];  for (iVar = 0; iVar < nVar; iVar++) Solution_i[iVar]   = 0.0;
  Solution_j = new su2double[nVar];  for (iVar = 0; iVar < nVar; iVar++) Solution_j[iVar]   = 0.0;
  
  /*--- Define some auxiliary arrays related to the flow solution ---*/
  FlowPrimVar_i = new su2double[nDim+7]; for (iVar = 0; iVar < nDim+7; iVar++) FlowPrimVar_i[iVar] = 0.0;
  FlowPrimVar_j = new su2double[nDim+7]; for (iVar = 0; iVar < nDim+7; iVar++) FlowPrimVar_j[iVar] = 0.0;

  /*--- Define some auxiliary vectors related to the geometry ---*/
  Vector   = new su2double[nDim]; for (iDim = 0; iDim < nDim; iDim++) Vector[iDim]   = 0.0;
  Vector_i = new su2double[nDim]; for (iDim = 0; iDim < nDim; iDim++) Vector_i[iDim] = 0.0;
  Vector_j = new su2double[nDim]; for (iDim = 0; iDim < nDim; iDim++) Vector_j[iDim] = 0.0;
  
  /*--- Define some auxiliary vectors related to the undivided lapalacian ---*/
  if (config->GetKind_ConvNumScheme_AdjFlow() == SPACE_CENTERED) {
    iPoint_UndLapl = new su2double [nPoint];
    jPoint_UndLapl = new su2double [nPoint];
  }
  
  /*--- Define some auxiliary vectors related to the geometry ---*/
  Vector_i = new su2double[nDim]; Vector_j = new su2double[nDim];
  
  /*--- Point to point Jacobians. These are always defined because
   they are also used for sensitivity calculations. ---*/
  Jacobian_i = new su2double* [nVar];
  Jacobian_j = new su2double* [nVar];
  for (iVar = 0; iVar < nVar; iVar++) {
    Jacobian_i[iVar] = new su2double [nVar];
    Jacobian_j[iVar] = new su2double [nVar];
  }
  
  LinSysSol.Initialize(nPoint, nPointDomain, nVar, 0.0);
  LinSysRes.Initialize(nPoint, nPointDomain, nVar, 0.0);
  
  /*--- Jacobians and vector structures for implicit computations ---*/
  if (config->GetKind_TimeIntScheme_AdjFlow() == EULER_IMPLICIT) {
    Jacobian_ii = new su2double* [nVar];
    Jacobian_ij = new su2double* [nVar];
    Jacobian_ji = new su2double* [nVar];
    Jacobian_jj = new su2double* [nVar];
    for (iVar = 0; iVar < nVar; iVar++) {
      Jacobian_ii[iVar] = new su2double [nVar];
      Jacobian_ij[iVar] = new su2double [nVar];
      Jacobian_ji[iVar] = new su2double [nVar];
      Jacobian_jj[iVar] = new su2double [nVar];
    }
    
    if (rank == MASTER_NODE)
      cout << "Initialize Jacobian structure (Adjoint Euler). MG level: " << iMesh <<"." << endl;
    Jacobian.Initialize(nPoint, nPointDomain, nVar, nVar, true, geometry, config);
    
    if ((config->GetKind_Linear_Solver_Prec() == LINELET) ||
        (config->GetKind_Linear_Solver() == SMOOTHER_LINELET)) {
      nLineLets = Jacobian.BuildLineletPreconditioner(geometry, config);
      if (rank == MASTER_NODE) cout << "Compute linelet structure. " << nLineLets << " elements in each line (average)." << endl;
    }
    
    if (axisymmetric) {
      Jacobian_Axisymmetric = new su2double* [nVar];
      for (iVar = 0; iVar < nVar; iVar++)
        Jacobian_Axisymmetric[iVar] = new su2double [nVar];
    }
  } else {
    if (rank == MASTER_NODE)
      cout << "Explicit scheme. No Jacobian structure (Adjoint Euler). MG level: " << iMesh <<"." << endl;
  }
  
  /*--- Computation of gradients by least squares ---*/
  if (config->GetKind_Gradient_Method() == WEIGHTED_LEAST_SQUARES) {
    /*--- S matrix := inv(R)*traspose(inv(R)) ---*/
    Smatrix = new su2double* [nDim];
    for (iDim = 0; iDim < nDim; iDim++)
      Smatrix[iDim] = new su2double [nDim];
    /*--- c vector := transpose(WA)*(Wb) ---*/
    cvector = new su2double* [nVar];
    for (iVar = 0; iVar < nVar; iVar++)
      cvector[iVar] = new su2double [nDim];
  }
  
  /*--- Sensitivity definition and coefficient in all the markers ---*/
  CSensitivity = new su2double* [nMarker];
  for (iMarker = 0; iMarker < nMarker; iMarker++) {
    CSensitivity[iMarker] = new su2double [geometry->nVertex[iMarker]];
  }
  
  /*--- Store the value of the characteristic primitive variables at the boundaries ---*/
  
  DonorAdjVar = new su2double** [nMarker];
  for (iMarker = 0; iMarker < nMarker; iMarker++) {
    DonorAdjVar[iMarker] = new su2double* [geometry->nVertex[iMarker]];
    for (iVertex = 0; iVertex < geometry->nVertex[iMarker]; iVertex++) {
      DonorAdjVar[iMarker][iVertex] = new su2double [nVar];
      for (iVar = 0; iVar < nVar; iVar++) {
        DonorAdjVar[iMarker][iVertex][iVar] = 0.0;
      }
    }
  }
  
  /*--- Store the value of the characteristic primitive variables index at the boundaries ---*/
  
  DonorGlobalIndex = new unsigned long* [nMarker];
  for (iMarker = 0; iMarker < nMarker; iMarker++) {
    DonorGlobalIndex[iMarker] = new unsigned long [geometry->nVertex[iMarker]];
    for (iVertex = 0; iVertex < geometry->nVertex[iMarker]; iVertex++) {
      DonorGlobalIndex[iMarker][iVertex] = 0;
    }
  }
  
  Sens_Geo  = new su2double[nMarker];
  Sens_Mach = new su2double[nMarker];
  Sens_AoA  = new su2double[nMarker];
  Sens_Press = new su2double[nMarker];
  Sens_Temp  = new su2double[nMarker];
  Sens_BPress = new su2double[nMarker];
  
  for (iMarker = 0; iMarker < nMarker; iMarker++) {
    Sens_Geo[iMarker]  = 0.0;
    Sens_Mach[iMarker] = 0.0;
    Sens_AoA[iMarker]  = 0.0;
    Sens_Press[iMarker] = 0.0;
    Sens_Temp[iMarker]  = 0.0;
    Sens_BPress[iMarker] = 0.0;
    for (iVertex = 0; iVertex < geometry->nVertex[iMarker]; iVertex++)
      CSensitivity[iMarker][iVertex] = 0.0;
  }

  /*--- Adjoint flow at the inifinity, initialization stuff ---*/
  PsiRho_Inf = 0.0; PsiE_Inf   = 0.0;
  Phi_Inf    = new su2double [nDim];
  Phi_Inf[0] = 0.0; Phi_Inf[1] = 0.0;
  if (nDim == 3) Phi_Inf[2] = 0.0;
  
  /*--- If outflow objective, nonzero initialization ---*/
  if ((config->GetKind_ObjFunc() == AVG_TOTAL_PRESSURE)) {
    su2double SoundSpeed,*vel_inf,R,vel2,vel;
    R = config->GetGas_ConstantND();
    vel_inf = config->GetVelocity_FreeStreamND();
    vel2=0;
    for (iDim=0; iDim<nDim; iDim++)
      vel2 +=vel_inf[iDim]*vel_inf[iDim];
    vel = pow(vel2,0.5);
    SoundSpeed= pow(Gamma*config->GetTemperature_FreeStreamND()*R, 0.5);
    PsiE_Inf = Gamma_Minus_One*vel2/(vel2-pow(SoundSpeed,2.0))*0.5/vel;
    PsiRho_Inf += PsiE_Inf*(2*SoundSpeed*SoundSpeed+vel2*Gamma_Minus_One)/(2.0*Gamma_Minus_One);
    // Assumes +x flow direction
    // Assume v.n = |v|, n = -v/|v|

    for (iDim=0; iDim<nDim; iDim++) {
      Phi_Inf[iDim] +=PsiE_Inf*(SoundSpeed*SoundSpeed/Gamma_Minus_One/vel2-1)*vel_inf[iDim];
      // Assumes n in direction of v
      Phi_Inf[iDim]+=vel_inf[iDim]/vel*(0.5);
    }

  }

  if (!restart || (iMesh != MESH_0)) {
    /*--- Restart the solution from infinity ---*/
    for (iPoint = 0; iPoint < nPoint; iPoint++)
      node[iPoint] = new CAdjEulerVariable(PsiRho_Inf, Phi_Inf, PsiE_Inf, nDim, nVar, config);
  }
  else {
    
    /*--- Restart the solution from file information ---*/
    mesh_filename = config->GetSolution_AdjFileName();
    filename = config->GetObjFunc_Extension(mesh_filename);
    
    restart_file.open(filename.data(), ios::in);
    
    /*--- In case there is no file ---*/
    if (restart_file.fail()) {
      if (rank == MASTER_NODE)
        cout << "There is no adjoint restart file!! " << filename.data() << "."<< endl;
      exit(EXIT_FAILURE);
    }
    
    /*--- In case this is a parallel simulation, we need to perform the
     Global2Local index transformation first. ---*/
    long *Global2Local;
    Global2Local = new long[geometry->GetGlobal_nPointDomain()];
    /*--- First, set all indices to a negative value by default ---*/
    for (iPoint = 0; iPoint < geometry->GetGlobal_nPointDomain(); iPoint++) {
      Global2Local[iPoint] = -1;
    }
    /*--- Now fill array with the transform values only for local points ---*/
    for (iPoint = 0; iPoint < nPointDomain; iPoint++) {
      Global2Local[geometry->node[iPoint]->GetGlobalIndex()] = iPoint;
    }
    
    /*--- Read all lines in the restart file ---*/
    long iPoint_Local; unsigned long iPoint_Global = 0; unsigned long iPoint_Global_Local = 0;
    unsigned short rbuf_NotMatching = 0, sbuf_NotMatching = 0;

    /*--- The first line is the header ---*/
    
    getline (restart_file, text_line);
    
    for (iPoint_Global = 0; iPoint_Global < geometry->GetGlobal_nPointDomain(); iPoint_Global++ ) {
      
      getline (restart_file, text_line);
      
      istringstream point_line(text_line);
      
      /*--- Retrieve local index. If this node from the restart file lives
       on a different processor, the value of iPoint_Local will be -1.
       Otherwise, the local index for this node on the current processor
       will be returned and used to instantiate the vars. ---*/
      
      iPoint_Local = Global2Local[iPoint_Global];
      
      if (iPoint_Local >= 0) {
        if (nDim == 2) point_line >> index >> dull_val >> dull_val >> Solution[0] >> Solution[1] >> Solution[2] >> Solution[3];
        if (nDim == 3) point_line >> index >> dull_val >> dull_val >> dull_val >> Solution[0] >> Solution[1] >> Solution[2] >> Solution[3] >> Solution[4];
        node[iPoint_Local] = new CAdjEulerVariable(Solution, nDim, nVar, config);
        iPoint_Global_Local++;
      }

    }
    
    /*--- Detect a wrong solution file ---*/
    
    if (iPoint_Global_Local < nPointDomain) { sbuf_NotMatching = 1; }
    
#ifndef HAVE_MPI
    rbuf_NotMatching = sbuf_NotMatching;
#else
    SU2_MPI::Allreduce(&sbuf_NotMatching, &rbuf_NotMatching, 1, MPI_UNSIGNED_SHORT, MPI_SUM, MPI_COMM_WORLD);
#endif
    if (rbuf_NotMatching != 0) {
      if (rank == MASTER_NODE) {
        cout << endl << "The solution file " << filename.data() << " doesn't match with the mesh file!" << endl;
        cout << "It could be empty lines at the end of the file." << endl << endl;
      }
#ifndef HAVE_MPI
      exit(EXIT_FAILURE);
#else
      MPI_Barrier(MPI_COMM_WORLD);
      MPI_Abort(MPI_COMM_WORLD,1);
      MPI_Finalize();
#endif
    }
    
    while (getline (restart_file, text_line)) {
      
      
      if (config->GetEval_dCD_dCX() == true) {
        
        /*--- dCD_dCL coefficient ---*/
        
        position = text_line.find ("DCD_DCL_VALUE=",0);
        if (position != string::npos) {
          text_line.erase (0,14); dCD_dCL_ = atof(text_line.c_str());
          if ((config->GetdCD_dCL() != dCD_dCL_) &&  (rank == MASTER_NODE))
            cout <<"WARNING: ACDC will use the dCD/dCL provided in\nthe adjoint solution file: " << dCD_dCL_ << " ." << endl;
          config->SetdCD_dCL(dCD_dCL_);
        }
        
        /*--- dCD_dCM coefficient ---*/
        
        position = text_line.find ("DCD_DCM_VALUE=",0);
        if (position != string::npos) {
          text_line.erase (0,14); dCD_dCM_ = atof(text_line.c_str());
          if ((config->GetdCD_dCM() != dCD_dCM_) &&  (rank == MASTER_NODE))
            cout <<"WARNING: ACDC will use the dCD/dCM provided in\nthe adjoint solution file: " << dCD_dCM_ << " ." << endl;
          config->SetdCD_dCM(dCD_dCM_);
        }
        
      }
      
      /*--- External iteration ---*/
      
      position = text_line.find ("EXT_ITER=",0);
      if (position != string::npos) {
        text_line.erase (0,9); ExtIter_ = atoi(text_line.c_str());
        config->SetExtIter_OffSet(ExtIter_);
      }
      
    }
    
    /*--- Instantiate the variable class with an arbitrary solution
     at any halo/periodic nodes. The initial solution can be arbitrary,
     because a send/recv is performed immediately in the solver. ---*/
    
    for (iPoint = nPointDomain; iPoint < nPoint; iPoint++) {
      node[iPoint] = new CAdjEulerVariable(Solution, nDim, nVar, config);
    }
    
    /*--- Close the restart file ---*/
    
    restart_file.close();
    
    /*--- Free memory needed for the transformation ---*/
    
    delete [] Global2Local;
    
  }
  
  /*--- Define solver parameters needed for execution of destructor ---*/
  
  if (config->GetKind_ConvNumScheme_AdjFlow() == SPACE_CENTERED) space_centered = true;
  else space_centered = false;


  /*--- Calculate area monitored for area-averaged-outflow-quantity-based objectives ---*/
  
  myArea_Monitored = 0.0;
  for (iMarker_Monitoring = 0; iMarker_Monitoring < config->GetnMarker_Monitoring(); iMarker_Monitoring++) {
    if (config->GetKind_ObjFunc(iMarker_Monitoring)==OUTFLOW_GENERALIZED ||
        config->GetKind_ObjFunc(iMarker_Monitoring)==AVG_TOTAL_PRESSURE ||
        config->GetKind_ObjFunc(iMarker_Monitoring)==AVG_OUTLET_PRESSURE) {

      Monitoring_Tag = config->GetMarker_Monitoring_TagBound(iMarker_Monitoring);
      /*-- Find the marker index ---*/
      iMarker = 0;
      for (jMarker= 0; jMarker < config->GetnMarker_All(); jMarker++) {
        Marker_Tag = config->GetMarker_All_TagBound(jMarker);
        if (Marker_Tag == Monitoring_Tag) {
          iMarker = jMarker;
          for (iVertex = 0; iVertex < geometry->nVertex[iMarker]; iVertex++) {
            iPoint = geometry->vertex[iMarker][iVertex]->GetNode();
            if (geometry->node[iPoint]->GetDomain()) {
              Normal = geometry->vertex[iMarker][iVertex]->GetNormal();
              Area = 0.0;
              for (iDim = 0; iDim < nDim; iDim++)
                Area += Normal[iDim]*Normal[iDim];
              myArea_Monitored += sqrt (Area);
            }
          }
          break;
        }
      }
    }
  }

#ifdef HAVE_MPI
  Area_Monitored = 0.0;
  SU2_MPI::Allreduce(&myArea_Monitored, &Area_Monitored, 1, MPI_DOUBLE, MPI_SUM, MPI_COMM_WORLD);
#else
  Area_Monitored = myArea_Monitored;
#endif

  if (config->GetnObj()>1 and iMesh==MESH_0) {
    if (grid_movement) {
      Mach2Vel = sqrt(Gamma*Gas_Constant*config->GetTemperature_FreeStreamND());
      RefVel2 = (Mach_Motion*Mach2Vel)*(Mach_Motion*Mach2Vel);
    }
    else {
      Velocity_Inf = config->GetVelocity_FreeStreamND();
      RefVel2 = 0.0;
      for (iDim = 0; iDim < nDim; iDim++)
        RefVel2  += Velocity_Inf[iDim]*Velocity_Inf[iDim];
    }

    /*--- Objective scaling: a factor must be applied to certain objectives ---*/
    for (iMarker_Monitoring = 0; iMarker_Monitoring < config->GetnMarker_Monitoring(); iMarker_Monitoring++) {
        Weight_ObjFunc = config->GetWeight_ObjFunc(iMarker_Monitoring);

        factor = 1.0/(0.5*RefDensity*RefAreaCoeff*RefVel2);

        ObjFunc = config->GetKind_ObjFunc(iMarker_Monitoring);
        if ((ObjFunc == INVERSE_DESIGN_HEATFLUX) ||
            (ObjFunc == TOTAL_HEATFLUX) || (ObjFunc == MAXIMUM_HEATFLUX) ||
            (ObjFunc == MASS_FLOW_RATE) ) factor = 1.0;

       if ((ObjFunc == AVG_TOTAL_PRESSURE) || (ObjFunc == AVG_OUTLET_PRESSURE) ||
           (ObjFunc == OUTFLOW_GENERALIZED)) factor = 1.0/Area_Monitored;

       Weight_ObjFunc = Weight_ObjFunc*factor;
       config->SetWeight_ObjFunc(iMarker_Monitoring, Weight_ObjFunc);
    }
  }

  /*--- MPI solution ---*/
  Set_MPI_Solution(geometry, config);
}

CAdjEulerSolver::~CAdjEulerSolver(void) {
  unsigned short iVar, iMarker;
  
  if (Phi_Inf != NULL) delete [] Phi_Inf;
  if (Sens_Mach != NULL) delete [] Sens_Mach;
  if (Sens_AoA != NULL) delete [] Sens_AoA;
  if (Sens_Geo != NULL) delete [] Sens_Geo;
  if (Sens_Press != NULL) delete [] Sens_Press;
  if (Sens_Temp != NULL) delete [] Sens_Temp;
  if (Sens_BPress != NULL) delete [] Sens_BPress;
  if (iPoint_UndLapl != NULL) delete [] iPoint_UndLapl;
  if (jPoint_UndLapl != NULL) delete [] jPoint_UndLapl;
  if (FlowPrimVar_i != NULL) delete [] FlowPrimVar_i;
  if (FlowPrimVar_j != NULL) delete [] FlowPrimVar_j;
  
  if (Jacobian_Axisymmetric != NULL) {
    for (iVar = 0; iVar < nVar; iVar++)
      delete Jacobian_Axisymmetric[iVar];
    delete [] Jacobian_Axisymmetric;
  }
  
  if (CSensitivity != NULL) {
    for (iMarker = 0; iMarker < nMarker; iMarker++)
      delete [] CSensitivity[iMarker];
    delete [] CSensitivity;
  }
  
}

void CAdjEulerSolver::SetTime_Step(CGeometry *geometry, CSolver **solver_container, CConfig *config,
                            unsigned short iMesh, unsigned long Iteration) {

  /*--- Use the flow solution to update the time step
   *    The time step depends on the characteristic velocity, which is the same
   *    for the adjoint and flow solutions, albeit in the opposite direction. ---*/
  solver_container[FLOW_SOL]->SetTime_Step(geometry, solver_container, config, iMesh, Iteration);
}


void CAdjEulerSolver::Set_MPI_Solution(CGeometry *geometry, CConfig *config) {
  unsigned short iVar, iMarker, iPeriodic_Index, MarkerS, MarkerR;
  unsigned long iVertex, iPoint, nVertexS, nVertexR, nBufferS_Vector, nBufferR_Vector;
  su2double rotMatrix[3][3], *angles, theta, cosTheta, sinTheta, phi, cosPhi, sinPhi, psi, cosPsi, sinPsi, *Buffer_Receive_U = NULL, *Buffer_Send_U = NULL;
  
#ifdef HAVE_MPI
  int send_to, receive_from;
  MPI_Status status;
#endif
  
  for (iMarker = 0; iMarker < nMarker; iMarker++) {
    
    if ((config->GetMarker_All_KindBC(iMarker) == SEND_RECEIVE) &&
        (config->GetMarker_All_SendRecv(iMarker) > 0)) {
      
      MarkerS = iMarker;  MarkerR = iMarker+1;
      
#ifdef HAVE_MPI
      send_to = config->GetMarker_All_SendRecv(MarkerS)-1;
      receive_from = abs(config->GetMarker_All_SendRecv(MarkerR))-1;
#endif

      nVertexS = geometry->nVertex[MarkerS];  nVertexR = geometry->nVertex[MarkerR];
      nBufferS_Vector = nVertexS*nVar;        nBufferR_Vector = nVertexR*nVar;
      
      /*--- Allocate Receive and send buffers  ---*/
      Buffer_Receive_U = new su2double [nBufferR_Vector];
      Buffer_Send_U = new su2double[nBufferS_Vector];
      
      /*--- Copy the solution that should be sended ---*/
      for (iVertex = 0; iVertex < nVertexS; iVertex++) {
        iPoint = geometry->vertex[MarkerS][iVertex]->GetNode();
        for (iVar = 0; iVar < nVar; iVar++)
          Buffer_Send_U[iVar*nVertexS+iVertex] = node[iPoint]->GetSolution(iVar);
      }
      
#ifdef HAVE_MPI
      
      /*--- Send/Receive information using Sendrecv ---*/
      SU2_MPI::Sendrecv(Buffer_Send_U, nBufferS_Vector, MPI_DOUBLE, send_to, 0,
                   Buffer_Receive_U, nBufferR_Vector, MPI_DOUBLE, receive_from, 0, MPI_COMM_WORLD, &status);
      
#else
      
      /*--- Receive information without MPI ---*/
      for (iVertex = 0; iVertex < nVertexR; iVertex++) {
        for (iVar = 0; iVar < nVar; iVar++)
          Buffer_Receive_U[iVar*nVertexR+iVertex] = Buffer_Send_U[iVar*nVertexR+iVertex];
      }
      
#endif
      
      /*--- Deallocate send buffer ---*/
      delete [] Buffer_Send_U;
      
      /*--- Do the coordinate transformation ---*/
      for (iVertex = 0; iVertex < nVertexR; iVertex++) {
        
        /*--- Find point and its type of transformation ---*/
        iPoint = geometry->vertex[MarkerR][iVertex]->GetNode();
        iPeriodic_Index = geometry->vertex[MarkerR][iVertex]->GetRotation_Type();
        
        /*--- Retrieve the supplied periodic information. ---*/
        angles = config->GetPeriodicRotation(iPeriodic_Index);
        
        /*--- Store angles separately for clarity. ---*/
        theta    = angles[0];   phi    = angles[1];     psi    = angles[2];
        cosTheta = cos(theta);  cosPhi = cos(phi);      cosPsi = cos(psi);
        sinTheta = sin(theta);  sinPhi = sin(phi);      sinPsi = sin(psi);
        
        /*--- Compute the rotation matrix. Note that the implicit
         ordering is rotation about the x-axis, y-axis,
         then z-axis. Note that this is the transpose of the matrix
         used during the preprocessing stage. ---*/
        rotMatrix[0][0] = cosPhi*cosPsi;    rotMatrix[1][0] = sinTheta*sinPhi*cosPsi - cosTheta*sinPsi;     rotMatrix[2][0] = cosTheta*sinPhi*cosPsi + sinTheta*sinPsi;
        rotMatrix[0][1] = cosPhi*sinPsi;    rotMatrix[1][1] = sinTheta*sinPhi*sinPsi + cosTheta*cosPsi;     rotMatrix[2][1] = cosTheta*sinPhi*sinPsi - sinTheta*cosPsi;
        rotMatrix[0][2] = -sinPhi;          rotMatrix[1][2] = sinTheta*cosPhi;                              rotMatrix[2][2] = cosTheta*cosPhi;
        
        /*--- Copy conserved variables before performing transformation. ---*/
        for (iVar = 0; iVar < nVar; iVar++)
          Solution[iVar] = Buffer_Receive_U[iVar*nVertexR+iVertex];
        
        /*--- Rotate the momentum components. ---*/
        if (nDim == 2) {
          Solution[1] = rotMatrix[0][0]*Buffer_Receive_U[1*nVertexR+iVertex] +
          rotMatrix[0][1]*Buffer_Receive_U[2*nVertexR+iVertex];
          Solution[2] = rotMatrix[1][0]*Buffer_Receive_U[1*nVertexR+iVertex] +
          rotMatrix[1][1]*Buffer_Receive_U[2*nVertexR+iVertex];
        }
        else {
          Solution[1] = rotMatrix[0][0]*Buffer_Receive_U[1*nVertexR+iVertex] +
          rotMatrix[0][1]*Buffer_Receive_U[2*nVertexR+iVertex] +
          rotMatrix[0][2]*Buffer_Receive_U[3*nVertexR+iVertex];
          Solution[2] = rotMatrix[1][0]*Buffer_Receive_U[1*nVertexR+iVertex] +
          rotMatrix[1][1]*Buffer_Receive_U[2*nVertexR+iVertex] +
          rotMatrix[1][2]*Buffer_Receive_U[3*nVertexR+iVertex];
          Solution[3] = rotMatrix[2][0]*Buffer_Receive_U[1*nVertexR+iVertex] +
          rotMatrix[2][1]*Buffer_Receive_U[2*nVertexR+iVertex] +
          rotMatrix[2][2]*Buffer_Receive_U[3*nVertexR+iVertex];
        }
        
        /*--- Copy transformed conserved variables back into buffer. ---*/
        for (iVar = 0; iVar < nVar; iVar++)
          node[iPoint]->SetSolution(iVar, Solution[iVar]);
        
      }
      
      /*--- Deallocate receive buffer ---*/
      delete [] Buffer_Receive_U;
      
    }
    
  }
  
}

void CAdjEulerSolver::Set_MPI_Solution_Old(CGeometry *geometry, CConfig *config) {
  unsigned short iVar, iMarker, iPeriodic_Index, MarkerS, MarkerR;
  unsigned long iVertex, iPoint, nVertexS, nVertexR, nBufferS_Vector, nBufferR_Vector;
  su2double rotMatrix[3][3], *angles, theta, cosTheta, sinTheta, phi, cosPhi, sinPhi, psi, cosPsi, sinPsi,
  *Buffer_Receive_U = NULL, *Buffer_Send_U = NULL;
  
#ifdef HAVE_MPI
  int send_to, receive_from;
  MPI_Status status;
#endif
  
  for (iMarker = 0; iMarker < nMarker; iMarker++) {
    
    if ((config->GetMarker_All_KindBC(iMarker) == SEND_RECEIVE) &&
        (config->GetMarker_All_SendRecv(iMarker) > 0)) {
      
      MarkerS = iMarker;  MarkerR = iMarker+1;
      
#ifdef HAVE_MPI
      send_to = config->GetMarker_All_SendRecv(MarkerS)-1;
      receive_from = abs(config->GetMarker_All_SendRecv(MarkerR))-1;
#endif

      nVertexS = geometry->nVertex[MarkerS];  nVertexR = geometry->nVertex[MarkerR];
      nBufferS_Vector = nVertexS*nVar;        nBufferR_Vector = nVertexR*nVar;
      
      /*--- Allocate Receive and send buffers  ---*/
      Buffer_Receive_U = new su2double [nBufferR_Vector];
      Buffer_Send_U = new su2double[nBufferS_Vector];
      
      /*--- Copy the solution old that should be sended ---*/
      for (iVertex = 0; iVertex < nVertexS; iVertex++) {
        iPoint = geometry->vertex[MarkerS][iVertex]->GetNode();
        for (iVar = 0; iVar < nVar; iVar++)
          Buffer_Send_U[iVar*nVertexS+iVertex] = node[iPoint]->GetSolution_Old(iVar);
      }
      
#ifdef HAVE_MPI
      
      /*--- Send/Receive information using Sendrecv ---*/
      SU2_MPI::Sendrecv(Buffer_Send_U, nBufferS_Vector, MPI_DOUBLE, send_to, 0,
                   Buffer_Receive_U, nBufferR_Vector, MPI_DOUBLE, receive_from, 0, MPI_COMM_WORLD, &status);
      
#else
      
      /*--- Receive information without MPI ---*/
      for (iVertex = 0; iVertex < nVertexR; iVertex++) {
        for (iVar = 0; iVar < nVar; iVar++)
          Buffer_Receive_U[iVar*nVertexR+iVertex] = Buffer_Send_U[iVar*nVertexR+iVertex];
      }
      
#endif
      
      /*--- Deallocate send buffer ---*/
      delete [] Buffer_Send_U;
      
      /*--- Do the coordinate transformation ---*/
      for (iVertex = 0; iVertex < nVertexR; iVertex++) {
        
        /*--- Find point and its type of transformation ---*/
        iPoint = geometry->vertex[MarkerR][iVertex]->GetNode();
        iPeriodic_Index = geometry->vertex[MarkerR][iVertex]->GetRotation_Type();
        
        /*--- Retrieve the supplied periodic information. ---*/
        angles = config->GetPeriodicRotation(iPeriodic_Index);
        
        /*--- Store angles separately for clarity. ---*/
        theta    = angles[0];   phi    = angles[1];     psi    = angles[2];
        cosTheta = cos(theta);  cosPhi = cos(phi);      cosPsi = cos(psi);
        sinTheta = sin(theta);  sinPhi = sin(phi);      sinPsi = sin(psi);
        
        /*--- Compute the rotation matrix. Note that the implicit
         ordering is rotation about the x-axis, y-axis,
         then z-axis. Note that this is the transpose of the matrix
         used during the preprocessing stage. ---*/
        rotMatrix[0][0] = cosPhi*cosPsi;    rotMatrix[1][0] = sinTheta*sinPhi*cosPsi - cosTheta*sinPsi;     rotMatrix[2][0] = cosTheta*sinPhi*cosPsi + sinTheta*sinPsi;
        rotMatrix[0][1] = cosPhi*sinPsi;    rotMatrix[1][1] = sinTheta*sinPhi*sinPsi + cosTheta*cosPsi;     rotMatrix[2][1] = cosTheta*sinPhi*sinPsi - sinTheta*cosPsi;
        rotMatrix[0][2] = -sinPhi;          rotMatrix[1][2] = sinTheta*cosPhi;                              rotMatrix[2][2] = cosTheta*cosPhi;
        
        /*--- Copy conserved variables before performing transformation. ---*/
        for (iVar = 0; iVar < nVar; iVar++)
          Solution[iVar] = Buffer_Receive_U[iVar*nVertexR+iVertex];
        
        /*--- Rotate the momentum components. ---*/
        if (nDim == 2) {
          Solution[1] = rotMatrix[0][0]*Buffer_Receive_U[1*nVertexR+iVertex] +
          rotMatrix[0][1]*Buffer_Receive_U[2*nVertexR+iVertex];
          Solution[2] = rotMatrix[1][0]*Buffer_Receive_U[1*nVertexR+iVertex] +
          rotMatrix[1][1]*Buffer_Receive_U[2*nVertexR+iVertex];
        }
        else {
          Solution[1] = rotMatrix[0][0]*Buffer_Receive_U[1*nVertexR+iVertex] +
          rotMatrix[0][1]*Buffer_Receive_U[2*nVertexR+iVertex] +
          rotMatrix[0][2]*Buffer_Receive_U[3*nVertexR+iVertex];
          Solution[2] = rotMatrix[1][0]*Buffer_Receive_U[1*nVertexR+iVertex] +
          rotMatrix[1][1]*Buffer_Receive_U[2*nVertexR+iVertex] +
          rotMatrix[1][2]*Buffer_Receive_U[3*nVertexR+iVertex];
          Solution[3] = rotMatrix[2][0]*Buffer_Receive_U[1*nVertexR+iVertex] +
          rotMatrix[2][1]*Buffer_Receive_U[2*nVertexR+iVertex] +
          rotMatrix[2][2]*Buffer_Receive_U[3*nVertexR+iVertex];
        }
        
        /*--- Copy transformed conserved variables back into buffer. ---*/
        for (iVar = 0; iVar < nVar; iVar++)
          node[iPoint]->SetSolution_Old(iVar, Solution[iVar]);
        
      }
      
      /*--- Deallocate receive buffer ---*/
      delete [] Buffer_Receive_U;
      
    }
    
  }
}

void CAdjEulerSolver::Set_MPI_Solution_Limiter(CGeometry *geometry, CConfig *config) {
  unsigned short iVar, iMarker, iPeriodic_Index, MarkerS, MarkerR;
  unsigned long iVertex, iPoint, nVertexS, nVertexR, nBufferS_Vector, nBufferR_Vector;
  su2double rotMatrix[3][3], *angles, theta, cosTheta, sinTheta, phi, cosPhi, sinPhi, psi, cosPsi, sinPsi,
  *Buffer_Receive_Limit = NULL, *Buffer_Send_Limit = NULL;
  
#ifdef HAVE_MPI
  int send_to, receive_from;
  MPI_Status status;
#endif
  
  for (iMarker = 0; iMarker < nMarker; iMarker++) {
    
    if ((config->GetMarker_All_KindBC(iMarker) == SEND_RECEIVE) &&
        (config->GetMarker_All_SendRecv(iMarker) > 0)) {
      
      MarkerS = iMarker;  MarkerR = iMarker+1;
      
#ifdef HAVE_MPI
      send_to = config->GetMarker_All_SendRecv(MarkerS)-1;
      receive_from = abs(config->GetMarker_All_SendRecv(MarkerR))-1;
#endif
 
      nVertexS = geometry->nVertex[MarkerS];  nVertexR = geometry->nVertex[MarkerR];
      nBufferS_Vector = nVertexS*nVar;        nBufferR_Vector = nVertexR*nVar;
      
      /*--- Allocate Receive and send buffers  ---*/
      Buffer_Receive_Limit = new su2double [nBufferR_Vector];
      Buffer_Send_Limit = new su2double[nBufferS_Vector];
      
      /*--- Copy the solution old that should be sended ---*/
      for (iVertex = 0; iVertex < nVertexS; iVertex++) {
        iPoint = geometry->vertex[MarkerS][iVertex]->GetNode();
        for (iVar = 0; iVar < nVar; iVar++)
          Buffer_Send_Limit[iVar*nVertexS+iVertex] = node[iPoint]->GetLimiter(iVar);
      }
      
#ifdef HAVE_MPI
      
      /*--- Send/Receive information using Sendrecv ---*/
      SU2_MPI::Sendrecv(Buffer_Send_Limit, nBufferS_Vector, MPI_DOUBLE, send_to, 0,
                   Buffer_Receive_Limit, nBufferR_Vector, MPI_DOUBLE, receive_from, 0, MPI_COMM_WORLD, &status);
      
#else
      
      /*--- Receive information without MPI ---*/
      for (iVertex = 0; iVertex < nVertexR; iVertex++) {
        for (iVar = 0; iVar < nVar; iVar++)
          Buffer_Receive_Limit[iVar*nVertexR+iVertex] = Buffer_Send_Limit[iVar*nVertexR+iVertex];
      }
      
#endif
      
      /*--- Deallocate send buffer ---*/
      delete [] Buffer_Send_Limit;
      
      /*--- Do the coordinate transformation ---*/
      for (iVertex = 0; iVertex < nVertexR; iVertex++) {
        
        /*--- Find point and its type of transformation ---*/
        iPoint = geometry->vertex[MarkerR][iVertex]->GetNode();
        iPeriodic_Index = geometry->vertex[MarkerR][iVertex]->GetRotation_Type();
        
        /*--- Retrieve the supplied periodic information. ---*/
        angles = config->GetPeriodicRotation(iPeriodic_Index);
        
        /*--- Store angles separately for clarity. ---*/
        theta    = angles[0];   phi    = angles[1];     psi    = angles[2];
        cosTheta = cos(theta);  cosPhi = cos(phi);      cosPsi = cos(psi);
        sinTheta = sin(theta);  sinPhi = sin(phi);      sinPsi = sin(psi);
        
        /*--- Compute the rotation matrix. Note that the implicit
         ordering is rotation about the x-axis, y-axis,
         then z-axis. Note that this is the transpose of the matrix
         used during the preprocessing stage. ---*/
        rotMatrix[0][0] = cosPhi*cosPsi;    rotMatrix[1][0] = sinTheta*sinPhi*cosPsi - cosTheta*sinPsi;     rotMatrix[2][0] = cosTheta*sinPhi*cosPsi + sinTheta*sinPsi;
        rotMatrix[0][1] = cosPhi*sinPsi;    rotMatrix[1][1] = sinTheta*sinPhi*sinPsi + cosTheta*cosPsi;     rotMatrix[2][1] = cosTheta*sinPhi*sinPsi - sinTheta*cosPsi;
        rotMatrix[0][2] = -sinPhi;          rotMatrix[1][2] = sinTheta*cosPhi;                              rotMatrix[2][2] = cosTheta*cosPhi;
        
        /*--- Copy conserved variables before performing transformation. ---*/
        for (iVar = 0; iVar < nVar; iVar++)
          Solution[iVar] = Buffer_Receive_Limit[iVar*nVertexR+iVertex];
        
        /*--- Rotate the momentum components. ---*/
        if (nDim == 2) {
          Solution[1] = rotMatrix[0][0]*Buffer_Receive_Limit[1*nVertexR+iVertex] +
          rotMatrix[0][1]*Buffer_Receive_Limit[2*nVertexR+iVertex];
          Solution[2] = rotMatrix[1][0]*Buffer_Receive_Limit[1*nVertexR+iVertex] +
          rotMatrix[1][1]*Buffer_Receive_Limit[2*nVertexR+iVertex];
        }
        else {
          Solution[1] = rotMatrix[0][0]*Buffer_Receive_Limit[1*nVertexR+iVertex] +
          rotMatrix[0][1]*Buffer_Receive_Limit[2*nVertexR+iVertex] +
          rotMatrix[0][2]*Buffer_Receive_Limit[3*nVertexR+iVertex];
          Solution[2] = rotMatrix[1][0]*Buffer_Receive_Limit[1*nVertexR+iVertex] +
          rotMatrix[1][1]*Buffer_Receive_Limit[2*nVertexR+iVertex] +
          rotMatrix[1][2]*Buffer_Receive_Limit[3*nVertexR+iVertex];
          Solution[3] = rotMatrix[2][0]*Buffer_Receive_Limit[1*nVertexR+iVertex] +
          rotMatrix[2][1]*Buffer_Receive_Limit[2*nVertexR+iVertex] +
          rotMatrix[2][2]*Buffer_Receive_Limit[3*nVertexR+iVertex];
        }
        
        /*--- Copy transformed conserved variables back into buffer. ---*/
        for (iVar = 0; iVar < nVar; iVar++)
          node[iPoint]->SetLimiter(iVar, Solution[iVar]);
        
      }
      
      /*--- Deallocate receive buffer ---*/
      delete [] Buffer_Receive_Limit;
      
    }
    
  }
}

void CAdjEulerSolver::Set_MPI_Solution_Gradient(CGeometry *geometry, CConfig *config) {
  unsigned short iVar, iDim, iMarker, iPeriodic_Index, MarkerS, MarkerR;
  unsigned long iVertex, iPoint, nVertexS, nVertexR, nBufferS_Vector, nBufferR_Vector;
  su2double rotMatrix[3][3], *angles, theta, cosTheta, sinTheta, phi, cosPhi, sinPhi, psi, cosPsi, sinPsi,
  *Buffer_Receive_Gradient = NULL, *Buffer_Send_Gradient = NULL;
  
#ifdef HAVE_MPI
  int send_to, receive_from;
  MPI_Status status;
#endif
  
  su2double **Gradient = new su2double* [nVar];
  for (iVar = 0; iVar < nVar; iVar++)
    Gradient[iVar] = new su2double[nDim];
  
  for (iMarker = 0; iMarker < nMarker; iMarker++) {
    
    if ((config->GetMarker_All_KindBC(iMarker) == SEND_RECEIVE) &&
        (config->GetMarker_All_SendRecv(iMarker) > 0)) {
      
      MarkerS = iMarker;  MarkerR = iMarker+1;
      
#ifdef HAVE_MPI
      send_to = config->GetMarker_All_SendRecv(MarkerS)-1;
      receive_from = abs(config->GetMarker_All_SendRecv(MarkerR))-1;
#endif

      nVertexS = geometry->nVertex[MarkerS];  nVertexR = geometry->nVertex[MarkerR];
      nBufferS_Vector = nVertexS*nVar*nDim;        nBufferR_Vector = nVertexR*nVar*nDim;
      
      /*--- Allocate Receive and send buffers  ---*/
      Buffer_Receive_Gradient = new su2double [nBufferR_Vector];
      Buffer_Send_Gradient = new su2double[nBufferS_Vector];
      
      /*--- Copy the solution old that should be sended ---*/
      for (iVertex = 0; iVertex < nVertexS; iVertex++) {
        iPoint = geometry->vertex[MarkerS][iVertex]->GetNode();
        for (iVar = 0; iVar < nVar; iVar++)
          for (iDim = 0; iDim < nDim; iDim++)
            Buffer_Send_Gradient[iDim*nVar*nVertexS+iVar*nVertexS+iVertex] = node[iPoint]->GetGradient(iVar, iDim);
      }
      
#ifdef HAVE_MPI
      
      /*--- Send/Receive information using Sendrecv ---*/
      SU2_MPI::Sendrecv(Buffer_Send_Gradient, nBufferS_Vector, MPI_DOUBLE, send_to, 0,
                   Buffer_Receive_Gradient, nBufferR_Vector, MPI_DOUBLE, receive_from, 0, MPI_COMM_WORLD, &status);
#else
      
      /*--- Receive information without MPI ---*/
      for (iVertex = 0; iVertex < nVertexR; iVertex++) {
        for (iVar = 0; iVar < nVar; iVar++)
          for (iDim = 0; iDim < nDim; iDim++)
            Buffer_Receive_Gradient[iDim*nVar*nVertexR+iVar*nVertexR+iVertex] = Buffer_Send_Gradient[iDim*nVar*nVertexR+iVar*nVertexR+iVertex];
      }
      
#endif
      
      /*--- Deallocate send buffer ---*/
      delete [] Buffer_Send_Gradient;
      
      /*--- Do the coordinate transformation ---*/
      for (iVertex = 0; iVertex < nVertexR; iVertex++) {
        
        /*--- Find point and its type of transformation ---*/
        iPoint = geometry->vertex[MarkerR][iVertex]->GetNode();
        iPeriodic_Index = geometry->vertex[MarkerR][iVertex]->GetRotation_Type();
        
        /*--- Retrieve the supplied periodic information. ---*/
        angles = config->GetPeriodicRotation(iPeriodic_Index);
        
        /*--- Store angles separately for clarity. ---*/
        theta    = angles[0];   phi    = angles[1];     psi    = angles[2];
        cosTheta = cos(theta);  cosPhi = cos(phi);      cosPsi = cos(psi);
        sinTheta = sin(theta);  sinPhi = sin(phi);      sinPsi = sin(psi);
        
        /*--- Compute the rotation matrix. Note that the implicit
         ordering is rotation about the x-axis, y-axis,
         then z-axis. Note that this is the transpose of the matrix
         used during the preprocessing stage. ---*/
        rotMatrix[0][0] = cosPhi*cosPsi;    rotMatrix[1][0] = sinTheta*sinPhi*cosPsi - cosTheta*sinPsi;     rotMatrix[2][0] = cosTheta*sinPhi*cosPsi + sinTheta*sinPsi;
        rotMatrix[0][1] = cosPhi*sinPsi;    rotMatrix[1][1] = sinTheta*sinPhi*sinPsi + cosTheta*cosPsi;     rotMatrix[2][1] = cosTheta*sinPhi*sinPsi - sinTheta*cosPsi;
        rotMatrix[0][2] = -sinPhi;          rotMatrix[1][2] = sinTheta*cosPhi;                              rotMatrix[2][2] = cosTheta*cosPhi;
        
        /*--- Copy conserved variables before performing transformation. ---*/
        for (iVar = 0; iVar < nVar; iVar++)
          for (iDim = 0; iDim < nDim; iDim++)
            Gradient[iVar][iDim] = Buffer_Receive_Gradient[iDim*nVar*nVertexR+iVar*nVertexR+iVertex];
        
        /*--- Need to rotate the gradients for all conserved variables. ---*/
        for (iVar = 0; iVar < nVar; iVar++) {
          if (nDim == 2) {
            Gradient[iVar][0] = rotMatrix[0][0]*Buffer_Receive_Gradient[0*nVar*nVertexR+iVar*nVertexR+iVertex] + rotMatrix[0][1]*Buffer_Receive_Gradient[1*nVar*nVertexR+iVar*nVertexR+iVertex];
            Gradient[iVar][1] = rotMatrix[1][0]*Buffer_Receive_Gradient[0*nVar*nVertexR+iVar*nVertexR+iVertex] + rotMatrix[1][1]*Buffer_Receive_Gradient[1*nVar*nVertexR+iVar*nVertexR+iVertex];
          }
          else {
            Gradient[iVar][0] = rotMatrix[0][0]*Buffer_Receive_Gradient[0*nVar*nVertexR+iVar*nVertexR+iVertex] + rotMatrix[0][1]*Buffer_Receive_Gradient[1*nVar*nVertexR+iVar*nVertexR+iVertex] + rotMatrix[0][2]*Buffer_Receive_Gradient[2*nVar*nVertexR+iVar*nVertexR+iVertex];
            Gradient[iVar][1] = rotMatrix[1][0]*Buffer_Receive_Gradient[0*nVar*nVertexR+iVar*nVertexR+iVertex] + rotMatrix[1][1]*Buffer_Receive_Gradient[1*nVar*nVertexR+iVar*nVertexR+iVertex] + rotMatrix[1][2]*Buffer_Receive_Gradient[2*nVar*nVertexR+iVar*nVertexR+iVertex];
            Gradient[iVar][2] = rotMatrix[2][0]*Buffer_Receive_Gradient[0*nVar*nVertexR+iVar*nVertexR+iVertex] + rotMatrix[2][1]*Buffer_Receive_Gradient[1*nVar*nVertexR+iVar*nVertexR+iVertex] + rotMatrix[2][2]*Buffer_Receive_Gradient[2*nVar*nVertexR+iVar*nVertexR+iVertex];
          }
        }
        
        /*--- Store the received information ---*/
        for (iVar = 0; iVar < nVar; iVar++)
          for (iDim = 0; iDim < nDim; iDim++)
            node[iPoint]->SetGradient(iVar, iDim, Gradient[iVar][iDim]);
        
      }
      
      /*--- Deallocate receive buffer ---*/
      delete [] Buffer_Receive_Gradient;
      
    }
    
  }
  
  for (iVar = 0; iVar < nVar; iVar++)
    delete [] Gradient[iVar];
  delete [] Gradient;
  
}


void CAdjEulerSolver::Set_MPI_Undivided_Laplacian(CGeometry *geometry, CConfig *config) {
  unsigned short iVar, iMarker, iPeriodic_Index, MarkerS, MarkerR;
  unsigned long iVertex, iPoint, nVertexS, nVertexR, nBufferS_Vector, nBufferR_Vector;
  su2double rotMatrix[3][3], *angles, theta, cosTheta, sinTheta, phi, cosPhi, sinPhi, psi, cosPsi, sinPsi,
  *Buffer_Receive_Undivided_Laplacian = NULL, *Buffer_Send_Undivided_Laplacian = NULL;
  
#ifdef HAVE_MPI
  int send_to, receive_from;
  MPI_Status status;
#endif
  
  for (iMarker = 0; iMarker < nMarker; iMarker++) {
    
    if ((config->GetMarker_All_KindBC(iMarker) == SEND_RECEIVE) &&
        (config->GetMarker_All_SendRecv(iMarker) > 0)) {
      
      MarkerS = iMarker;  MarkerR = iMarker+1;
      
#ifdef HAVE_MPI
      send_to = config->GetMarker_All_SendRecv(MarkerS)-1;
      receive_from = abs(config->GetMarker_All_SendRecv(MarkerR))-1;
#endif

      nVertexS = geometry->nVertex[MarkerS];  nVertexR = geometry->nVertex[MarkerR];
      nBufferS_Vector = nVertexS*nVar;        nBufferR_Vector = nVertexR*nVar;
      
      /*--- Allocate Receive and send buffers  ---*/
      Buffer_Receive_Undivided_Laplacian = new su2double [nBufferR_Vector];
      Buffer_Send_Undivided_Laplacian = new su2double[nBufferS_Vector];
      
      /*--- Copy the solution old that should be sended ---*/
      for (iVertex = 0; iVertex < nVertexS; iVertex++) {
        iPoint = geometry->vertex[MarkerS][iVertex]->GetNode();
        for (iVar = 0; iVar < nVar; iVar++)
          Buffer_Send_Undivided_Laplacian[iVar*nVertexS+iVertex] = node[iPoint]->GetUndivided_Laplacian(iVar);
      }
      
#ifdef HAVE_MPI
      
      /*--- Send/Receive information using Sendrecv ---*/
      SU2_MPI::Sendrecv(Buffer_Send_Undivided_Laplacian, nBufferS_Vector, MPI_DOUBLE, send_to, 0,
                   Buffer_Receive_Undivided_Laplacian, nBufferR_Vector, MPI_DOUBLE, receive_from, 0, MPI_COMM_WORLD, &status);
#else
      
      /*--- Receive information without MPI ---*/
      for (iVertex = 0; iVertex < nVertexR; iVertex++) {
        for (iVar = 0; iVar < nVar; iVar++)
          Buffer_Receive_Undivided_Laplacian[iVar*nVertexR+iVertex] = Buffer_Send_Undivided_Laplacian[iVar*nVertexR+iVertex];
      }
      
#endif
      
      /*--- Deallocate send buffer ---*/
      delete [] Buffer_Send_Undivided_Laplacian;
      
      /*--- Do the coordinate transformation ---*/
      for (iVertex = 0; iVertex < nVertexR; iVertex++) {
        
        /*--- Find point and its type of transformation ---*/
        iPoint = geometry->vertex[MarkerR][iVertex]->GetNode();
        iPeriodic_Index = geometry->vertex[MarkerR][iVertex]->GetRotation_Type();
        
        /*--- Retrieve the supplied periodic information. ---*/
        angles = config->GetPeriodicRotation(iPeriodic_Index);
        
        /*--- Store angles separately for clarity. ---*/
        theta    = angles[0];   phi    = angles[1];     psi    = angles[2];
        cosTheta = cos(theta);  cosPhi = cos(phi);      cosPsi = cos(psi);
        sinTheta = sin(theta);  sinPhi = sin(phi);      sinPsi = sin(psi);
        
        /*--- Compute the rotation matrix. Note that the implicit
         ordering is rotation about the x-axis, y-axis,
         then z-axis. Note that this is the transpose of the matrix
         used during the preprocessing stage. ---*/
        rotMatrix[0][0] = cosPhi*cosPsi;    rotMatrix[1][0] = sinTheta*sinPhi*cosPsi - cosTheta*sinPsi;     rotMatrix[2][0] = cosTheta*sinPhi*cosPsi + sinTheta*sinPsi;
        rotMatrix[0][1] = cosPhi*sinPsi;    rotMatrix[1][1] = sinTheta*sinPhi*sinPsi + cosTheta*cosPsi;     rotMatrix[2][1] = cosTheta*sinPhi*sinPsi - sinTheta*cosPsi;
        rotMatrix[0][2] = -sinPhi;          rotMatrix[1][2] = sinTheta*cosPhi;                              rotMatrix[2][2] = cosTheta*cosPhi;
        
        /*--- Copy conserved variables before performing transformation. ---*/
        for (iVar = 0; iVar < nVar; iVar++)
          Solution[iVar] = Buffer_Receive_Undivided_Laplacian[iVar*nVertexR+iVertex];
        
        /*--- Rotate the momentum components. ---*/
        if (nDim == 2) {
          Solution[1] = rotMatrix[0][0]*Buffer_Receive_Undivided_Laplacian[1*nVertexR+iVertex] +
          rotMatrix[0][1]*Buffer_Receive_Undivided_Laplacian[2*nVertexR+iVertex];
          Solution[2] = rotMatrix[1][0]*Buffer_Receive_Undivided_Laplacian[1*nVertexR+iVertex] +
          rotMatrix[1][1]*Buffer_Receive_Undivided_Laplacian[2*nVertexR+iVertex];
        }
        else {
          Solution[1] = rotMatrix[0][0]*Buffer_Receive_Undivided_Laplacian[1*nVertexR+iVertex] +
          rotMatrix[0][1]*Buffer_Receive_Undivided_Laplacian[2*nVertexR+iVertex] +
          rotMatrix[0][2]*Buffer_Receive_Undivided_Laplacian[3*nVertexR+iVertex];
          Solution[2] = rotMatrix[1][0]*Buffer_Receive_Undivided_Laplacian[1*nVertexR+iVertex] +
          rotMatrix[1][1]*Buffer_Receive_Undivided_Laplacian[2*nVertexR+iVertex] +
          rotMatrix[1][2]*Buffer_Receive_Undivided_Laplacian[3*nVertexR+iVertex];
          Solution[3] = rotMatrix[2][0]*Buffer_Receive_Undivided_Laplacian[1*nVertexR+iVertex] +
          rotMatrix[2][1]*Buffer_Receive_Undivided_Laplacian[2*nVertexR+iVertex] +
          rotMatrix[2][2]*Buffer_Receive_Undivided_Laplacian[3*nVertexR+iVertex];
        }
        
        /*--- Copy transformed conserved variables back into buffer. ---*/
        for (iVar = 0; iVar < nVar; iVar++)
          node[iPoint]->SetUndivided_Laplacian(iVar, Solution[iVar]);
        
      }
      
      /*--- Deallocate receive buffer ---*/
      delete [] Buffer_Receive_Undivided_Laplacian;
      
    }
    
  }
  
}

void CAdjEulerSolver::Set_MPI_Dissipation_Switch(CGeometry *geometry, CConfig *config) {
  unsigned short iMarker, MarkerS, MarkerR;
  unsigned long iVertex, iPoint, nVertexS, nVertexR, nBufferS_Vector, nBufferR_Vector;
  su2double *Buffer_Receive_Lambda = NULL, *Buffer_Send_Lambda = NULL;
  
#ifdef HAVE_MPI
  int send_to, receive_from;
  MPI_Status status;
#endif
  
  for (iMarker = 0; iMarker < nMarker; iMarker++) {
    
    if ((config->GetMarker_All_KindBC(iMarker) == SEND_RECEIVE) &&
        (config->GetMarker_All_SendRecv(iMarker) > 0)) {
      
      MarkerS = iMarker;  MarkerR = iMarker+1;
      
#ifdef HAVE_MPI
      send_to = config->GetMarker_All_SendRecv(MarkerS)-1;
      receive_from = abs(config->GetMarker_All_SendRecv(MarkerR))-1;
#endif

      nVertexS = geometry->nVertex[MarkerS];  nVertexR = geometry->nVertex[MarkerR];
      nBufferS_Vector = nVertexS;        nBufferR_Vector = nVertexR;
      
      /*--- Allocate Receive and send buffers  ---*/
      Buffer_Receive_Lambda = new su2double [nBufferR_Vector];
      Buffer_Send_Lambda = new su2double[nBufferS_Vector];
      
      /*--- Copy the solution old that should be sended ---*/
      for (iVertex = 0; iVertex < nVertexS; iVertex++) {
        iPoint = geometry->vertex[MarkerS][iVertex]->GetNode();
        Buffer_Send_Lambda[iVertex] = node[iPoint]->GetSensor();
      }
      
#ifdef HAVE_MPI
      
      /*--- Send/Receive information using Sendrecv ---*/
      SU2_MPI::Sendrecv(Buffer_Send_Lambda, nBufferS_Vector, MPI_DOUBLE, send_to, 0,
                   Buffer_Receive_Lambda, nBufferR_Vector, MPI_DOUBLE, receive_from, 0, MPI_COMM_WORLD, &status);
#else
      
      /*--- Receive information without MPI ---*/
      for (iVertex = 0; iVertex < nVertexR; iVertex++) {
        Buffer_Receive_Lambda[iVertex] = Buffer_Send_Lambda[iVertex];
      }
      
#endif
      
      /*--- Deallocate send buffer ---*/
      delete [] Buffer_Send_Lambda;
      
      /*--- Do the coordinate transformation ---*/
      for (iVertex = 0; iVertex < nVertexR; iVertex++) {
        
        /*--- Find point and its type of transformation ---*/
        iPoint = geometry->vertex[MarkerR][iVertex]->GetNode();
        node[iPoint]->SetSensor(Buffer_Receive_Lambda[iVertex]);
        
      }
      
      /*--- Deallocate receive buffer ---*/
      delete [] Buffer_Receive_Lambda;
      
    }
    
  }
}

void CAdjEulerSolver::Set_MPI_ActDisk(CSolver **solver_container, CGeometry *geometry, CConfig *config) {
  
  unsigned long iter,  iPoint, iVertex, jVertex, iPointTotal,
  Buffer_Send_nPointTotal = 0, iGlobalIndex, iGlobal;
  unsigned short iVar, iMarker, jMarker;
  long nDomain = 0, iDomain, jDomain;
  int rank = MASTER_NODE;
  int size = SINGLE_NODE;
  
#ifdef HAVE_MPI
  
  /*--- MPI initialization ---*/
  
  MPI_Comm_size(MPI_COMM_WORLD, &size);
  MPI_Comm_rank(MPI_COMM_WORLD, &rank);
  
  /*--- MPI status and request arrays for non-blocking communications ---*/
  
  MPI_Status status, status_;
  

#endif
  
  /*--- Define buffer vector interior domain ---*/
  
  su2double        *Buffer_Send_AdjVar          = NULL;
  su2double        *iAdjVar          = new su2double [nVar];
  
  unsigned long *nPointTotal_s = new unsigned long[size];
  unsigned long *nPointTotal_r = new unsigned long[size];
  
  unsigned long Buffer_Size_AdjVar          = 0;
  unsigned long PointTotal_Counter = 0;
  
  /*--- Allocate the memory that we only need if we have MPI support ---*/
  
  su2double        *Buffer_Receive_AdjVar          = NULL;
  
  /*--- Basic dimensionalization ---*/
  
  nDomain = size;
  
  /*--- This loop gets the array sizes of points for each
   rank to send to each other rank. ---*/
  
  for (iDomain = 0; iDomain < nDomain; iDomain++) {
    
    /*--- Loop over the markers to perform the dimensionalizaton
     of the domain variables ---*/
    
    Buffer_Send_nPointTotal = 0;
    
    /*--- Loop over all of the markers and count the number of each
     type of point and element that needs to be sent. ---*/
    
    for (iMarker = 0; iMarker < config->GetnMarker_All(); iMarker++) {
      if ((config->GetMarker_All_KindBC(iMarker) == ACTDISK_INLET) ||
          (config->GetMarker_All_KindBC(iMarker) == ACTDISK_OUTLET)) {
        for (iVertex = 0; iVertex < geometry->nVertex[iMarker]; iVertex++) {
          iPoint = geometry->vertex[iMarker][iVertex]->GetNode();
          jDomain = geometry->vertex[iMarker][iVertex]->GetDonorProcessor();
          if ((iDomain == jDomain) && (geometry->node[iPoint]->GetDomain())) {
            Buffer_Send_nPointTotal++;
          }
        }
      }
    }
    
    /*--- Store the counts on a partition by partition basis. ---*/
    
    nPointTotal_s[iDomain] = Buffer_Send_nPointTotal;
    
    /*--- Total counts for allocating send buffers below ---*/
    
    Buffer_Size_AdjVar          += nPointTotal_s[iDomain]*(nVar+3);
    
  }
  
  /*--- Allocate the buffer vectors in the appropiate domain (master, iDomain) ---*/
  
  Buffer_Send_AdjVar          = new su2double[Buffer_Size_AdjVar];
  
  /*--- Now that we know the sizes of the point, we can
   allocate and send the information in large chunks to all processors. ---*/
  
  for (iDomain = 0; iDomain < nDomain; iDomain++) {
    
    /*--- A rank does not communicate with itself through MPI ---*/
    
    if (rank != iDomain) {
      
#ifdef HAVE_MPI
      
      /*--- Communicate the counts to iDomain with non-blocking sends ---*/
      
      SU2_MPI::Bsend(&nPointTotal_s[iDomain], 1, MPI_UNSIGNED_LONG, iDomain, iDomain, MPI_COMM_WORLD);
      
#endif
      
    } else {
      
      /*--- If iDomain = rank, we simply copy values into place in memory ---*/
      
      nPointTotal_r[iDomain] = nPointTotal_s[iDomain];
      
    }
    
    /*--- Receive the counts. All processors are sending their counters to
     iDomain up above, so only iDomain needs to perform the recv here from
     all other ranks. ---*/
    
    if (rank == iDomain) {
      
      for (jDomain = 0; jDomain < size; jDomain++) {
        
        /*--- A rank does not communicate with itself through MPI ---*/
        
        if (rank != jDomain) {
          
#ifdef HAVE_MPI
          
          /*--- Recv the data by probing for the current sender, jDomain,
           first and then receiving the values from it. ---*/
          
          SU2_MPI::Recv(&nPointTotal_r[jDomain], 1, MPI_UNSIGNED_LONG, jDomain, rank, MPI_COMM_WORLD, &status);
          
#endif
          
        }
      }
      
    }
  }
  
  /*--- Wait for the non-blocking sends to complete. ---*/
  
#ifdef HAVE_MPI
  
  MPI_Barrier(MPI_COMM_WORLD);
  
#endif
  
  /*--- Initialize the counters for the larger send buffers (by domain) ---*/
  
  PointTotal_Counter  = 0;
  
  for (iDomain = 0; iDomain < nDomain; iDomain++) {
    
    /*--- Set the value of the interior geometry. Initialize counters. ---*/
    
    iPointTotal = 0;
    
    /*--- Load up the actual values into the buffers for sending. ---*/
    
    for (iMarker = 0; iMarker < config->GetnMarker_All(); iMarker++) {
      
      if ((config->GetMarker_All_KindBC(iMarker) == ACTDISK_INLET) ||
          (config->GetMarker_All_KindBC(iMarker) == ACTDISK_OUTLET)) {
        
        for (iVertex = 0; iVertex < geometry->nVertex[iMarker]; iVertex++) {
          iPoint = geometry->vertex[iMarker][iVertex]->GetNode();
          jDomain = geometry->vertex[iMarker][iVertex]->GetDonorProcessor();
          if ((iDomain == jDomain) && (geometry->node[iPoint]->GetDomain())) {
            
            iGlobalIndex = geometry->node[iPoint]->GetGlobalIndex();
            jVertex = geometry->vertex[iMarker][iVertex]->GetDonorVertex();
            jMarker = geometry->vertex[iMarker][iVertex]->GetDonorMarker();
            
            for (iVar = 0; iVar < nVar; iVar++) {
              Buffer_Send_AdjVar[(nVar+3)*(PointTotal_Counter+iPointTotal)+iVar] = node[iPoint]->GetSolution(iVar);
            }
            Buffer_Send_AdjVar[(nVar+3)*(PointTotal_Counter+iPointTotal)+(nVar+0)]  = su2double(iGlobalIndex);
            Buffer_Send_AdjVar[(nVar+3)*(PointTotal_Counter+iPointTotal)+(nVar+1)] = su2double(jVertex);
            Buffer_Send_AdjVar[(nVar+3)*(PointTotal_Counter+iPointTotal)+(nVar+2)]  = su2double(jMarker);
            
            iPointTotal++;
            
          }
          
        }
        
      }
      
    }
    
    /*--- Send the buffers with the geometrical information ---*/
    
    if (iDomain != rank) {
      
#ifdef HAVE_MPI
      
      /*--- Communicate the coordinates, global index, colors, and element
       date to iDomain with non-blocking sends. ---*/
      
      SU2_MPI::Bsend(&Buffer_Send_AdjVar[PointTotal_Counter*(nVar+3)],
                     nPointTotal_s[iDomain]*(nVar+3), MPI_DOUBLE, iDomain,
                     iDomain,  MPI_COMM_WORLD);
      
#endif
      
    }
    
    else {
      
      /*--- Allocate local memory for the local recv of the elements ---*/
      
      Buffer_Receive_AdjVar            = new su2double[nPointTotal_s[iDomain]*(nVar+3)];
      
      for (iter = 0; iter < nPointTotal_s[iDomain]*(nVar+3); iter++)
        Buffer_Receive_AdjVar[iter] = Buffer_Send_AdjVar[PointTotal_Counter*(nVar+3)+iter];
      
      /*--- Recv the point data from ourselves (same procedure as above) ---*/
      
      for (iPoint = 0; iPoint < nPointTotal_r[iDomain]; iPoint++) {
        
        iGlobal       =  SU2_TYPE::Int(Buffer_Receive_AdjVar[iPoint*(nVar+3)+(nVar+0)]);
        iVertex      = SU2_TYPE::Int(Buffer_Receive_AdjVar[iPoint*(nVar+3)+(nVar+1)]);
        iMarker      = SU2_TYPE::Int(Buffer_Receive_AdjVar[iPoint*(nVar+3)+(nVar+2)]);
        for (iVar = 0; iVar < nVar; iVar++)
          iAdjVar[iVar] = Buffer_Receive_AdjVar[iPoint*(nVar+3)+iVar];
        
        for (iVar = 0; iVar < nVar; iVar++)
          SetDonorAdjVar(iMarker, iVertex, iVar, iAdjVar[iVar]);
        
        SetDonorGlobalIndex(iMarker, iVertex, iGlobal);
        
      }
      
      /*--- Delete memory for recv the point stuff ---*/
      
      delete [] Buffer_Receive_AdjVar;
      
    }
    
    /*--- Increment the counters for the send buffers (iDomain loop) ---*/
    
    PointTotal_Counter += iPointTotal;
    
  }
  
  /*--- Wait for the non-blocking sends to complete. ---*/
  
#ifdef HAVE_MPI
  
  MPI_Barrier(MPI_COMM_WORLD);
  
#endif
  
  /*--- The next section begins the recv of all data for the interior
   points/elements in the mesh. First, create the domain structures for
   the points on this rank. First, we recv all of the point data ---*/
  
  for (iDomain = 0; iDomain < size; iDomain++) {
    
    if (rank != iDomain) {
      
#ifdef HAVE_MPI
      
      /*--- Allocate the receive buffer vector. Send the colors so that we
       know whether what we recv is an owned or halo node. ---*/
      
      Buffer_Receive_AdjVar            = new su2double [nPointTotal_r[iDomain]*nVar];
      
      /*--- Receive the buffers with the coords, global index, and colors ---*/
      
      SU2_MPI::Recv(Buffer_Receive_AdjVar, nPointTotal_r[iDomain]*(nVar+3) , MPI_DOUBLE,
                    iDomain, rank, MPI_COMM_WORLD, &status_);
      
      /*--- Loop over all of the points that we have recv'd and store the
       coords, global index vertex and markers ---*/
      
      for (iPoint = 0; iPoint < nPointTotal_r[iDomain]; iPoint++) {
        
        iGlobal      = SU2_TYPE::Int(Buffer_Receive_AdjVar[iPoint*(nVar+3)+(nVar+0)]);
        iVertex      = SU2_TYPE::Int(Buffer_Receive_AdjVar[iPoint*(nVar+3)+(nVar+1)]);
        iMarker      = SU2_TYPE::Int(Buffer_Receive_AdjVar[iPoint*(nVar+3)+(nVar+2)]);
        for (iVar = 0; iVar < nVar; iVar++)
          iAdjVar[iVar] = Buffer_Receive_AdjVar[iPoint*(nVar+3)+iVar];
        
        for (iVar = 0; iVar < nVar; iVar++)
          SetDonorAdjVar(iMarker, iVertex, iVar, iAdjVar[iVar]);
        
        SetDonorGlobalIndex(iMarker, iVertex, iGlobal);
        
      }
      
      /*--- Delete memory for recv the point stuff ---*/
      
      delete [] Buffer_Receive_AdjVar;
      
#endif
      
    }
    
  }
  
  /*--- Wait for the non-blocking sends to complete. ---*/
  
#ifdef HAVE_MPI
  
  MPI_Barrier(MPI_COMM_WORLD);
  
#endif
  
  /*--- Free all of the memory used for communicating points and elements ---*/
  
  delete[] Buffer_Send_AdjVar;
  
  /*--- Release all of the temporary memory ---*/
  
  delete [] nPointTotal_s;
  delete [] nPointTotal_r;
  delete [] iAdjVar;
  
}

void CAdjEulerSolver::Set_MPI_Nearfield(CGeometry *geometry, CConfig *config) {
  
  unsigned long iter,  iPoint, iVertex, jVertex, iPointTotal,
  Buffer_Send_nPointTotal = 0, iGlobalIndex, iGlobal;
  unsigned short iVar, iMarker, jMarker;
  long nDomain = 0, iDomain, jDomain;
  int rank = MASTER_NODE;
  int size = SINGLE_NODE;
  
#ifdef HAVE_MPI
  
  /*--- MPI initialization ---*/
  
  MPI_Comm_size(MPI_COMM_WORLD, &size);
  MPI_Comm_rank(MPI_COMM_WORLD, &rank);
  
  /*--- MPI status and request arrays for non-blocking communications ---*/
  
  MPI_Status status, status_;
  

#endif
  
  /*--- Define buffer vector interior domain ---*/
  
  su2double        *Buffer_Send_AdjVar          = NULL;
  
  unsigned long *nPointTotal_s = new unsigned long[size];
  unsigned long *nPointTotal_r = new unsigned long[size];
  su2double        *iAdjVar          = new su2double [nVar];
  
  unsigned long Buffer_Size_AdjVar          = 0;
  
  unsigned long PointTotal_Counter = 0;
  
  /*--- Allocate the memory that we only need if we have MPI support ---*/
  
  
  su2double        *Buffer_Receive_AdjVar          = NULL;
  
  /*--- Basic dimensionalization ---*/
  
  nDomain = size;
  
#ifdef HAVE_MPI
  
  MPI_Barrier(MPI_COMM_WORLD);
  
#endif
  
  /*--- This loop gets the array sizes of points for each
   rank to send to each other rank. ---*/
  
  for (iDomain = 0; iDomain < nDomain; iDomain++) {
    
    /*--- Loop over the markers to perform the dimensionalizaton
     of the domain variables ---*/
    
    Buffer_Send_nPointTotal = 0;
    
    /*--- Loop over all of the markers and count the number of each
     type of point and element that needs to be sent. ---*/
    
    for (iMarker = 0; iMarker < config->GetnMarker_All(); iMarker++) {
      if (config->GetMarker_All_KindBC(iMarker) == NEARFIELD_BOUNDARY) {
        for (iVertex = 0; iVertex < geometry->nVertex[iMarker]; iVertex++) {
          iPoint = geometry->vertex[iMarker][iVertex]->GetNode();
          jDomain = geometry->vertex[iMarker][iVertex]->GetDonorProcessor();
          if ((iDomain == jDomain) && (geometry->node[iPoint]->GetDomain())) {
            Buffer_Send_nPointTotal++;
          }
        }
      }
    }
    
    /*--- Store the counts on a partition by partition basis. ---*/
    
    nPointTotal_s[iDomain] = Buffer_Send_nPointTotal;
    
    /*--- Total counts for allocating send buffers below ---*/
    
    Buffer_Size_AdjVar          += nPointTotal_s[iDomain]*(nVar+3);
    
  }
  
  /*--- Allocate the buffer vectors in the appropiate domain (master, iDomain) ---*/
  
  Buffer_Send_AdjVar          = new su2double[Buffer_Size_AdjVar];
  
  /*--- Now that we know the sizes of the point, we can
   allocate and send the information in large chunks to all processors. ---*/
  
  for (iDomain = 0; iDomain < nDomain; iDomain++) {
    
    /*--- A rank does not communicate with itself through MPI ---*/
    
    if (rank != iDomain) {
      
#ifdef HAVE_MPI
      
      /*--- Communicate the counts to iDomain with non-blocking sends ---*/
      
      SU2_MPI::Bsend(&nPointTotal_s[iDomain], 1, MPI_UNSIGNED_LONG, iDomain, iDomain, MPI_COMM_WORLD);
      
#endif
      
    } else {
      
      /*--- If iDomain = rank, we simply copy values into place in memory ---*/
      
      nPointTotal_r[iDomain] = nPointTotal_s[iDomain];
      
    }
    
    /*--- Receive the counts. All processors are sending their counters to
     iDomain up above, so only iDomain needs to perform the recv here from
     all other ranks. ---*/
    
    if (rank == iDomain) {
      
      for (jDomain = 0; jDomain < size; jDomain++) {
        
        /*--- A rank does not communicate with itself through MPI ---*/
        
        if (rank != jDomain) {
          
#ifdef HAVE_MPI
          
          /*--- Recv the data by probing for the current sender, jDomain,
           first and then receiving the values from it. ---*/
          
          SU2_MPI::Recv(&nPointTotal_r[jDomain], 1, MPI_UNSIGNED_LONG, jDomain, rank, MPI_COMM_WORLD, &status);
          
#endif
          
        }
      }
      
    }
  }
  
  /*--- Wait for the non-blocking sends to complete. ---*/
  
#ifdef HAVE_MPI
  
  MPI_Barrier(MPI_COMM_WORLD);
  
#endif
  
  /*--- Initialize the counters for the larger send buffers (by domain) ---*/
  
  PointTotal_Counter  = 0;
  
  for (iDomain = 0; iDomain < nDomain; iDomain++) {
    
    /*--- Set the value of the interior geometry. Initialize counters. ---*/
    
    iPointTotal = 0;
    
    /*--- Load up the actual values into the buffers for sending. ---*/
    
    for (iMarker = 0; iMarker < config->GetnMarker_All(); iMarker++) {
      
      if (config->GetMarker_All_KindBC(iMarker) == NEARFIELD_BOUNDARY) {
        
        for (iVertex = 0; iVertex < geometry->nVertex[iMarker]; iVertex++) {
          iPoint = geometry->vertex[iMarker][iVertex]->GetNode();
          jDomain = geometry->vertex[iMarker][iVertex]->GetDonorProcessor();
          if ((iDomain == jDomain) && (geometry->node[iPoint]->GetDomain())) {
            
            iGlobalIndex = geometry->node[iPoint]->GetGlobalIndex();
            jVertex = geometry->vertex[iMarker][iVertex]->GetDonorVertex();
            jMarker = geometry->vertex[iMarker][iVertex]->GetDonorMarker();
            
            for (iVar = 0; iVar < nVar; iVar++) {
              Buffer_Send_AdjVar[(nVar+3)*(PointTotal_Counter+iPointTotal)+iVar] = node[iPoint]->GetSolution(iVar);
            }
            Buffer_Send_AdjVar[(nVar+3)*(PointTotal_Counter+iPointTotal)+(nVar+0)]  = su2double(iGlobalIndex);
            Buffer_Send_AdjVar[(nVar+3)*(PointTotal_Counter+iPointTotal)+(nVar+1)] = su2double(jVertex);
            Buffer_Send_AdjVar[(nVar+3)*(PointTotal_Counter+iPointTotal)+(nVar+2)]  = su2double(jMarker);
            
            iPointTotal++;
            
          }
          
        }
        
      }
      
    }
    
    /*--- Send the buffers with the geometrical information ---*/
    
    if (iDomain != rank) {
      
#ifdef HAVE_MPI
      
      /*--- Communicate the coordinates, global index, colors, and element
       date to iDomain with non-blocking sends. ---*/
      
      SU2_MPI::Bsend(&Buffer_Send_AdjVar[PointTotal_Counter*(nVar+3)],
                     nPointTotal_s[iDomain]*(nVar+3), MPI_DOUBLE, iDomain,
                     iDomain,  MPI_COMM_WORLD);
      
#endif
      
    }
    
    else {
      
      /*--- Allocate local memory for the local recv of the elements ---*/
      
      Buffer_Receive_AdjVar            = new su2double[nPointTotal_s[iDomain]*(nVar+3)];
      
      for (iter = 0; iter < nPointTotal_s[iDomain]*(nVar+3); iter++)
        Buffer_Receive_AdjVar[iter] = Buffer_Send_AdjVar[PointTotal_Counter*(nVar+3)+iter];
      
      /*--- Recv the point data from ourselves (same procedure as above) ---*/
      
      for (iPoint = 0; iPoint < nPointTotal_r[iDomain]; iPoint++) {
        
        iGlobal       =  SU2_TYPE::Int(Buffer_Receive_AdjVar[iPoint*(nVar+3)+(nVar+0)]);
        iVertex      = SU2_TYPE::Int(Buffer_Receive_AdjVar[iPoint*(nVar+3)+(nVar+1)]);
        iMarker      = SU2_TYPE::Int(Buffer_Receive_AdjVar[iPoint*(nVar+3)+(nVar+2)]);
        for (iVar = 0; iVar < nVar; iVar++)
          iAdjVar[iVar] = Buffer_Receive_AdjVar[iPoint*(nVar+3)+iVar];
        
        for (iVar = 0; iVar < nVar; iVar++)
          SetDonorAdjVar(iMarker, iVertex, iVar, iAdjVar[iVar]);
        
        SetDonorGlobalIndex(iMarker, iVertex, iGlobal);
        
      }
      
      /*--- Delete memory for recv the point stuff ---*/
      
      delete [] Buffer_Receive_AdjVar;
      
    }
    
    /*--- Increment the counters for the send buffers (iDomain loop) ---*/
    
    PointTotal_Counter += iPointTotal;
    
  }
  
  /*--- Wait for the non-blocking sends to complete. ---*/
  
#ifdef HAVE_MPI
  
  MPI_Barrier(MPI_COMM_WORLD);
  
#endif
  
  /*--- The next section begins the recv of all data for the interior
   points/elements in the mesh. First, create the domain structures for
   the points on this rank. First, we recv all of the point data ---*/
  
  for (iDomain = 0; iDomain < size; iDomain++) {
    
    if (rank != iDomain) {
      
#ifdef HAVE_MPI
      
      /*--- Allocate the receive buffer vector. Send the colors so that we
       know whether what we recv is an owned or halo node. ---*/
      
      Buffer_Receive_AdjVar            = new su2double [nPointTotal_r[iDomain]*(nVar+3)];
      
      /*--- Receive the buffers with the coords, global index, and colors ---*/
      
      SU2_MPI::Recv(Buffer_Receive_AdjVar, nPointTotal_r[iDomain]*(nVar+3) , MPI_DOUBLE,
                    iDomain, rank, MPI_COMM_WORLD, &status_);
      
      
      /*--- Loop over all of the points that we have recv'd and store the
       coords, global index vertex and markers ---*/
      
      for (iPoint = 0; iPoint < nPointTotal_r[iDomain]; iPoint++) {
        
        iGlobal      = SU2_TYPE::Int(Buffer_Receive_AdjVar[iPoint*(nVar+3)+(nVar+0)]);
        iVertex      = SU2_TYPE::Int(Buffer_Receive_AdjVar[iPoint*(nVar+3)+(nVar+1)]);
        iMarker      = SU2_TYPE::Int(Buffer_Receive_AdjVar[iPoint*(nVar+3)+(nVar+2)]);
        for (iVar = 0; iVar < nVar; iVar++)
          iAdjVar[iVar] = Buffer_Receive_AdjVar[iPoint*(nVar+3)+iVar];
        
        for (iVar = 0; iVar < nVar; iVar++)
          SetDonorAdjVar(iMarker, iVertex, iVar,  iAdjVar[iVar]);
        
        SetDonorGlobalIndex(iMarker, iVertex, iGlobal);
        
      }
      
      /*--- Delete memory for recv the point stuff ---*/
      
      delete [] Buffer_Receive_AdjVar;
      
#endif
      
    }
    
  }
  
  /*--- Wait for the non-blocking sends to complete. ---*/
  
#ifdef HAVE_MPI
  
  MPI_Barrier(MPI_COMM_WORLD);
  
#endif
  
  /*--- Free all of the memory used for communicating points and elements ---*/
  
  delete[] Buffer_Send_AdjVar;
  
  /*--- Release all of the temporary memory ---*/
  
  delete [] nPointTotal_s;
  delete [] nPointTotal_r;
  delete [] iAdjVar;
  
}

void CAdjEulerSolver::Set_MPI_Interface(CGeometry *geometry, CConfig *config) {
  
  unsigned long iter,  iPoint, iVertex, jVertex, iPointTotal,
  Buffer_Send_nPointTotal = 0, iGlobalIndex, iGlobal;
  unsigned short iVar, iMarker, jMarker;
  long nDomain = 0, iDomain, jDomain;
  int rank = MASTER_NODE;
  int size = SINGLE_NODE;
  
#ifdef HAVE_MPI
  
  /*--- MPI initialization ---*/
  
  MPI_Comm_size(MPI_COMM_WORLD, &size);
  MPI_Comm_rank(MPI_COMM_WORLD, &rank);
  
  /*--- MPI status and request arrays for non-blocking communications ---*/
  
  MPI_Status status, status_;
  

#endif
  
  /*--- Define buffer vector interior domain ---*/
  
  su2double        *Buffer_Send_AdjVar          = NULL;
  su2double        *iAdjVar          = new su2double [nVar];
  
  unsigned long *nPointTotal_s = new unsigned long[size];
  unsigned long *nPointTotal_r = new unsigned long[size];
  
  unsigned long Buffer_Size_AdjVar          = 0;
  unsigned long PointTotal_Counter = 0;
  
  /*--- Allocate the memory that we only need if we have MPI support ---*/
  
  su2double        *Buffer_Receive_AdjVar          = NULL;
  
  /*--- Basic dimensionalization ---*/
  
  nDomain = size;
  
  /*--- This loop gets the array sizes of points for each
   rank to send to each other rank. ---*/
  
  for (iDomain = 0; iDomain < nDomain; iDomain++) {
    
    /*--- Loop over the markers to perform the dimensionalizaton
     of the domain variables ---*/
    
    Buffer_Send_nPointTotal = 0;
    
    /*--- Loop over all of the markers and count the number of each
     type of point and element that needs to be sent. ---*/
    
    for (iMarker = 0; iMarker < config->GetnMarker_All(); iMarker++) {
      if (config->GetMarker_All_KindBC(iMarker) == INTERFACE_BOUNDARY) {
        for (iVertex = 0; iVertex < geometry->nVertex[iMarker]; iVertex++) {
          iPoint = geometry->vertex[iMarker][iVertex]->GetNode();
          jDomain = geometry->vertex[iMarker][iVertex]->GetDonorProcessor();
          if ((iDomain == jDomain) && (geometry->node[iPoint]->GetDomain())) {
            Buffer_Send_nPointTotal++;
          }
        }
      }
    }
    
    /*--- Store the counts on a partition by partition basis. ---*/
    
    nPointTotal_s[iDomain] = Buffer_Send_nPointTotal;
    
    /*--- Total counts for allocating send buffers below ---*/
    
    Buffer_Size_AdjVar          += nPointTotal_s[iDomain]*(nVar+3);
    
  }
  
  /*--- Allocate the buffer vectors in the appropiate domain (master, iDomain) ---*/
  
  Buffer_Send_AdjVar          = new su2double[Buffer_Size_AdjVar];
  
  /*--- Now that we know the sizes of the point, we can
   allocate and send the information in large chunks to all processors. ---*/
  
  for (iDomain = 0; iDomain < nDomain; iDomain++) {
    
    /*--- A rank does not communicate with itself through MPI ---*/
    
    if (rank != iDomain) {
      
#ifdef HAVE_MPI
      
      /*--- Communicate the counts to iDomain with non-blocking sends ---*/
      
      SU2_MPI::Bsend(&nPointTotal_s[iDomain], 1, MPI_UNSIGNED_LONG, iDomain, iDomain, MPI_COMM_WORLD);
      
#endif
      
    } else {
      
      /*--- If iDomain = rank, we simply copy values into place in memory ---*/
      
      nPointTotal_r[iDomain] = nPointTotal_s[iDomain];
      
    }
    
    /*--- Receive the counts. All processors are sending their counters to
     iDomain up above, so only iDomain needs to perform the recv here from
     all other ranks. ---*/
    
    if (rank == iDomain) {
      
      for (jDomain = 0; jDomain < size; jDomain++) {
        
        /*--- A rank does not communicate with itself through MPI ---*/
        
        if (rank != jDomain) {
          
#ifdef HAVE_MPI
          
          /*--- Recv the data by probing for the current sender, jDomain,
           first and then receiving the values from it. ---*/
          
          MPI_Probe(jDomain, rank, MPI_COMM_WORLD, &status);
          SU2_MPI::Recv(&nPointTotal_r[jDomain], 1, MPI_UNSIGNED_LONG, jDomain, rank, MPI_COMM_WORLD, &status);
          
#endif
          
        }
      }
      
    }
  }
  
  /*--- Wait for the non-blocking sends to complete. ---*/
  
#ifdef HAVE_MPI
  
  MPI_Barrier(MPI_COMM_WORLD);
  
#endif
  
  /*--- Initialize the counters for the larger send buffers (by domain) ---*/
  
  PointTotal_Counter  = 0;
  
  for (iDomain = 0; iDomain < nDomain; iDomain++) {
    
    /*--- Set the value of the interior geometry. Initialize counters. ---*/
    
    iPointTotal = 0;
    
    /*--- Load up the actual values into the buffers for sending. ---*/
    
    for (iMarker = 0; iMarker < config->GetnMarker_All(); iMarker++) {
      
      if (config->GetMarker_All_KindBC(iMarker) == INTERFACE_BOUNDARY) {
        
        for (iVertex = 0; iVertex < geometry->nVertex[iMarker]; iVertex++) {
          iPoint = geometry->vertex[iMarker][iVertex]->GetNode();
          jDomain = geometry->vertex[iMarker][iVertex]->GetDonorProcessor();
          if ((iDomain == jDomain) && (geometry->node[iPoint]->GetDomain())) {
            
            iGlobalIndex = geometry->node[iPoint]->GetGlobalIndex();
            jVertex = geometry->vertex[iMarker][iVertex]->GetDonorVertex();
            jMarker = geometry->vertex[iMarker][iVertex]->GetDonorMarker();
            
            for (iVar = 0; iVar < nVar; iVar++) {
              Buffer_Send_AdjVar[(nVar+3)*(PointTotal_Counter+iPointTotal)+iVar] = node[iPoint]->GetSolution(iVar);
            }
            Buffer_Send_AdjVar[(nVar+3)*(PointTotal_Counter+iPointTotal)+(nVar+0)]  = su2double(iGlobalIndex);
            Buffer_Send_AdjVar[(nVar+3)*(PointTotal_Counter+iPointTotal)+(nVar+1)] = su2double(jVertex);
            Buffer_Send_AdjVar[(nVar+3)*(PointTotal_Counter+iPointTotal)+(nVar+2)]  = su2double(jMarker);
            
            iPointTotal++;
            
          }
          
        }
        
      }
      
    }
    
    /*--- Send the buffers with the geometrical information ---*/
    
    if (iDomain != rank) {
      
#ifdef HAVE_MPI
      
      /*--- Communicate the coordinates, global index, colors, and element
       date to iDomain with non-blocking sends. ---*/
      
      SU2_MPI::Bsend(&Buffer_Send_AdjVar[PointTotal_Counter*(nVar+3)],
                     nPointTotal_s[iDomain]*(nVar+3), MPI_DOUBLE, iDomain,
                     iDomain,  MPI_COMM_WORLD);
      
#endif
      
    }
    
    else {
      
      /*--- Allocate local memory for the local recv of the elements ---*/
      
      Buffer_Receive_AdjVar            = new su2double[nPointTotal_s[iDomain]*(nVar+3)];
      
      for (iter = 0; iter < nPointTotal_s[iDomain]*(nVar+3); iter++)
        Buffer_Receive_AdjVar[iter] = Buffer_Send_AdjVar[PointTotal_Counter*(nVar+3)+iter];
      
      /*--- Recv the point data from ourselves (same procedure as above) ---*/
      
      for (iPoint = 0; iPoint < nPointTotal_r[iDomain]; iPoint++) {
        
        iGlobal       =  SU2_TYPE::Int(Buffer_Receive_AdjVar[iPoint*(nVar+3)+(nVar+0)]);
        iVertex      = SU2_TYPE::Int(Buffer_Receive_AdjVar[iPoint*(nVar+3)+(nVar+1)]);
        iMarker      = SU2_TYPE::Int(Buffer_Receive_AdjVar[iPoint*(nVar+3)+(nVar+2)]);
        for (iVar = 0; iVar < nVar; iVar++)
          iAdjVar[iVar] = Buffer_Receive_AdjVar[iPoint*(nVar+3)+iVar];
        
        for (iVar = 0; iVar < nVar; iVar++)
          SetDonorAdjVar(iMarker, iVertex, iVar, iAdjVar[iVar]);
        
        SetDonorGlobalIndex(iMarker, iVertex, iGlobal);
        
      }
      
      /*--- Delete memory for recv the point stuff ---*/
      
      delete [] Buffer_Receive_AdjVar;
      
    }
    
    /*--- Increment the counters for the send buffers (iDomain loop) ---*/
    
    PointTotal_Counter += iPointTotal;
    
  }
  
  /*--- Wait for the non-blocking sends to complete. ---*/
  
#ifdef HAVE_MPI
  
  MPI_Barrier(MPI_COMM_WORLD);
  
#endif
  
  /*--- The next section begins the recv of all data for the interior
   points/elements in the mesh. First, create the domain structures for
   the points on this rank. First, we recv all of the point data ---*/
  
  for (iDomain = 0; iDomain < size; iDomain++) {
    
    if (rank != iDomain) {
      
#ifdef HAVE_MPI
      
      /*--- Allocate the receive buffer vector. Send the colors so that we
       know whether what we recv is an owned or halo node. ---*/
      
      Buffer_Receive_AdjVar            = new su2double [nPointTotal_r[iDomain]*(nVar+3)];
      
      /*--- Receive the buffers with the coords, global index, and colors ---*/
      
      SU2_MPI::Recv(Buffer_Receive_AdjVar, nPointTotal_r[iDomain]*(nVar+3) , MPI_DOUBLE,
                    iDomain, rank, MPI_COMM_WORLD, &status_);
      
      
      /*--- Loop over all of the points that we have recv'd and store the
       coords, global index vertex and markers ---*/
      
      for (iPoint = 0; iPoint < nPointTotal_r[iDomain]; iPoint++) {
        
        iGlobal      = SU2_TYPE::Int(Buffer_Receive_AdjVar[iPoint*(nVar+3)+(nVar+0)]);
        iVertex      = SU2_TYPE::Int(Buffer_Receive_AdjVar[iPoint*(nVar+3)+(nVar+1)]);
        iMarker      = SU2_TYPE::Int(Buffer_Receive_AdjVar[iPoint*(nVar+3)+(nVar+2)]);
        for (iVar = 0; iVar < nVar; iVar++)
          iAdjVar[iVar] = Buffer_Receive_AdjVar[iPoint*(nVar+3)+iVar];
        
        for (iVar = 0; iVar < nVar; iVar++)
          SetDonorAdjVar(iMarker, iVertex, iVar, iAdjVar[iVar]);
        
        SetDonorGlobalIndex(iMarker, iVertex, iGlobal);
        
      }
      
      /*--- Delete memory for recv the point stuff ---*/
      
      delete [] Buffer_Receive_AdjVar;
      
#endif
      
    }
    
  }
  
  /*--- Wait for the non-blocking sends to complete. ---*/
  
#ifdef HAVE_MPI
  
  MPI_Barrier(MPI_COMM_WORLD);
  
#endif
  
  /*--- Free all of the memory used for communicating points and elements ---*/
  
  delete[] Buffer_Send_AdjVar;
  
  /*--- Release all of the temporary memory ---*/
  
  delete [] nPointTotal_s;
  delete [] nPointTotal_r;
  delete [] iAdjVar;
  
}

void CAdjEulerSolver::SetForceProj_Vector(CGeometry *geometry, CSolver **solver_container, CConfig *config) {
  
  su2double *ForceProj_Vector, x = 0.0, y = 0.0, z = 0.0, *Normal, CD, CL, Cp, CpTarget,
  CT, CQ, x_origin, y_origin, z_origin, WDrag, Area, invCD, CLCD2, invCQ, CTRCQ2;
  unsigned short iMarker,jMarker,iMarker_Monitoring, iDim;
  unsigned long iVertex, iPoint;
  string Marker_Tag, Monitoring_Tag;
  su2double Weight_ObjFunc=1.0;
  su2double *ForceProj_Vector2;
  
  int rank = MASTER_NODE;

#ifdef HAVE_MPI
  MPI_Comm_rank(MPI_COMM_WORLD, &rank);
#endif
  
  su2double Alpha            = (config->GetAoA()*PI_NUMBER)/180.0;
  su2double Beta             = (config->GetAoS()*PI_NUMBER)/180.0;
  su2double RefLengthMoment  = config->GetRefLengthMoment();
  su2double *RefOriginMoment = config->GetRefOriginMoment(0);
  su2double dCD_dCL 				 = config->GetdCD_dCL();
  su2double dCD_dCM 			   = config->GetdCD_dCM();
  bool Fixed_CL              = config->GetFixed_CL_Mode();
  bool Fixed_CM              = config->GetFixed_CM_Mode();

  ForceProj_Vector = new su2double[nDim];
  
  /*--- Compute coefficients needed for objective function evaluation. ---*/
  
  CD = solver_container[FLOW_SOL]->GetTotal_CD();
  CL = solver_container[FLOW_SOL]->GetTotal_CL();
  CT = solver_container[FLOW_SOL]->GetTotal_CT();
  CQ = solver_container[FLOW_SOL]->GetTotal_CQ();
  invCD  = 1.0/CD; CLCD2  = CL/(CD*CD);
  invCQ  = 1.0/CQ; CTRCQ2 = CT/(RefLengthMoment*CQ*CQ);
  
  x_origin = RefOriginMoment[0]; y_origin = RefOriginMoment[1]; z_origin = RefOriginMoment[2];
  
  /*--- Evaluate the boundary condition coefficients,
   Since there may be more than one objective per marker, first we have to set all Force projection vectors to 0 ---*/
  
  for (iMarker = 0; iMarker<nMarker; iMarker++) {
    if ((iMarker<nMarker) && (config->GetMarker_All_KindBC(iMarker) != SEND_RECEIVE) &&
           (config->GetMarker_All_Monitoring(iMarker) == YES))
      for (iVertex = 0; iVertex < geometry->nVertex[iMarker]; iVertex++) {
        for (iDim=0; iDim<nDim; iDim++)
          ForceProj_Vector[iDim]=0.0;
        iPoint = geometry->vertex[iMarker][iVertex]->GetNode();
        node[iPoint]->SetForceProj_Vector(ForceProj_Vector);
      }
  }

  /*--- Find the matching iMarker ---*/

  for (iMarker_Monitoring = 0; iMarker_Monitoring < config->GetnMarker_Monitoring(); iMarker_Monitoring++) {
    Weight_ObjFunc = config->GetWeight_ObjFunc(iMarker_Monitoring);
    Monitoring_Tag = config->GetMarker_Monitoring_TagBound(iMarker_Monitoring);
    for (jMarker=0; jMarker<nMarker; jMarker++) {
      Marker_Tag = config->GetMarker_All_TagBound(jMarker);
      if (Monitoring_Tag==Marker_Tag)
        iMarker = jMarker;
    }

    
    if ((config->GetMarker_All_KindBC(iMarker) != SEND_RECEIVE) &&
        (config->GetMarker_All_Monitoring(iMarker) == YES)) {
      for (iVertex = 0; iVertex < geometry->nVertex[iMarker]; iVertex++) {
        
        iPoint = geometry->vertex[iMarker][iVertex]->GetNode();
        
        x = geometry->node[iPoint]->GetCoord(0);
        y = geometry->node[iPoint]->GetCoord(1);
        if (nDim == 3) z = geometry->node[iPoint]->GetCoord(2);
        
        Normal = geometry->vertex[iMarker][iVertex]->GetNormal();
        ForceProj_Vector2 = node[iPoint]->GetForceProj_Vector();
        for (iDim=0; iDim<nDim;iDim++)
          ForceProj_Vector[iDim]=ForceProj_Vector2[iDim];

        switch (config->GetKind_ObjFunc(iMarker_Monitoring)) {
          case DRAG_COEFFICIENT :
            if (nDim == 2) {
              
              ForceProj_Vector[0] += Weight_ObjFunc*cos(Alpha);
              ForceProj_Vector[1] += Weight_ObjFunc*sin(Alpha);
              
              /*--- Modification to run at a fixed CL and CM value ---*/
              
              if (Fixed_CL) { ForceProj_Vector[0] += dCD_dCL*Weight_ObjFunc*sin(Alpha); ForceProj_Vector[1] -= dCD_dCL*Weight_ObjFunc*cos(Alpha); }
              if (Fixed_CM) { ForceProj_Vector[0] -= dCD_dCM*Weight_ObjFunc*(y - y_origin)/RefLengthMoment; ForceProj_Vector[1] += dCD_dCM*Weight_ObjFunc*(x - x_origin)/RefLengthMoment; }

            }
            if (nDim == 3) {
              
              ForceProj_Vector[0] += Weight_ObjFunc*cos(Alpha)*cos(Beta);
              ForceProj_Vector[1] += Weight_ObjFunc*sin(Beta);
              ForceProj_Vector[2] += Weight_ObjFunc*sin(Alpha)*cos(Beta);
              
              /*--- Modification to run at a fixed CL value ---*/
              
              if (Fixed_CL) { ForceProj_Vector[0] += dCD_dCL*Weight_ObjFunc*sin(Alpha); ForceProj_Vector[1] -= 0.0; ForceProj_Vector[2] -= dCD_dCL*Weight_ObjFunc*cos(Alpha); }
              if (Fixed_CM) { ForceProj_Vector[0] += dCD_dCM*Weight_ObjFunc*(z - z_origin)/RefLengthMoment; ForceProj_Vector[1] += 0.0; ForceProj_Vector[2] -= dCD_dCM*Weight_ObjFunc*(x - x_origin)/RefLengthMoment; }
              
            }
            break;
          case LIFT_COEFFICIENT :
            if (nDim == 2) { ForceProj_Vector[0] += -Weight_ObjFunc*sin(Alpha); ForceProj_Vector[1] += Weight_ObjFunc*cos(Alpha); }
            if (nDim == 3) { ForceProj_Vector[0] += -Weight_ObjFunc*sin(Alpha); ForceProj_Vector[1] = 0.0; ForceProj_Vector[2] += Weight_ObjFunc*cos(Alpha); }
            break;
          case SIDEFORCE_COEFFICIENT :
            if ((nDim == 2) && (rank == MASTER_NODE)) { cout << "This functional is not possible in 2D!!" << endl;
              exit(EXIT_FAILURE);
            }
            if (nDim == 3) { ForceProj_Vector[0] += -Weight_ObjFunc*sin(Beta) * cos(Alpha); ForceProj_Vector[1] += Weight_ObjFunc*cos(Beta); ForceProj_Vector[2] += -Weight_ObjFunc*sin(Beta) * sin(Alpha); }
            break;
          case INVERSE_DESIGN_PRESSURE :
            Cp = solver_container[FLOW_SOL]->GetCPressure(iMarker, iVertex);
            CpTarget = solver_container[FLOW_SOL]->GetCPressureTarget(iMarker, iVertex);
            Area = sqrt(Normal[0]*Normal[0] + Normal[1]*Normal[1]);
            if (nDim == 3) Area = sqrt(Normal[0]*Normal[0] + Normal[1]*Normal[1] + Normal[2]*Normal[2]);
            ForceProj_Vector[0] += -Weight_ObjFunc*2.0*(Cp-CpTarget)*Normal[0]/Area; ForceProj_Vector[1] += -Weight_ObjFunc*2.0*(Cp-CpTarget)*Normal[1]/Area;
            if (nDim == 3) ForceProj_Vector[2] += -Weight_ObjFunc*2.0*(Cp-CpTarget)*Normal[2]/Area;
            break;
          case MOMENT_X_COEFFICIENT :
            if ((nDim == 2) && (rank == MASTER_NODE)) { cout << "This functional is not possible in 2D!!" << endl; exit(EXIT_FAILURE); }
            if (nDim == 3) {  ForceProj_Vector[0] += 0.0; ForceProj_Vector[1] += -Weight_ObjFunc*(z - z_origin)/RefLengthMoment; ForceProj_Vector[2] += Weight_ObjFunc*(y - y_origin)/RefLengthMoment; }
            break;
          case MOMENT_Y_COEFFICIENT :
            if ((nDim == 2) && (rank == MASTER_NODE)) { cout << "This functional is not possible in 2D!!" << endl; exit(EXIT_FAILURE); }
            if (nDim == 3) { ForceProj_Vector[0] += Weight_ObjFunc*(z - z_origin)/RefLengthMoment; ForceProj_Vector[1] += 0.0; ForceProj_Vector[2] += -Weight_ObjFunc*(x - x_origin)/RefLengthMoment;}
            break;
          case MOMENT_Z_COEFFICIENT :
            if (nDim == 2) { ForceProj_Vector[0] += -Weight_ObjFunc*(y - y_origin)/RefLengthMoment; ForceProj_Vector[1] += Weight_ObjFunc*(x - x_origin)/RefLengthMoment; }
            if (nDim == 3) { ForceProj_Vector[0] += -Weight_ObjFunc*(y - y_origin)/RefLengthMoment; ForceProj_Vector[1] += Weight_ObjFunc*(x - x_origin)/RefLengthMoment; ForceProj_Vector[2] += 0; }
            break;
          case EFFICIENCY :
            if (nDim == 2) { ForceProj_Vector[0] += -Weight_ObjFunc*(invCD*sin(Alpha)+CLCD2*cos(Alpha)); ForceProj_Vector[1] += Weight_ObjFunc*(invCD*cos(Alpha)-CLCD2*sin(Alpha)); }
            if (nDim == 3) { ForceProj_Vector[0] += -Weight_ObjFunc*(invCD*sin(Alpha)+CLCD2*cos(Alpha)*cos(Beta)); ForceProj_Vector[1] += -Weight_ObjFunc*CLCD2*sin(Beta); ForceProj_Vector[2] += Weight_ObjFunc*(invCD*cos(Alpha)-CLCD2*sin(Alpha)*cos(Beta)); }
            break;
          case EQUIVALENT_AREA :
            WDrag = Weight_ObjFunc*config->GetWeightCd();
            if (nDim == 2) { ForceProj_Vector[0] = cos(Alpha)*WDrag; ForceProj_Vector[1] = sin(Alpha)*WDrag; }
            if (nDim == 3) { ForceProj_Vector[0] = cos(Alpha)*cos(Beta)*WDrag; ForceProj_Vector[1] = sin(Beta)*WDrag; ForceProj_Vector[2] = sin(Alpha)*cos(Beta)*WDrag; }
            break;
          case NEARFIELD_PRESSURE :
            WDrag = Weight_ObjFunc*config->GetWeightCd();
            if (nDim == 2) { ForceProj_Vector[0] = cos(Alpha)*WDrag; ForceProj_Vector[1] = sin(Alpha)*WDrag; }
            if (nDim == 3) { ForceProj_Vector[0] = cos(Alpha)*cos(Beta)*WDrag; ForceProj_Vector[1] = sin(Beta)*WDrag; ForceProj_Vector[2] = sin(Alpha)*cos(Beta)*WDrag; }
            break;
          case FORCE_X_COEFFICIENT :
            if (nDim == 2) { ForceProj_Vector[0] += Weight_ObjFunc*1.0; ForceProj_Vector[1] += 0.0; }
            if (nDim == 3) { ForceProj_Vector[0] += Weight_ObjFunc*1.0; ForceProj_Vector[1] += 0.0; ForceProj_Vector[2] += 0.0; }
            break;
          case FORCE_Y_COEFFICIENT :
            if (nDim == 2) { ForceProj_Vector[0] += 0.0; ForceProj_Vector[1] += Weight_ObjFunc*1.0; }
            if (nDim == 3) { ForceProj_Vector[0] += 0.0; ForceProj_Vector[1] += Weight_ObjFunc*1.0; ForceProj_Vector[2] += 0.0; }
            break;
          case FORCE_Z_COEFFICIENT :
            if ((nDim == 2) && (rank == MASTER_NODE)) {cout << "This functional is not possible in 2D!!" << endl;
              exit(EXIT_FAILURE);
            }
            if (nDim == 3) { ForceProj_Vector[0] += 0.0; ForceProj_Vector[1] += 0.0; ForceProj_Vector[2] += Weight_ObjFunc*1.0; }
            break;
          case THRUST_COEFFICIENT :
            if ((nDim == 2) && (rank == MASTER_NODE)) {cout << "This functional is not possible in 2D!!" << endl;
              exit(EXIT_FAILURE);
            }
            if (nDim == 3) { ForceProj_Vector[0] += 0.0; ForceProj_Vector[1] += 0.0; ForceProj_Vector[2] += Weight_ObjFunc*1.0; }
            break;
          case TORQUE_COEFFICIENT :
            if (nDim == 2) {  ForceProj_Vector[0] += Weight_ObjFunc*(y - y_origin)/RefLengthMoment; ForceProj_Vector[1] += -Weight_ObjFunc*(x - x_origin)/RefLengthMoment; }
            if (nDim == 3) { ForceProj_Vector[0] += Weight_ObjFunc*(y - y_origin)/RefLengthMoment; ForceProj_Vector[1] += -Weight_ObjFunc*(x - x_origin)/RefLengthMoment; ForceProj_Vector[2] += 0; }
            break;
          case FIGURE_OF_MERIT :
            if ((nDim == 2) && (rank == MASTER_NODE)) {cout << "This functional is not possible in 2D!!" << endl;
              exit(EXIT_FAILURE);
            }
            if (nDim == 3) {
              ForceProj_Vector[0] += -Weight_ObjFunc*invCQ;
              ForceProj_Vector[1] += -Weight_ObjFunc*CTRCQ2*(z - z_origin);
              ForceProj_Vector[2] +=  Weight_ObjFunc*CTRCQ2*(y - y_origin);
            }
            break;
          default :
            break;
        }
        
        /*--- Store the force projection vector at this node ---*/
        
        node[iPoint]->SetForceProj_Vector(ForceProj_Vector);
        
      }
    }
  }
  delete [] ForceProj_Vector;
  
}

void CAdjEulerSolver::SetIntBoundary_Jump(CGeometry *geometry, CSolver **solver_container, CConfig *config) {
  unsigned short iMarker, iVar, jVar, kVar, iDim, jDim, iIndex;
  unsigned long iVertex, iPoint, iPointNearField, nPointNearField = 0;
  su2double factor = 1.0, AngleDouble, data, aux, *IntBound_Vector, *coord, *FlowSolution, WeightSB, MinDist = 1E6, Dist, DerivativeOF = 0.0, *Normal, Area, UnitNormal[3], velocity[3], Energy, Rho, sqvel, proj_vel, phi, a1, a2;
  su2double **A, **M, **AM, *b;
  short AngleInt = 0, IndexNF_inv[180], iColumn;
  ifstream index_file;
  string text_line;
  vector<vector<su2double> > NearFieldWeight;
  vector<su2double> CoordNF;
  vector<short> IndexNF;
  
  IntBound_Vector = new su2double [nVar];
  
  /*--- Allocate vectors and matrices ---*/
  
  b = new su2double [nVar];
  A = new su2double* [nVar];
  M = new su2double* [nVar];
  AM = new su2double* [nVar];
  for (iVar = 0; iVar < nVar; iVar++) {
    A[iVar] = new su2double [nVar];
    M[iVar] = new su2double [nVar];
    AM[iVar] = new su2double [nVar];
  }
  
  /*--- If equivalent area objective function, read the value of
   the derivative from a file, this is a preprocess of the direct solution ---*/
  
  if (config->GetKind_ObjFunc() == EQUIVALENT_AREA) {
    
    /*--- Read derivative of the objective function at the NearField from file ---*/
    index_file.open("WeightNF.dat", ios::in);
    if (index_file.fail()) {
      cout << "There is no Weight Nearfield Pressure file (WeightNF.dat)." << endl;
      exit(EXIT_FAILURE);
    }
    
    nPointNearField = 0;
    
    while (index_file) {
      string line;
      getline(index_file, line);
      istringstream is(line);
      
      /*--- The first row provides the azimuthal angle ---*/
      
      if (nPointNearField == 0) {
        is >> data; // The first column is related with the coordinate
        while (is.good()) { is >> data; IndexNF.push_back(SU2_TYPE::Int(data)); }
      }
      else {
        is >> data; CoordNF.push_back(data); // The first column is the point coordinate
        vector<su2double> row;
        while (is.good()) { is >> data; row.push_back(data); }
        NearFieldWeight.push_back(row);
      }
      nPointNearField++;
    }
    
    /*--- Note tha the first row is the azimuthal angle ---*/
    
    nPointNearField = nPointNearField - 1;
    
    for (AngleInt = 0; AngleInt < 180; AngleInt++)
      IndexNF_inv[AngleInt] = -1;
    
	if (IndexNF.size() <= 180) {
		for (iIndex = 0; iIndex < IndexNF.size(); iIndex++)
			IndexNF_inv[IndexNF[iIndex]] = iIndex;
	}
	else {
		#ifndef HAVE_MPI
				exit(EXIT_FAILURE);
		#else
				MPI_Barrier(MPI_COMM_WORLD);
				MPI_Abort(MPI_COMM_WORLD, 1);
				MPI_Finalize();
		#endif
	}
    
  }
  
  /*--- Compute the jump on the adjoint variables for the upper and the lower side ---*/
  
  for (iMarker = 0; iMarker < nMarker; iMarker++)
    
    if (config->GetMarker_All_KindBC(iMarker) == NEARFIELD_BOUNDARY)
      
      for (iVertex = 0; iVertex < geometry->nVertex[iMarker]; iVertex++) {
        
        iPoint = geometry->vertex[iMarker][iVertex]->GetNode();
        Normal = geometry->vertex[iMarker][iVertex]->GetNormal();
        
        Area = 0.0;
        for (iDim = 0; iDim < nDim; iDim++) Area += Normal[iDim]*Normal[iDim];
        Area = sqrt (Area);
        
        for (iDim = 0; iDim < nDim; iDim++)
          UnitNormal[iDim] = Normal[iDim]/Area;
        
        if (geometry->node[iPoint]->GetDomain()) {
          
          coord = geometry->node[iPoint]->GetCoord();
          DerivativeOF = 0.0;
          
          /*--- Just in case the functional depend also on the surface pressure ---*/
          
          WeightSB = 1.0-config->GetWeightCd();
          
          su2double AoA, XcoordRot = 0.0, YcoordRot = 0.0, ZcoordRot = 0.0;
          
          if (nDim == 2) XcoordRot = coord[0];
          if (nDim == 3) {
            
            /*--- Rotate the nearfield cylinder  ---*/
            
            AoA = -(config->GetAoA()*PI_NUMBER/180.0);
            XcoordRot = coord[0]*cos(AoA) - coord[2]*sin(AoA);
            YcoordRot = coord[1];
            ZcoordRot = coord[0]*sin(AoA) + coord[2]*cos(AoA);
          }
          
          switch (config->GetKind_ObjFunc()) {
            case EQUIVALENT_AREA :
              
              if (nDim == 2) AngleInt = 0;
              
              if (nDim == 3) {
                
                /*--- Compute the azimuthal angle of the iPoint ---*/
                
                AngleDouble = fabs(atan(-YcoordRot/ZcoordRot)*180.0/PI_NUMBER);
                
                /*--- Fix an azimuthal line due to misalignments of the near-field ---*/
                
                su2double FixAzimuthalLine = config->GetFixAzimuthalLine();
                
                if ((AngleDouble >= FixAzimuthalLine - 0.1) && (AngleDouble <= FixAzimuthalLine + 0.1)) AngleDouble = FixAzimuthalLine - 0.1;
                
                AngleInt = SU2_TYPE::Short(floor(AngleDouble + 0.5));
                if (AngleInt < 0) AngleInt = 180 + AngleInt;
                
              }
              
              if (AngleInt <= 60) {
                iColumn = IndexNF_inv[AngleInt];
                
                /*--- An azimuthal angle is not defined... this happens with MG levels ---*/
                
                if (iColumn < 0.0) {
                  if (IndexNF_inv[AngleInt+1] > 0) { iColumn = IndexNF_inv[AngleInt+1]; goto end; }
                  if (IndexNF_inv[AngleInt-1] > 0) { iColumn = IndexNF_inv[AngleInt-1]; goto end; }
                  if (IndexNF_inv[AngleInt+2] > 0) { iColumn = IndexNF_inv[AngleInt+2]; goto end; }
                  if (IndexNF_inv[AngleInt-2] > 0) { iColumn = IndexNF_inv[AngleInt-2]; goto end; }
                  if (IndexNF_inv[AngleInt+3] > 0) { iColumn = IndexNF_inv[AngleInt+3]; goto end; }
                  if (IndexNF_inv[AngleInt-3] > 0) { iColumn = IndexNF_inv[AngleInt-3]; goto end; }
                  if (IndexNF_inv[AngleInt+4] > 0) { iColumn = IndexNF_inv[AngleInt+4]; goto end; }
                  if (IndexNF_inv[AngleInt-4] > 0) { iColumn = IndexNF_inv[AngleInt-4]; goto end; }
                }
                
              end:
                
                if (iColumn < 0.0) { cout <<" An azimuthal angle is not defined..." << endl; }
                
                /*--- Find the value of the weight in the table, using the azimuthal angle  ---*/
                
                MinDist = 1E6;
                for (iPointNearField = 0; iPointNearField < nPointNearField; iPointNearField++) {
                  Dist = fabs(CoordNF[iPointNearField] - XcoordRot);
                  if (Dist <= MinDist) {
                    MinDist = Dist;
                    DerivativeOF = factor*WeightSB*NearFieldWeight[iPointNearField][iColumn];
                  }
                }
              }
              else DerivativeOF = 0.0;
              
              if ((MinDist > 1E-6) || (coord[nDim-1] > 0.0)) DerivativeOF = 0.0;
              
              break;
              
            case NEARFIELD_PRESSURE :
              
              DerivativeOF = factor*WeightSB*(solver_container[FLOW_SOL]->node[iPoint]->GetPressure()
                                              - solver_container[FLOW_SOL]->GetPressure_Inf());
              
              break;
              
          }
          
          /*--- Compute the jump of the adjoint variables (2D, and 3D problems) --*/
          
          FlowSolution = solver_container[FLOW_SOL]->node[iPoint]->GetSolution();
          
          Rho = FlowSolution[0];
          Energy = FlowSolution[nVar-1]/FlowSolution[0];
          
          sqvel = 0.0; proj_vel = 0.0;
          for (iDim = 0; iDim < nDim; iDim++) {
            velocity[iDim] = FlowSolution[iDim+1]/FlowSolution[0];
            sqvel    += velocity[iDim]*velocity[iDim];
            proj_vel += velocity[iDim]*UnitNormal[iDim];
          }
          
          if (nDim == 2) {
            
            /*--- Compute the projected Jacobian ---*/
            
            A[0][0] = 0.0; A[0][1] = 0.0; A[0][2] = 1.0; A[0][3] = 0.0;
            A[1][0] = -velocity[0]*velocity[1]; A[1][1] = velocity[1]; A[1][2] = velocity[0]; A[1][3] = 0.0;
            A[2][0] = 0.5*(Gamma-3.0)*velocity[1]*velocity[1]+0.5*Gamma_Minus_One*velocity[0]*velocity[0]; A[2][1] = -Gamma_Minus_One*velocity[0];
            A[2][2] = (3.0-Gamma)*velocity[1]; A[2][3] = Gamma_Minus_One; A[3][0] = -Gamma*velocity[1]*Energy+Gamma_Minus_One*velocity[1]*sqvel;
            A[3][1] = -Gamma_Minus_One*velocity[0]*velocity[1]; A[3][2] = Gamma*Energy-0.5*Gamma_Minus_One*(velocity[0]*velocity[0]+3.0*velocity[1]*velocity[1]);	A[3][3] = Gamma*velocity[1];
            
            /*--- Compute the transformation matrix ---*/
            
            M[0][0] = 1.0; M[0][1] = 0.0; M[0][2] = 0.0; M[0][3] = 0.0;
            M[1][0] = velocity[0]; M[1][1] = Rho; M[1][2] = 0.0; M[1][3] = 0.0;
            M[2][0] = velocity[1]; M[2][1] = 0.0; M[2][2] = Rho; M[2][3] = 0.0;
            M[3][0] = 0.5*sqvel;	M[3][1] = Rho*velocity[0]; M[3][2] = Rho*velocity[1]; M[3][3] = 1.0/Gamma_Minus_One;
            
            /*--- Create the soruce term (AM)^T X = b ---*/
            
            b[0] = 0.0; b[1] = 0.0; b[2] = 0.0; b[3] = DerivativeOF;
            
          }
          
          if (nDim == 3) {
            
            
            /*--- Compute the projected Jacobian ---*/
            
            phi = 0.5*Gamma_Minus_One*sqvel;
            a1 = Gamma*Energy-phi; a2 = Gamma-1.0;
            
            A[0][0] = 0.0;
            for (iDim = 0; iDim < nDim; iDim++) A[0][iDim+1] = UnitNormal[iDim];
            A[0][nDim+1] = 0.0;
            
            for (iDim = 0; iDim < nDim; iDim++) {
              A[iDim+1][0] = (UnitNormal[iDim]*phi - velocity[iDim]*proj_vel);
              for (jDim = 0; jDim < nDim; jDim++)
                A[iDim+1][jDim+1] = (UnitNormal[jDim]*velocity[iDim]-a2*UnitNormal[iDim]*velocity[jDim]);
              A[iDim+1][iDim+1] += proj_vel;
              A[iDim+1][nDim+1] = a2*UnitNormal[iDim];
            }
            
            A[nDim+1][0] = proj_vel*(phi-a1);
            for (iDim = 0; iDim < nDim; iDim++)
              A[nDim+1][iDim+1] = (UnitNormal[iDim]*a1-a2*velocity[iDim]*proj_vel);
            A[nDim+1][nDim+1] = Gamma*proj_vel;
            
            /*--- Compute the transformation matrix ---*/
            
            M[0][0] = 1.0; M[0][1] = 0.0; M[0][2] = 0.0; M[0][3] = 0.0; M[0][4] = 0.0;
            M[1][0] = velocity[0]; M[1][1] = Rho; M[1][2] = 0.0; M[1][3] = 0.0; M[1][4] = 0.0;
            M[2][0] = velocity[1]; M[2][1] = 0.0; M[2][2] = Rho; M[2][3] = 0.0; M[2][4] = 0.0;
            M[3][0] = velocity[2]; M[3][1] = 0.0; M[3][2] = 0.0; M[3][3] = Rho; M[3][4] = 0.0;
            M[4][0] = 0.5*sqvel; M[4][1] = Rho*velocity[0]; M[4][2] = Rho*velocity[1];
            M[4][3] = Rho*velocity[2]; M[4][4] = 1.0/Gamma_Minus_One;
            
            /*--- Create the soruce term (AM)^T X = b ---*/
            
            b[0] = 0.0; b[1] = 0.0; b[2] = 0.0; b[3] = 0.0; b[4] = DerivativeOF;
            
          }
          
          /*--- Compute A times M ---*/
          
          for (iVar = 0; iVar < nVar; iVar++)
            for (jVar = 0; jVar < nVar; jVar++) {
              aux = 0.0;
              for (kVar = 0; kVar < nVar; kVar++)
                aux += A[iVar][kVar]*M[kVar][jVar];
              AM[iVar][jVar] = aux;
            }
          
          /*--- Compute the transpose matrix ---*/
          
          for (iVar = 0; iVar < nVar; iVar++)
            for (jVar = 0; jVar < nVar; jVar++)
              A[iVar][jVar] = AM[jVar][iVar];
          
          /*--- Solve the linear system using a LU descomposition --*/
          
          Gauss_Elimination(A, b, nVar);
          
          /*--- Update the internal boundary jump --*/
          
          for (iVar = 0; iVar < nVar; iVar++)
            IntBound_Vector[iVar] = b[iVar];
          
          node[iPoint]->SetIntBoundary_Jump(IntBound_Vector);
          
        }
      }
  
  delete [] IntBound_Vector;
  
  /*--- Deallocate the linear system ---*/
  
  for (iVar = 0; iVar < nVar; iVar++) {
    delete [] A[iVar];
    delete [] M[iVar];
    delete [] AM[iVar];
  }
  delete [] A;
  delete [] M;
  delete [] AM;
  delete [] b;
  
}

void CAdjEulerSolver::SetInitialCondition(CGeometry **geometry, CSolver ***solver_container, CConfig *config, unsigned long ExtIter) {
  unsigned long iPoint, Point_Fine;
  unsigned short iMesh, iChildren, iVar;
  su2double Area_Children, Area_Parent, *Solution, *Solution_Fine;
  
  bool restart = config->GetRestart();
  bool dual_time = ((config->GetUnsteady_Simulation() == DT_STEPPING_1ST) ||
                    (config->GetUnsteady_Simulation() == DT_STEPPING_2ND));
  
  /*--- If restart solution, then interpolate the flow solution to
   all the multigrid levels, this is important with the dual time strategy ---*/
  if (restart) {
    Solution = new su2double[nVar];
    for (iMesh = 1; iMesh <= config->GetnMGLevels(); iMesh++) {
      for (iPoint = 0; iPoint < geometry[iMesh]->GetnPoint(); iPoint++) {
        Area_Parent = geometry[iMesh]->node[iPoint]->GetVolume();
        for (iVar = 0; iVar < nVar; iVar++) Solution[iVar] = 0.0;
        for (iChildren = 0; iChildren < geometry[iMesh]->node[iPoint]->GetnChildren_CV(); iChildren++) {
          Point_Fine = geometry[iMesh]->node[iPoint]->GetChildren_CV(iChildren);
          Area_Children = geometry[iMesh-1]->node[Point_Fine]->GetVolume();
          Solution_Fine = solver_container[iMesh-1][ADJFLOW_SOL]->node[Point_Fine]->GetSolution();
          for (iVar = 0; iVar < nVar; iVar++) {
            Solution[iVar] += Solution_Fine[iVar]*Area_Children/Area_Parent;
          }
        }
        solver_container[iMesh][ADJFLOW_SOL]->node[iPoint]->SetSolution(Solution);
        
      }
      solver_container[iMesh][ADJFLOW_SOL]->Set_MPI_Solution(geometry[iMesh], config);
    }
    delete [] Solution;
  }
  
  /*--- The value of the solution for the first iteration of the dual time ---*/
  for (iMesh = 0; iMesh <= config->GetnMGLevels(); iMesh++) {
    for (iPoint = 0; iPoint < geometry[iMesh]->GetnPoint(); iPoint++) {
      if ((ExtIter == 0) && (dual_time)) {
        solver_container[iMesh][ADJFLOW_SOL]->node[iPoint]->Set_Solution_time_n();
        solver_container[iMesh][ADJFLOW_SOL]->node[iPoint]->Set_Solution_time_n1();
      }
    }
  }
  
}

void CAdjEulerSolver::Preprocessing(CGeometry *geometry, CSolver **solver_container, CConfig *config, unsigned short iMesh, unsigned short iRKStep, unsigned short RunTime_EqSystem, bool Output) {
  
  unsigned long iPoint, ErrorCounter = 0;
  su2double SharpEdge_Distance;
  bool RightSol = true;
  
#ifdef HAVE_MPI
  int rank;
  MPI_Comm_rank(MPI_COMM_WORLD, &rank);
#endif
  
  /*--- Retrieve information about the spatial and temporal integration for the
   adjoint equations (note that the flow problem may use different methods). ---*/
  
  bool implicit       = (config->GetKind_TimeIntScheme_AdjFlow() == EULER_IMPLICIT);
  bool second_order   = ((config->GetSpatialOrder_AdjFlow() == SECOND_ORDER) || (config->GetSpatialOrder_AdjFlow() == SECOND_ORDER_LIMITER));
  bool limiter        = (config->GetSpatialOrder_AdjFlow() == SECOND_ORDER_LIMITER);
  bool center         = (config->GetKind_ConvNumScheme_AdjFlow() == SPACE_CENTERED);
  bool center_jst     = (config->GetKind_Centered_AdjFlow() == JST);
  bool fixed_cl       = config->GetFixed_CL_Mode();
  bool eval_dcd_dcx   = config->GetEval_dCD_dCX();

  /*--- Update the objective function coefficient to guarantee zero gradient. ---*/
  
  if (fixed_cl && eval_dcd_dcx) { SetFarfield_AoA(geometry, solver_container, config, iMesh, Output); }
  
  /*--- Residual initialization ---*/
  
  for (iPoint = 0; iPoint < nPoint; iPoint ++) {
    
    /*--- Get the distance form a sharp edge ---*/
    
    SharpEdge_Distance = geometry->node[iPoint]->GetSharpEdge_Distance();
    
    /*--- Initialize the non-physical points vector ---*/

    node[iPoint]->SetNon_Physical(false);
    
    /*--- Set the primitive variables compressible
     adjoint variables ---*/
    
    RightSol = node[iPoint]->SetPrimVar(SharpEdge_Distance, false, config);
    if (!RightSol) { node[iPoint]->SetNon_Physical(true); ErrorCounter++; }
    
    /*--- Initialize the convective residual vector ---*/
    
    LinSysRes.SetBlock_Zero(iPoint);
    
  }
  
  
  if ((second_order) && (iMesh == MESH_0)) {
    
    /*--- Compute gradients for upwind second-order reconstruction ---*/

    if (config->GetKind_Gradient_Method() == GREEN_GAUSS) SetSolution_Gradient_GG(geometry, config);
    if (config->GetKind_Gradient_Method() == WEIGHTED_LEAST_SQUARES) SetSolution_Gradient_LS(geometry, config);
    
    /*--- Limiter computation ---*/
    
    if (limiter) SetSolution_Limiter(geometry, config);
    
  }
  
  /*--- Artificial dissipation for centered schemes ---*/
  
  if (center) {
    if ((center_jst) && (iMesh == MESH_0)) {
      SetDissipation_Switch(geometry, config);
      SetUndivided_Laplacian(geometry, config);
      if (config->GetKind_Gradient_Method() == GREEN_GAUSS) SetSolution_Gradient_GG(geometry, config);
      if (config->GetKind_Gradient_Method() == WEIGHTED_LEAST_SQUARES) SetSolution_Gradient_LS(geometry, config);
    }
  }
  
  /*--- Initialize the Jacobian for implicit integration ---*/
  
  if (implicit) Jacobian.SetValZero();
  
  /*--- Error message ---*/
  
  if (config->GetConsole_Output_Verb() == VERB_HIGH) {
#ifdef HAVE_MPI
    unsigned long MyErrorCounter = ErrorCounter; ErrorCounter = 0;
    SU2_MPI::Allreduce(&MyErrorCounter, &ErrorCounter, 1, MPI_UNSIGNED_LONG, MPI_SUM, MPI_COMM_WORLD);
#endif
    if (iMesh == MESH_0) config->SetNonphysical_Points(ErrorCounter);
  }
  
}

void CAdjEulerSolver::Centered_Residual(CGeometry *geometry, CSolver **solver_container, CNumerics *numerics,
                                        CConfig *config, unsigned short iMesh, unsigned short iRKStep) {
  
  unsigned long iEdge, iPoint, jPoint;
  
  bool implicit = (config->GetKind_TimeIntScheme_AdjFlow() == EULER_IMPLICIT);
  bool second_order = ((config->GetKind_Centered_AdjFlow() == JST) && (iMesh == MESH_0));
  bool grid_movement  = config->GetGrid_Movement();

  for (iEdge = 0; iEdge < geometry->GetnEdge(); iEdge++) {
    
    /*--- Points in edge, normal, and neighbors---*/
    
    iPoint = geometry->edge[iEdge]->GetNode(0);
    jPoint = geometry->edge[iEdge]->GetNode(1);
    numerics->SetNormal(geometry->edge[iEdge]->GetNormal());
    numerics->SetNeighbor(geometry->node[iPoint]->GetnNeighbor(), geometry->node[jPoint]->GetnNeighbor());
    
    /*--- Adjoint variables w/o reconstruction ---*/

    numerics->SetAdjointVar(node[iPoint]->GetSolution(), node[jPoint]->GetSolution());
    
    /*--- Conservative variables w/o reconstruction ---*/

    numerics->SetConservative(solver_container[FLOW_SOL]->node[iPoint]->GetSolution(),
                              solver_container[FLOW_SOL]->node[jPoint]->GetSolution());
    
    numerics->SetSoundSpeed(solver_container[FLOW_SOL]->node[iPoint]->GetSoundSpeed(),
                            solver_container[FLOW_SOL]->node[jPoint]->GetSoundSpeed());
    numerics->SetEnthalpy(solver_container[FLOW_SOL]->node[iPoint]->GetEnthalpy(),
                          solver_container[FLOW_SOL]->node[jPoint]->GetEnthalpy());

    
    numerics->SetLambda(solver_container[FLOW_SOL]->node[iPoint]->GetLambda(),
                        solver_container[FLOW_SOL]->node[jPoint]->GetLambda());
    
    if (second_order) {
      numerics->SetUndivided_Laplacian(node[iPoint]->GetUndivided_Laplacian(), node[jPoint]->GetUndivided_Laplacian());
      numerics->SetSensor(node[iPoint]->GetSensor(), node[jPoint]->GetSensor());
    }
    
    /*--- Mesh motion ---*/
    
    if (grid_movement) {
      numerics->SetGridVel(geometry->node[iPoint]->GetGridVel(), geometry->node[jPoint]->GetGridVel());
    }
    
    /*--- Compute residuals ---*/

    numerics->ComputeResidual(Res_Conv_i, Res_Visc_i, Res_Conv_j, Res_Visc_j,
                              Jacobian_ii, Jacobian_ij, Jacobian_ji, Jacobian_jj, config);
    
    /*--- Update convective and artificial dissipation residuals ---*/

    LinSysRes.SubtractBlock(iPoint, Res_Conv_i);
    LinSysRes.SubtractBlock(jPoint, Res_Conv_j);
    LinSysRes.SubtractBlock(iPoint, Res_Visc_i);
    LinSysRes.SubtractBlock(jPoint, Res_Visc_j);
    
    /*--- Implicit contribution to the residual ---*/
    
    if (implicit) {
      Jacobian.SubtractBlock(iPoint, iPoint, Jacobian_ii);
      Jacobian.SubtractBlock(iPoint, jPoint, Jacobian_ij);
      Jacobian.SubtractBlock(jPoint, iPoint, Jacobian_ji);
      Jacobian.SubtractBlock(jPoint, jPoint, Jacobian_jj);
    }
    
  }
}


void CAdjEulerSolver::Upwind_Residual(CGeometry *geometry, CSolver **solver_container, CNumerics *numerics, CConfig *config, unsigned short iMesh) {
  
  su2double **Gradient_i, **Gradient_j, Project_Grad_i, Project_Grad_j, *Limiter_i = NULL,
  *Limiter_j = NULL, *Psi_i = NULL, *Psi_j = NULL, *V_i, *V_j, Non_Physical = 1.0;
  unsigned long iEdge, iPoint, jPoint;
  unsigned short iDim, iVar;
  
  bool implicit         = (config->GetKind_TimeIntScheme_AdjFlow() == EULER_IMPLICIT);
  bool second_order     = (((config->GetSpatialOrder_AdjFlow() == SECOND_ORDER) || (config->GetSpatialOrder_AdjFlow() == SECOND_ORDER_LIMITER)) && (iMesh == MESH_0));
  bool limiter          = (config->GetSpatialOrder_AdjFlow() == SECOND_ORDER_LIMITER);
  bool grid_movement    = config->GetGrid_Movement();
  
  for (iEdge = 0; iEdge < geometry->GetnEdge(); iEdge++) {
    
    /*--- Points in edge and normal vectors ---*/
    
    iPoint = geometry->edge[iEdge]->GetNode(0);
    jPoint = geometry->edge[iEdge]->GetNode(1);
    numerics->SetNormal(geometry->edge[iEdge]->GetNormal());
    
    /*--- Adjoint variables w/o reconstruction ---*/
    
    Psi_i = node[iPoint]->GetSolution();
    Psi_j = node[jPoint]->GetSolution();
    numerics->SetAdjointVar(Psi_i, Psi_j);
    
    /*--- Primitive variables w/o reconstruction ---*/
    
    V_i = solver_container[FLOW_SOL]->node[iPoint]->GetPrimitive();
    V_j = solver_container[FLOW_SOL]->node[jPoint]->GetPrimitive();
    numerics->SetPrimitive(V_i, V_j);
    
    /*--- Grid velocities for dynamic meshes ---*/
    
    if (grid_movement) {
      numerics->SetGridVel(geometry->node[iPoint]->GetGridVel(), geometry->node[jPoint]->GetGridVel());
    }
    
    /*--- High order reconstruction using MUSCL strategy ---*/
    
    if (second_order) {
      
      for (iDim = 0; iDim < nDim; iDim++) {
        Vector_i[iDim] = 0.5*(geometry->node[jPoint]->GetCoord(iDim) - geometry->node[iPoint]->GetCoord(iDim));
        Vector_j[iDim] = 0.5*(geometry->node[iPoint]->GetCoord(iDim) - geometry->node[jPoint]->GetCoord(iDim));
      }
      
      /*--- Adjoint variables using gradient reconstruction and limiters ---*/

      Gradient_i = node[iPoint]->GetGradient(); Gradient_j = node[jPoint]->GetGradient();
      if (limiter) { Limiter_i = node[iPoint]->GetLimiter(); Limiter_j = node[jPoint]->GetLimiter(); }
      
      for (iVar = 0; iVar < nVar; iVar++) {
        Project_Grad_i = 0; Project_Grad_j = 0;
        Non_Physical = node[iPoint]->GetNon_Physical()*node[jPoint]->GetNon_Physical();
        for (iDim = 0; iDim < nDim; iDim++) {
          Project_Grad_i += Vector_i[iDim]*Gradient_i[iVar][iDim]*Non_Physical;
          Project_Grad_j += Vector_j[iDim]*Gradient_j[iVar][iDim]*Non_Physical;
        }
        if (limiter) {
          Solution_i[iVar] = Psi_i[iVar] + Project_Grad_i*Limiter_i[iDim];
          Solution_j[iVar] = Psi_j[iVar] + Project_Grad_j*Limiter_j[iDim];
        }
        else {
          Solution_i[iVar] = Psi_i[iVar] + Project_Grad_i;
          Solution_j[iVar] = Psi_j[iVar] + Project_Grad_j;
        }
      }
      
      numerics->SetAdjointVar(Solution_i, Solution_j);
      
    }
    
    /*--- Compute the residual---*/
    
    numerics->ComputeResidual(Residual_i, Residual_j, Jacobian_ii, Jacobian_ij, Jacobian_ji, Jacobian_jj, config);
    
    /*--- Add and Subtract Residual ---*/
    
    LinSysRes.SubtractBlock(iPoint, Residual_i);
    LinSysRes.SubtractBlock(jPoint, Residual_j);
    
    /*--- Implicit contribution to the residual ---*/
    
    if (implicit) {
      Jacobian.SubtractBlock(iPoint, iPoint, Jacobian_ii);
      Jacobian.SubtractBlock(iPoint, jPoint, Jacobian_ij);
      Jacobian.SubtractBlock(jPoint, iPoint, Jacobian_ji);
      Jacobian.SubtractBlock(jPoint, jPoint, Jacobian_jj);
    }
    
  }
  
}

void CAdjEulerSolver::Source_Residual(CGeometry *geometry, CSolver **solver_container, CNumerics *numerics, CNumerics *second_numerics,
                                      CConfig *config, unsigned short iMesh) {
  
  unsigned short iVar;
  unsigned long iPoint;
  bool implicit = (config->GetKind_TimeIntScheme_AdjFlow() == EULER_IMPLICIT);
  bool rotating_frame = config->GetRotating_Frame();
  bool axisymmetric   = config->GetAxisymmetric();
  //	bool gravity        = (config->GetGravityForce() == YES);
  bool harmonic_balance  = (config->GetUnsteady_Simulation() == HARMONIC_BALANCE);
  
  /*--- Initialize the source residual to zero ---*/
  for (iVar = 0; iVar < nVar; iVar++) Residual[iVar] = 0.0;
  
  if (rotating_frame) {
    
    /*--- Loop over all points ---*/
    for (iPoint = 0; iPoint < nPointDomain; iPoint++) {
      
      /*--- Load the adjoint variables ---*/
      numerics->SetAdjointVar(node[iPoint]->GetSolution(),
                              node[iPoint]->GetSolution());
      
      /*--- Load the volume of the dual mesh cell ---*/
      numerics->SetVolume(geometry->node[iPoint]->GetVolume());
      
      /*--- Compute the adjoint rotating frame source residual ---*/
      numerics->ComputeResidual(Residual, Jacobian_i, config);
      
      /*--- Add the source residual to the total ---*/
      LinSysRes.AddBlock(iPoint, Residual);
      
      /*--- Add the implicit Jacobian contribution ---*/
      if (implicit) Jacobian.AddBlock(iPoint, iPoint, Jacobian_i);
      
    }
  }
  
  if (harmonic_balance) {
    
    su2double Volume, Source;
    
    /*--- loop over points ---*/
    for (iPoint = 0; iPoint < nPointDomain; iPoint++) {
      
      /*--- Get control volume ---*/
      Volume = geometry->node[iPoint]->GetVolume();
      
      /*--- Get stored harmonic balance source term ---*/
      for (iVar = 0; iVar < nVar; iVar++) {
        Source = node[iPoint]->GetHarmonicBalance_Source(iVar);
        Residual[iVar] = Source*Volume;
      }
      
      /*--- Add Residual ---*/
      LinSysRes.AddBlock(iPoint, Residual);
      
    }
  }
  
  if (axisymmetric) {
    
    /*--- Zero out Jacobian structure ---*/
    if (implicit) {
      for (iVar = 0; iVar < nVar; iVar ++)
        for (unsigned short jVar = 0; jVar < nVar; jVar ++)
          Jacobian_i[iVar][jVar] = 0.0;
    }
    
    /*--- loop over points ---*/
    for (iPoint = 0; iPoint < nPointDomain; iPoint++) {
      
      /*--- Set solution ---*/
      numerics->SetConservative(solver_container[FLOW_SOL]->node[iPoint]->GetSolution(), solver_container[FLOW_SOL]->node[iPoint]->GetSolution());
      
      /*--- Set adjoint variables ---*/
      numerics->SetAdjointVar(node[iPoint]->GetSolution(), node[iPoint]->GetSolution());
      
      /*--- Set control volume ---*/
      numerics->SetVolume(geometry->node[iPoint]->GetVolume());
      
      /*--- Set coordinate ---*/
      numerics->SetCoord(geometry->node[iPoint]->GetCoord(), geometry->node[iPoint]->GetCoord());
      
      /*--- Compute Source term Residual ---*/
      numerics->ComputeResidual(Residual, Jacobian_i, config);
      
      /*--- Add Residual ---*/
      LinSysRes.AddBlock(iPoint, Residual);
      
      /*--- Implicit part ---*/
      if (implicit)
        Jacobian.AddBlock(iPoint, iPoint, Jacobian_i);
      
    }
  }
  
  //	if (gravity) {
  //
  //	}
  
}

void CAdjEulerSolver::Source_Template(CGeometry *geometry, CSolver **solver_container, CNumerics *numerics,
                                      CConfig *config, unsigned short iMesh) {
}

void CAdjEulerSolver::SetUndivided_Laplacian(CGeometry *geometry, CConfig *config) {
  unsigned long iPoint, jPoint, iEdge;
  unsigned short iVar;
  su2double *Diff;
  
  Diff = new su2double[nVar];
  
  for (iPoint = 0; iPoint < nPointDomain; iPoint++)
    node[iPoint]->SetUnd_LaplZero();
  
  for (iEdge = 0; iEdge < geometry->GetnEdge(); iEdge++) {
    iPoint = geometry->edge[iEdge]->GetNode(0);
    jPoint = geometry->edge[iEdge]->GetNode(1);
    
    for (iVar = 0; iVar < nVar; iVar++)
      Diff[iVar] = node[iPoint]->GetSolution(iVar) - node[jPoint]->GetSolution(iVar);
    
#ifdef STRUCTURED_GRID
    
    if (geometry->node[iPoint]->GetDomain()) node[iPoint]->SubtractUnd_Lapl(Diff);
    if (geometry->node[jPoint]->GetDomain()) node[jPoint]->AddUnd_Lapl(Diff);
    
#else
    
    bool boundary_i = geometry->node[iPoint]->GetPhysicalBoundary();
    bool boundary_j = geometry->node[jPoint]->GetPhysicalBoundary();
    
    /*--- Both points inside the domain, or both in the boundary ---*/
    if ((!boundary_i && !boundary_j) || (boundary_i && boundary_j)) {
      if (geometry->node[iPoint]->GetDomain()) node[iPoint]->SubtractUnd_Lapl(Diff);
      if (geometry->node[jPoint]->GetDomain()) node[jPoint]->AddUnd_Lapl(Diff);
    }
    
    /*--- iPoint inside the domain, jPoint on the boundary ---*/
    if (!boundary_i && boundary_j)
      if (geometry->node[iPoint]->GetDomain()) node[iPoint]->SubtractUnd_Lapl(Diff);
    
    /*--- jPoint inside the domain, iPoint on the boundary ---*/
    if (boundary_i && !boundary_j)
      if (geometry->node[jPoint]->GetDomain()) node[jPoint]->AddUnd_Lapl(Diff);
    
#endif
    
  }
  
#ifdef STRUCTURED_GRID
  
  unsigned long Point_Normal = 0, iVertex;
  unsigned short iMarker;
  su2double *Psi_mirror;
  
  Psi_mirror = new su2double[nVar];
  
  /*--- Loop over all boundaries and include an extra contribution
   from a halo node. Find the nearest normal, interior point
   for a boundary node and make a linear approximation. ---*/
  for (iMarker = 0; iMarker < nMarker; iMarker++) {
    
    if (config->GetMarker_All_KindBC(iMarker) != SEND_RECEIVE &&
        config->GetMarker_All_KindBC(iMarker) != INTERFACE_BOUNDARY &&
        config->GetMarker_All_KindBC(iMarker) != NEARFIELD_BOUNDARY &&
        config->GetMarker_All_KindBC(iMarker) != PERIODIC_BOUNDARY) {
      
      for (iVertex = 0; iVertex < geometry->nVertex[iMarker]; iVertex++) {
        iPoint = geometry->vertex[iMarker][iVertex]->GetNode();
        
        if (geometry->node[iPoint]->GetDomain()) {
          
          Point_Normal = geometry->vertex[iMarker][iVertex]->GetNormal_Neighbor();
          
          /*--- Interpolate & compute difference in the conserved variables ---*/
          
          for (iVar = 0; iVar < nVar; iVar++) {
            Psi_mirror[iVar] = 2.0*node[iPoint]->GetSolution(iVar) - node[Point_Normal]->GetSolution(iVar);
            Diff[iVar]   = node[iPoint]->GetSolution(iVar) - Psi_mirror[iVar];
          }
          
          /*--- Subtract contribution at the boundary node only ---*/
          
          node[iPoint]->SubtractUnd_Lapl(Diff);
        }
      }
    }
  }
  
  delete [] Psi_mirror;
  
#endif
  
  delete [] Diff;
  
  /*--- MPI parallelization ---*/
  
  Set_MPI_Undivided_Laplacian(geometry, config);
  
}

void CAdjEulerSolver::SetDissipation_Switch(CGeometry *geometry, CConfig *config) {
  
  unsigned long iPoint;
  su2double SharpEdge_Distance, eps, ds, scale, Sensor, Param_Kappa_2, Param_Kappa_4;
  
  eps = config->GetLimiterCoeff()*config->GetRefElemLength();
  Param_Kappa_2 = config->GetKappa_2nd_AdjFlow();
  Param_Kappa_4 = config->GetKappa_4th_AdjFlow();
  
  if (Param_Kappa_2 != 0.0) scale = 2.0 * Param_Kappa_4 / Param_Kappa_2;
  else scale = 0.0;
  
  for (iPoint = 0; iPoint < nPoint; iPoint++) {
    
    SharpEdge_Distance = (geometry->node[iPoint]->GetSharpEdge_Distance() - config->GetSharpEdgesCoeff()*eps);
    
    ds = 0.0;
    if (SharpEdge_Distance < -eps) ds = 1.0;
    if (fabs(SharpEdge_Distance) <= eps) ds = 1.0 - (0.5*(1.0+(SharpEdge_Distance/eps)+(1.0/PI_NUMBER)*sin(PI_NUMBER*SharpEdge_Distance/eps)));
    if (SharpEdge_Distance > eps) ds = 0.0;
    
    Sensor = scale * ds;
    
    node[iPoint]->SetSensor(Sensor);
    
  }
  
  //	su2double dx = 0.1;
  //	su2double LimK = 0.03;
  //	su2double eps2 =  pow((LimK*dx),3);
  //
  //	unsigned long iPoint, jPoint;
  //	unsigned short iNeigh, nNeigh, iDim;
  //	su2double **Gradient_i, *Coord_i, *Coord_j, diff_coord, dist_ij, r_u, r_u_ij,
  //	du_max, du_min, u_ij, *Solution_i, *Solution_j, dp, dm;
  //
  //
  //	for (iPoint = 0; iPoint < nPoint; iPoint++)
  //
  //		if (geometry->node[iPoint]->GetDomain()) {
  //
  //			Solution_i = node[iPoint]->GetSolution();
  //			Gradient_i = node[iPoint]->GetGradient();
  //			Coord_i = geometry->node[iPoint]->GetCoord();
  //			nNeigh = geometry->node[iPoint]->GetnPoint();
  //
  //			/*--- Find max and min value of the variable in the control volume around the mesh point ---*/
  //			du_max = 1.0E-8; du_min = -1.0E-8;
  //			for (iNeigh = 0; iNeigh < nNeigh; iNeigh++) {
  //				jPoint = geometry->node[iPoint]->GetPoint(iNeigh);
  //				Solution_j = node[jPoint]->GetSolution();
  //				du_max = max(du_max, Solution_j[0] - Solution_i[0]);
  //				du_min = min(du_min, Solution_j[0] - Solution_i[0]);
  //			}
  //
  //			r_u = 1.0;
  //			for (iNeigh = 0; iNeigh < nNeigh; iNeigh++) {
  //
  //				/*--- Unconstrained reconstructed solution ---*/
  //				jPoint = geometry->node[iPoint]->GetPoint(iNeigh);
  //				Solution_j = node[jPoint]->GetSolution();
  //				Coord_j = geometry->node[jPoint]->GetCoord();
  //				u_ij = Solution_i[0]; dist_ij = 0;
  //				for (iDim = 0; iDim < nDim; iDim++) {
  //					diff_coord = Coord_j[iDim]-Coord_i[iDim];
  //					u_ij += 0.5*diff_coord*Gradient_i[0][iDim];
  //				}
  //
  //				/*--- Venkatakrishnan limiter ---*/
  //				if ((u_ij - Solution_i[0]) >= 0.0) dp = du_max;
  //				else	dp = du_min;
  //				dm = u_ij - Solution_i[0];
  //				r_u_ij = (dp*dp+2.0*dm*dp + eps2)/(dp*dp+2*dm*dm+dm*dp + eps2);
  //
  //				/*--- Take the smallest value of the limiter ---*/
  //				r_u = min(r_u, r_u_ij);
  //
  //			}
  //			node[iPoint]->SetSensor(1.0-r_u);
  //		}
  
  /*--- MPI parallelization ---*/
  Set_MPI_Dissipation_Switch(geometry, config);
  
}

void CAdjEulerSolver::ExplicitRK_Iteration(CGeometry *geometry, CSolver **solver_container,
                                           CConfig *config, unsigned short iRKStep) {
  su2double *Residual, *Res_TruncError, Vol, Delta, Res;
  unsigned short iVar;
  unsigned long iPoint;
  
  su2double RK_AlphaCoeff = config->Get_Alpha_RKStep(iRKStep);
  
  for (iVar = 0; iVar < nVar; iVar++) {
    SetRes_RMS(iVar, 0.0);
    SetRes_Max(iVar, 0.0, 0);
  }
  
  /*--- Update the solution ---*/
  for (iPoint = 0; iPoint < nPointDomain; iPoint++) {
    Vol = geometry->node[iPoint]->GetVolume();
    Delta = solver_container[FLOW_SOL]->node[iPoint]->GetDelta_Time() / Vol;
    
    Res_TruncError = node[iPoint]->GetResTruncError();
    Residual = LinSysRes.GetBlock(iPoint);
    
    for (iVar = 0; iVar < nVar; iVar++) {
      Res = Residual[iVar] + Res_TruncError[iVar];
      node[iPoint]->AddSolution(iVar, -Res*Delta*RK_AlphaCoeff);
      AddRes_RMS(iVar, Res*Res);
      AddRes_Max(iVar, fabs(Res), geometry->node[iPoint]->GetGlobalIndex(), geometry->node[iPoint]->GetCoord());
    }
    
  }
  
  /*--- MPI solution ---*/
  Set_MPI_Solution(geometry, config);
  
  /*--- Compute the root mean square residual ---*/
  SetResidual_RMS(geometry, config);
  
}

void CAdjEulerSolver::ExplicitEuler_Iteration(CGeometry *geometry, CSolver **solver_container, CConfig *config) {
  su2double *local_Residual, *local_Res_TruncError, Vol, Delta, Res;
  unsigned short iVar;
  unsigned long iPoint;
  
  for (iVar = 0; iVar < nVar; iVar++) {
    SetRes_RMS(iVar, 0.0);
    SetRes_Max(iVar, 0.0, 0);
  }
  
  /*--- Update the solution ---*/
  for (iPoint = 0; iPoint < nPointDomain; iPoint++) {
    Vol = geometry->node[iPoint]->GetVolume();
    Delta = solver_container[FLOW_SOL]->node[iPoint]->GetDelta_Time() / Vol;
    
    local_Res_TruncError = node[iPoint]->GetResTruncError();
    local_Residual = LinSysRes.GetBlock(iPoint);
    
    for (iVar = 0; iVar < nVar; iVar++) {
      Res = local_Residual[iVar] + local_Res_TruncError[iVar];
      node[iPoint]->AddSolution(iVar, -Res*Delta);
      AddRes_RMS(iVar, Res*Res);
      AddRes_Max(iVar, fabs(Res), geometry->node[iPoint]->GetGlobalIndex(), geometry->node[iPoint]->GetCoord());
    }
    
  }
  
  /*--- MPI solution ---*/
  Set_MPI_Solution(geometry, config);
  
  /*--- Compute the root mean square residual ---*/
  SetResidual_RMS(geometry, config);
  
}

void CAdjEulerSolver::ImplicitEuler_Iteration(CGeometry *geometry, CSolver **solver_container, CConfig *config) {
  
  unsigned short iVar;
  unsigned long iPoint, total_index;
  su2double Delta, *local_Res_TruncError, Vol;
  
  /*--- Set maximum residual to zero ---*/
  
  for (iVar = 0; iVar < nVar; iVar++) {
    SetRes_RMS(iVar, 0.0);
    SetRes_Max(iVar, 0.0, 0);
  }
  
  /*--- Build implicit system ---*/
  
  for (iPoint = 0; iPoint < nPointDomain; iPoint++) {
    
    /*--- Read the residual ---*/
    
    local_Res_TruncError = node[iPoint]->GetResTruncError();
    
    /*--- Read the volume ---*/
    
    Vol = geometry->node[iPoint]->GetVolume();
    
    /*--- Modify matrix diagonal to assure diagonal dominance ---*/
    
    if (solver_container[FLOW_SOL]->node[iPoint]->GetDelta_Time() != 0.0) {
      Delta = Vol / solver_container[FLOW_SOL]->node[iPoint]->GetDelta_Time();
      Jacobian.AddVal2Diag(iPoint, Delta);
    }
    else {
      Jacobian.SetVal2Diag(iPoint, 1.0);
      for (iVar = 0; iVar < nVar; iVar++) {
        total_index = iPoint*nVar + iVar;
        LinSysRes[total_index] = 0.0;
        local_Res_TruncError[iVar] = 0.0;
      }
    }
    
    /*--- Right hand side of the system (-Residual) and initial guess (x = 0) ---*/
    
    for (iVar = 0; iVar < nVar; iVar++) {
      total_index = iPoint*nVar+iVar;
      LinSysRes[total_index] = -(LinSysRes[total_index] + local_Res_TruncError[iVar]);
      LinSysSol[total_index] = 0.0;
      AddRes_RMS(iVar, LinSysRes[total_index]*LinSysRes[total_index]);
      AddRes_Max(iVar, fabs(LinSysRes[total_index]), geometry->node[iPoint]->GetGlobalIndex(), geometry->node[iPoint]->GetCoord());
    }
    
  }
  
  /*--- Initialize residual and solution at the ghost points ---*/
  
  for (iPoint = nPointDomain; iPoint < nPoint; iPoint++) {
    for (iVar = 0; iVar < nVar; iVar++) {
      total_index = iPoint*nVar + iVar;
      LinSysRes[total_index] = 0.0;
      LinSysSol[total_index] = 0.0;
    }
  }
  
  /*--- Solve or smooth the linear system ---*/
  
  CSysSolve system;
  system.Solve(Jacobian, LinSysRes, LinSysSol, geometry, config);
  
  /*--- Update solution (system written in terms of increments) ---*/
  
  for (iPoint = 0; iPoint < nPointDomain; iPoint++)
    for (iVar = 0; iVar < nVar; iVar++) {
      node[iPoint]->AddSolution(iVar, config->GetRelaxation_Factor_AdjFlow()*LinSysSol[iPoint*nVar+iVar]);
    }
  
  /*--- MPI solution ---*/
  
  Set_MPI_Solution(geometry, config);
  
  /*--- Compute the root mean square residual ---*/
  
  SetResidual_RMS(geometry, config);
  
}

void CAdjEulerSolver::Inviscid_Sensitivity(CGeometry *geometry, CSolver **solver_container, CNumerics *numerics, CConfig *config) {
  
  unsigned long iVertex, iPoint, Neigh;
  unsigned short iPos, jPos;
  unsigned short iDim, iMarker, iNeigh;
  su2double *d = NULL, *Normal = NULL, *Psi = NULL, *U = NULL, Enthalpy, conspsi = 0.0, Mach_Inf,
  Area, **PrimVar_Grad = NULL, *ConsPsi_Grad = NULL,
  ConsPsi, d_press, grad_v, v_gradconspsi, UnitNormal[3], *GridVel = NULL,
  eps, r, ru, rv, rw, rE, p, T, dp_dr, dp_dru, dp_drv,
  dp_drw, dp_drE, dH_dr, dH_dru, dH_drv, dH_drw, dH_drE, H, *USens, D[3][3], Dd[3], scale = 1.0;
  su2double RefVel2, RefDensity, Mach2Vel, *Velocity_Inf, factor;
  su2double Vn, SoundSpeed, *Velocity;
  
  USens = new su2double[nVar];
  Velocity = new su2double[nDim];

  su2double Gas_Constant    = config->GetGas_ConstantND();
  bool grid_movement     = config->GetGrid_Movement();
  su2double RefAreaCoeff    = config->GetRefAreaCoeff();
  su2double Mach_Motion     = config->GetMach_Motion();
  unsigned short ObjFunc = config->GetKind_ObjFunc();

  if (config->GetSystemMeasurements() == US) scale = 1.0/12.0;
  else scale = 1.0;
  
  /*--- Compute non-dimensional factor. For dynamic meshes, use the motion Mach 
   number as a reference value for computing the force coefficients. 
   Otherwise, use the freestream values,
   which is the standard convention. ---*/
  
  if (grid_movement) {
    Mach2Vel = sqrt(Gamma*Gas_Constant*config->GetTemperature_FreeStreamND());
    RefVel2 = (Mach_Motion*Mach2Vel)*(Mach_Motion*Mach2Vel);
  }
  else {
    Velocity_Inf = config->GetVelocity_FreeStreamND();
    RefVel2 = 0.0;
    for (iDim = 0; iDim < nDim; iDim++)
      RefVel2  += Velocity_Inf[iDim]*Velocity_Inf[iDim];
  }
  
  RefDensity  = config->GetDensity_FreeStreamND();

  factor = 1.0;
  /*-- For multi-objective problems these scaling factors are applied before solution ---*/
  if (config->GetnObj()==1) {
    factor = 1.0/(0.5*RefDensity*RefAreaCoeff*RefVel2);
    if ((ObjFunc == INVERSE_DESIGN_HEATFLUX)  ||
        (ObjFunc == TOTAL_HEATFLUX) || (ObjFunc == MAXIMUM_HEATFLUX) ||
	(ObjFunc == MASS_FLOW_RATE) )
      factor = 1.0;

    if ((ObjFunc == AVG_TOTAL_PRESSURE) || (ObjFunc == AVG_OUTLET_PRESSURE) ||
       (ObjFunc == OUTFLOW_GENERALIZED)) factor = 1.0/Area_Monitored;

  }

  /*--- Initialize sensitivities to zero ---*/
  
  Total_Sens_Geo = 0.0;
  Total_Sens_Mach = 0.0;
  Total_Sens_AoA = 0.0;
  Total_Sens_Press = 0.0;
  Total_Sens_Temp = 0.0;
  Total_Sens_BPress = 0.0;
  
  /*--- Loop over boundary markers to select those for Euler walls ---*/
  
  for (iMarker = 0; iMarker < nMarker; iMarker++)

    if (config->GetMarker_All_KindBC(iMarker) == EULER_WALL)
      
    /*--- Loop over points on the surface to store the auxiliary variable ---*/
      
      for (iVertex = 0; iVertex < geometry->nVertex[iMarker]; iVertex++) {
        iPoint = geometry->vertex[iMarker][iVertex]->GetNode();
        if (geometry->node[iPoint]->GetDomain()) {
          Psi = node[iPoint]->GetSolution();
          U = solver_container[FLOW_SOL]->node[iPoint]->GetSolution();
          Enthalpy = solver_container[FLOW_SOL]->node[iPoint]->GetEnthalpy();
          conspsi = U[0]*Psi[0] + U[0]*Enthalpy*Psi[nDim+1];
          for (iDim = 0; iDim < nDim; iDim++) conspsi += U[iDim+1]*Psi[iDim+1];
          
          node[iPoint]->SetAuxVar(conspsi);
          
          /*--- Also load the auxiliary variable for first neighbors ---*/
          
          for (iNeigh = 0; iNeigh < geometry->node[iPoint]->GetnPoint(); iNeigh++) {
            Neigh = geometry->node[iPoint]->GetPoint(iNeigh);
            Psi = node[Neigh]->GetSolution();
            U = solver_container[FLOW_SOL]->node[Neigh]->GetSolution();
            Enthalpy = solver_container[FLOW_SOL]->node[Neigh]->GetEnthalpy();
            conspsi = U[0]*Psi[0] + U[0]*Enthalpy*Psi[nDim+1];
            for (iDim = 0; iDim < nDim; iDim++) conspsi += U[iDim+1]*Psi[iDim+1];
            node[Neigh]->SetAuxVar(conspsi);
          }
        }
      }
  
  /*--- Compute surface gradients of the auxiliary variable ---*/
  
  SetAuxVar_Surface_Gradient(geometry, config);
  
  /*--- Evaluate the shape sensitivity ---*/
  
  for (iMarker = 0; iMarker < nMarker; iMarker++) {
    Sens_Geo[iMarker] = 0.0;
    
    if (config->GetMarker_All_KindBC(iMarker) == EULER_WALL) {
      for (iVertex = 0; iVertex < geometry->nVertex[iMarker]; iVertex++) {
        iPoint = geometry->vertex[iMarker][iVertex]->GetNode();
        if (geometry->node[iPoint]->GetDomain()) {
          
          d = node[iPoint]->GetForceProj_Vector();
          Normal = geometry->vertex[iMarker][iVertex]->GetNormal();
          Area = 0;
          for (iDim = 0; iDim < nDim; iDim++)
            Area += Normal[iDim]*Normal[iDim];
          Area = sqrt(Area);
          
          PrimVar_Grad = solver_container[FLOW_SOL]->node[iPoint]->GetGradient_Primitive();
          ConsPsi_Grad = node[iPoint]->GetAuxVarGradient();
          ConsPsi = node[iPoint]->GetAuxVar();
          
          d_press = 0.0; grad_v = 0.0; v_gradconspsi = 0.0;
          for (iDim = 0; iDim < nDim; iDim++) {
            
            /*-- Retrieve the value of the pressure gradient ---*/
            
            d_press += d[iDim]*PrimVar_Grad[nDim+1][iDim];
            
            /*-- Retrieve the value of the velocity gradient ---*/
            
            grad_v += PrimVar_Grad[iDim+1][iDim]*ConsPsi;
            
            /*-- Retrieve the value of the theta gradient ---*/
            
            v_gradconspsi += solver_container[FLOW_SOL]->node[iPoint]->GetVelocity(iDim) * ConsPsi_Grad[iDim];
            
            /*--- Additional sensitivity term for grid movement ---*/
            
            if (grid_movement) {
              GridVel = geometry->node[iPoint]->GetGridVel();
              v_gradconspsi -= GridVel[iDim] * ConsPsi_Grad[iDim];
            }
            
          }
          
          /*--- Compute sensitivity for each surface point ---*/
          
          CSensitivity[iMarker][iVertex] = (d_press + grad_v + v_gradconspsi) * Area * scale * factor;
          
          /*--- If sharp edge, set the sensitivity to 0 on that region ---*/
          
          if (config->GetSens_Remove_Sharp()) {
            eps = config->GetLimiterCoeff()*config->GetRefElemLength();
            if ( geometry->node[iPoint]->GetSharpEdge_Distance() < config->GetSharpEdgesCoeff()*eps )
              CSensitivity[iMarker][iVertex] = 0.0;
          }
          
          Sens_Geo[iMarker] -= CSensitivity[iMarker][iVertex];
          
        }
      }
      
      Total_Sens_Geo += Sens_Geo[iMarker];
      
    }
  }
  
  
  /*--- Farfield Sensitivity (Mach, AoA, Press, Temp), only for compressible flows ---*/
  

  for (iMarker = 0; iMarker < nMarker; iMarker++) {
    Sens_BPress[iMarker] = 0.0;
      if (config->GetMarker_All_KindBC(iMarker) == OUTLET_FLOW) {

      for (iVertex = 0; iVertex < geometry->nVertex[iMarker]; iVertex++) {
        iPoint = geometry->vertex[iMarker][iVertex]->GetNode();

        if (geometry->node[iPoint]->GetDomain()) {
          Psi = node[iPoint]->GetSolution();
          U = solver_container[FLOW_SOL]->node[iPoint]->GetSolution();
          Normal = geometry->vertex[iMarker][iVertex]->GetNormal();

          Mach_Inf   = config->GetMach();
          if (grid_movement) Mach_Inf = config->GetMach_Motion();

          Area = 0.0; for (iDim = 0; iDim < nDim; iDim++) Area += Normal[iDim]*Normal[iDim];
          Area = sqrt(Area);

          for (iDim = 0; iDim < nDim; iDim++) UnitNormal[iDim] = -Normal[iDim]/Area;

          Vn = 0.0;
          for (iDim = 0; iDim < nDim; iDim++) {
            Velocity[iDim] = U[iDim+1]/U[0];
            Vn += UnitNormal[iDim]*Velocity[iDim];
          }

          SoundSpeed = solver_container[FLOW_SOL]->node[iPoint]->GetSoundSpeed();
            if (Vn<SoundSpeed and Vn>0) {
              /*TODO: MDO compatible*/
            Sens_BPress[iMarker]+=Psi[nDim+1]*(SoundSpeed*SoundSpeed-Vn*Vn)/(Vn*Gamma_Minus_One);
            if (config->GetKind_ObjFunc()==AVG_OUTLET_PRESSURE)
              Sens_BPress[iMarker]+=1;
              if (config->GetKind_ObjFunc()==AVG_TOTAL_PRESSURE) {
              for (iDim=0; iDim<nDim; iDim++)
                Sens_BPress[iMarker]+=0.5*Velocity[iDim]*Velocity[iDim]/(Vn*Vn);
            }
          }
        }
        Total_Sens_BPress+= Sens_BPress[iMarker] * scale * factor;
      }
    }

    if (config->GetMarker_All_KindBC(iMarker) == FAR_FIELD || config->GetMarker_All_KindBC(iMarker) == INLET_FLOW
        || config->GetMarker_All_KindBC(iMarker) == SUPERSONIC_INLET || config->GetMarker_All_KindBC(iMarker) == SUPERSONIC_OUTLET
        || config->GetMarker_All_KindBC(iMarker) == ENGINE_INFLOW  ) {

      Sens_Mach[iMarker]  = 0.0;
      Sens_AoA[iMarker]   = 0.0;
      Sens_Press[iMarker] = 0.0;
      Sens_Temp[iMarker]  = 0.0;

      for (iVertex = 0; iVertex < geometry->nVertex[iMarker]; iVertex++) {
        iPoint = geometry->vertex[iMarker][iVertex]->GetNode();

        if (geometry->node[iPoint]->GetDomain()) {
          Psi = node[iPoint]->GetSolution();
          U = solver_container[FLOW_SOL]->node[iPoint]->GetSolution();
          Normal = geometry->vertex[iMarker][iVertex]->GetNormal();

          Mach_Inf   = config->GetMach();
          if (grid_movement) Mach_Inf = config->GetMach_Motion();

          r = U[0]; ru = U[1]; rv = U[2];
          if (nDim == 2) { rw = 0.0; rE = U[3]; }
          else { rw = U[3]; rE = U[4]; }
          p = Gamma_Minus_One*(rE-(ru*ru + rv*rv + rw*rw)/(2*r));

          Area = 0.0; for (iDim = 0; iDim < nDim; iDim++) Area += Normal[iDim]*Normal[iDim];
          Area = sqrt(Area);
          for (iDim = 0; iDim < nDim; iDim++) UnitNormal[iDim] = -Normal[iDim]/Area;

          H = (rE + p)/r;

          dp_dr = Gamma_Minus_One*(ru*ru + rv*rv + rw*rw)/(2*r*r);
          dp_dru = -Gamma_Minus_One*ru/r;
          dp_drv = -Gamma_Minus_One*rv/r;
          if (nDim == 2) { dp_drw = 0.0; dp_drE = Gamma_Minus_One; }
          else { dp_drw = -Gamma_Minus_One*rw/r; dp_drE = Gamma_Minus_One; }

          dH_dr = (-H + dp_dr)/r; dH_dru = dp_dru/r; dH_drv = dp_drv/r;
          if (nDim == 2) { dH_drw = 0.0; dH_drE = (1 + dp_drE)/r; }
          else { dH_drw = dp_drw/r; dH_drE = (1 + dp_drE)/r; }

          if (nDim == 2) {
            Jacobian_j[0][0] = 0.0;
            Jacobian_j[1][0] = Area*UnitNormal[0];
            Jacobian_j[2][0] = Area*UnitNormal[1];
            Jacobian_j[3][0] = 0.0;

            Jacobian_j[0][1] = (-(ru*ru)/(r*r) + dp_dr)*Area*UnitNormal[0] + (-(ru*rv)/(r*r))*Area*UnitNormal[1];
            Jacobian_j[1][1] = (2*ru/r + dp_dru)*Area*UnitNormal[0] + (rv/r)*Area*UnitNormal[1];
            Jacobian_j[2][1] = (dp_drv)*Area*UnitNormal[0] + (ru/r)*Area*UnitNormal[1];
            Jacobian_j[3][1] = (dp_drE)*Area*UnitNormal[0];

            Jacobian_j[0][2] = (-(ru*rv)/(r*r))*Area*UnitNormal[0] + (-(rv*rv)/(r*r) + dp_dr)*Area*UnitNormal[1];
            Jacobian_j[1][2] = (rv/r)*Area*UnitNormal[0] + (dp_dru)*Area*UnitNormal[1];
            Jacobian_j[2][2] = (ru/r)*Area*UnitNormal[0] + (2*rv/r + dp_drv)*Area*UnitNormal[1];
            Jacobian_j[3][2] = (dp_drE)*Area*UnitNormal[1];

            Jacobian_j[0][3] = (ru*dH_dr)*Area*UnitNormal[0] + (rv*dH_dr)*Area*UnitNormal[1];
            Jacobian_j[1][3] = (H + ru*dH_dru)*Area*UnitNormal[0] + (rv*dH_dru)*Area*UnitNormal[1];
            Jacobian_j[2][3] = (ru*dH_drv)*Area*UnitNormal[0] + (H + rv*dH_drv)*Area*UnitNormal[1];
            Jacobian_j[3][3] = (ru*dH_drE)*Area*UnitNormal[0] + (rv*dH_drE)*Area*UnitNormal[1];
          }
          else {
            Jacobian_j[0][0] = 0.0;
            Jacobian_j[1][0] = Area*UnitNormal[0];
            Jacobian_j[2][0] = Area*UnitNormal[1];
            Jacobian_j[3][0] = Area*UnitNormal[2];
            Jacobian_j[4][0] = 0.0;

            Jacobian_j[0][1] = (-(ru*ru)/(r*r) + dp_dr)*Area*UnitNormal[0] + (-(ru*rv)/(r*r))*Area*UnitNormal[1] + (-(ru*rw)/(r*r))*Area*UnitNormal[2];
            Jacobian_j[1][1] = (2*ru/r + dp_dru)*Area*UnitNormal[0] + (rv/r)*Area*UnitNormal[1] + (rw/r)*Area*UnitNormal[2];
            Jacobian_j[2][1] = (dp_drv)*Area*UnitNormal[0] + (ru/r)*Area*UnitNormal[1];
            Jacobian_j[3][1] = (dp_drw)*Area*UnitNormal[0] + (ru/r)*Area*UnitNormal[2];
            Jacobian_j[4][1] = (dp_drE)*Area*UnitNormal[0];

            Jacobian_j[0][2] = (-(ru*rv)/(r*r))*Area*UnitNormal[0] + (-(rv*rv)/(r*r) + dp_dr)*Area*UnitNormal[1] + (-(rv*rw)/(r*r))*Area*UnitNormal[2];
            Jacobian_j[1][2] = (rv/r)*Area*UnitNormal[0] + (dp_dru)*Area*UnitNormal[1];
            Jacobian_j[2][2] = (ru/r)*Area*UnitNormal[0] + (2*rv/r + dp_drv)*Area*UnitNormal[1] + (rw/r)*Area*UnitNormal[2];
            Jacobian_j[3][2] = (dp_drw)*Area*UnitNormal[1] + (rv/r)*Area*UnitNormal[2];
            Jacobian_j[4][2] = (dp_drE)*Area*UnitNormal[1];

            Jacobian_j[0][3] = (-(ru*rw)/(r*r))*Area*UnitNormal[0] + (-(rv*rw)/(r*r))*Area*UnitNormal[1] + (-(rw*rw)/(r*r) + dp_dr)*Area*UnitNormal[2];
            Jacobian_j[1][3] = (rw/r)*Area*UnitNormal[0] + (dp_dru)*Area*UnitNormal[2];
            Jacobian_j[2][3] = (rw/r)*Area*UnitNormal[1] + (dp_drv)*Area*UnitNormal[2];
            Jacobian_j[3][3] = (ru/r)*Area*UnitNormal[0] + (rv/r)*Area*UnitNormal[1] + (2*rw/r + dp_drw)*Area*UnitNormal[2];
            Jacobian_j[4][3] = (dp_drE)*Area*UnitNormal[2];

            Jacobian_j[0][4] = (ru*dH_dr)*Area*UnitNormal[0] + (rv*dH_dr)*Area*UnitNormal[1] + (rw*dH_dr)*Area*UnitNormal[2];
            Jacobian_j[1][4] = (H + ru*dH_dru)*Area*UnitNormal[0] + (rv*dH_dru)*Area*UnitNormal[1] + (rw*dH_dru)*Area*UnitNormal[2];
            Jacobian_j[2][4] = (ru*dH_drv)*Area*UnitNormal[0] + (H + rv*dH_drv)*Area*UnitNormal[1] + (rw*dH_drv)*Area*UnitNormal[2];
            Jacobian_j[3][4] = (ru*dH_drw)*Area*UnitNormal[0] + (rv*dH_drw)*Area*UnitNormal[1] + (H + rw*dH_drw)*Area*UnitNormal[2];
            Jacobian_j[4][4] = (ru*dH_drE)*Area*UnitNormal[0] + (rv*dH_drE)*Area*UnitNormal[1] + (rw*dH_drE)*Area*UnitNormal[2];
          }

          /*--- Mach number sensitivity ---*/

          USens[0] = 0.0; USens[1] = ru/Mach_Inf; USens[2] = rv/Mach_Inf;
          if (nDim == 2) { USens[3] = Gamma*Mach_Inf*p; }
          else { USens[3] = rw/Mach_Inf; USens[4] = Gamma*Mach_Inf*p; }
          for (iPos = 0; iPos < nVar; iPos++) {
            for (jPos = 0; jPos < nVar; jPos++) {
              Sens_Mach[iMarker] += Psi[iPos]*Jacobian_j[jPos][iPos]*USens[jPos];
            }
          }

          /*--- AoA sensitivity ---*/

          USens[0] = 0.0;
          if (nDim == 2) { USens[1] = -rv; USens[2] = ru; USens[3] = 0.0; }
          else { USens[1] = -rw; USens[2] = 0.0; USens[3] = ru; USens[4] = 0.0; }
          for (iPos = 0; iPos < nVar; iPos++) {
            for (jPos = 0; jPos < nVar; jPos++) {
              Sens_AoA[iMarker] += Psi[iPos]*Jacobian_j[jPos][iPos]*USens[jPos];
            }
          }

          /*--- Pressure sensitivity ---*/

          USens[0] = r/p; USens[1] = ru/p; USens[2] = rv/p;
          if (nDim == 2) { USens[3] = rE/p; }
          else { USens[3] = rw/p; USens[4] = rE/p; }
          for (iPos = 0; iPos < nVar; iPos++) {
            for (jPos = 0; jPos < nVar; jPos++) {
              Sens_Press[iMarker] += Psi[iPos]*Jacobian_j[jPos][iPos]*USens[jPos];
            }
          }

          /*--- Temperature sensitivity ---*/

          T = p/(r*Gas_Constant);
          USens[0] = -r/T; USens[1] = 0.5*ru/T; USens[2] = 0.5*rv/T;
          if (nDim == 2) { USens[3] = (ru*ru + rv*rv + rw*rw)/(r*T); }
          else { USens[3] = 0.5*rw/T; USens[4] = (ru*ru + rv*rv + rw*rw)/(r*T); }
          for (iPos = 0; iPos < nVar; iPos++) {
            for (jPos = 0; jPos < nVar; jPos++) {
              Sens_Temp[iMarker] += Psi[iPos]*Jacobian_j[jPos][iPos]*USens[jPos];
            }
          }
        }
      }

      Total_Sens_Mach  -= Sens_Mach[iMarker] * scale * factor;
      Total_Sens_AoA   -= Sens_AoA[iMarker] * scale * factor;
      Total_Sens_Press -= Sens_Press[iMarker] * scale * factor;
      Total_Sens_Temp  -= Sens_Temp[iMarker] * scale * factor;

    }
  }

  /*--- Explicit contribution from objective function quantity ---*/

  for (iMarker = 0; iMarker < nMarker; iMarker++) {

    if (config->GetMarker_All_KindBC(iMarker) == EULER_WALL) {

      Sens_Mach[iMarker]  = 0.0;
      Sens_AoA[iMarker]   = 0.0;
      Sens_Press[iMarker] = 0.0;
      Sens_Temp[iMarker]  = 0.0;

      for (iVertex = 0; iVertex < geometry->nVertex[iMarker]; iVertex++) {
        iPoint = geometry->vertex[iMarker][iVertex]->GetNode();

        if (geometry->node[iPoint]->GetDomain()) {

          Normal = geometry->vertex[iMarker][iVertex]->GetNormal();
          p = solver_container[FLOW_SOL]->node[iPoint]->GetPressure();

          Mach_Inf   = config->GetMach();
          if (grid_movement) Mach_Inf = config->GetMach_Motion();

          d = node[iPoint]->GetForceProj_Vector();
          Area = 0.0; for (iDim = 0; iDim < nDim; iDim++) Area += Normal[iDim]*Normal[iDim];
          Area = sqrt(Area);
          for (iDim = 0; iDim < nDim; iDim++) UnitNormal[iDim] = -Normal[iDim]/Area;

          /*--- Mach number sensitivity ---*/

          for (iPos = 0; iPos < nDim; iPos++) Dd[iPos] = -(2.0/Mach_Inf)*d[iPos];
          for (iPos = 0; iPos < nDim; iPos++) Sens_Mach[iMarker] += p*Dd[iPos]*Area*UnitNormal[iPos];

          /*--- AoA sensitivity ---*/

          if (config->GetKind_ObjFunc() == DRAG_COEFFICIENT ||
              config->GetKind_ObjFunc() == LIFT_COEFFICIENT ||
              config->GetKind_ObjFunc() == SIDEFORCE_COEFFICIENT ||
              config->GetKind_ObjFunc() == EQUIVALENT_AREA ||
              config->GetKind_ObjFunc() == NEARFIELD_PRESSURE) {
            if (nDim == 2) {
              D[0][0] = 0.0; D[0][1] = -1.0;
              D[1][0] = 1.0; D[1][1] = 0.0;
            }
            else {
              D[0][0] = 0.0; D[0][1] = 0.0; D[0][2] = -1.0;
              D[1][0] = 0.0; D[1][1] = 0.0; D[1][2] = 0.0;
              D[2][0] = 1.0; D[2][1] = 0.0; D[2][2] = 0.0;
            }
            for (iPos = 0; iPos < nDim; iPos++) Dd[iPos] = 0.0;
            for (iPos = 0; iPos < nDim; iPos++) {
              for (jPos = 0; jPos < nDim; jPos++)
                Dd[iPos] += D[iPos][jPos]*d[jPos];
            }
          }

          /*--- Coefficients with no explicit AoA dependece ---*/

          else {
            for (iPos = 0; iPos<nDim; iPos++) Dd[iPos] = 0.0;
          }

          for (iPos = 0; iPos < nDim; iPos++)
            Sens_AoA[iMarker] += p*Dd[iPos]*Area*UnitNormal[iPos];

          /*--- Pressure sensitivity ---*/

          for (iPos = 0; iPos<nDim; iPos++) Dd[iPos] = -(1/p)*d[iPos];
          for (iPos = 0; iPos<nDim; iPos++)
            Sens_Press[iMarker] += p*Dd[iPos]*Area*UnitNormal[iPos];

          /*--- Temperature sensitivity ---*/

          for (iPos = 0; iPos<nDim; iPos++) Dd[iPos] = 0.0;
          for (iPos = 0; iPos<nDim; iPos++)
            Sens_Temp[iMarker] += p*Dd[iPos]*Area*UnitNormal[iPos];

        }
      }

      Total_Sens_Mach  += Sens_Mach[iMarker] * scale * factor;
      Total_Sens_AoA   += Sens_AoA[iMarker] * scale * factor;
      Total_Sens_Press += Sens_Press[iMarker] * scale * factor;
      Total_Sens_Temp  += Sens_Temp[iMarker] * scale * factor;

    }
  }

  
#ifdef HAVE_MPI
  
  su2double MyTotal_Sens_Geo   = Total_Sens_Geo;     Total_Sens_Geo = 0.0;
  su2double MyTotal_Sens_Mach  = Total_Sens_Mach;    Total_Sens_Mach = 0.0;
  su2double MyTotal_Sens_AoA   = Total_Sens_AoA;     Total_Sens_AoA = 0.0;
  su2double MyTotal_Sens_Press = Total_Sens_Press;   Total_Sens_Press = 0.0;
  su2double MyTotal_Sens_Temp  = Total_Sens_Temp;    Total_Sens_Temp = 0.0;
  su2double MyTotal_Sens_BPress  = Total_Sens_BPress;    Total_Sens_BPress = 0.0;
  
  SU2_MPI::Allreduce(&MyTotal_Sens_Geo, &Total_Sens_Geo, 1, MPI_DOUBLE, MPI_SUM, MPI_COMM_WORLD);
  SU2_MPI::Allreduce(&MyTotal_Sens_Mach, &Total_Sens_Mach, 1, MPI_DOUBLE, MPI_SUM, MPI_COMM_WORLD);
  SU2_MPI::Allreduce(&MyTotal_Sens_AoA, &Total_Sens_AoA, 1, MPI_DOUBLE, MPI_SUM, MPI_COMM_WORLD);
  SU2_MPI::Allreduce(&MyTotal_Sens_Press, &Total_Sens_Press, 1, MPI_DOUBLE, MPI_SUM, MPI_COMM_WORLD);
  SU2_MPI::Allreduce(&MyTotal_Sens_Temp, &Total_Sens_Temp, 1, MPI_DOUBLE, MPI_SUM, MPI_COMM_WORLD);
  SU2_MPI::Allreduce(&MyTotal_Sens_BPress, &Total_Sens_BPress, 1, MPI_DOUBLE, MPI_SUM, MPI_COMM_WORLD);
  
#endif
  
  delete [] USens;
  delete [] Velocity;
  
}

void CAdjEulerSolver::Smooth_Sensitivity(CGeometry *geometry, CSolver **solver_container, CNumerics *numerics, CConfig *config) {
  unsigned short iMarker;
  unsigned long iVertex, jVertex, nVertex, iPoint;
  su2double **A, *b, Sens, *ArchLength, *Coord_begin, *Coord_end, dist;
  
  for (iMarker = 0; iMarker < nMarker; iMarker++) {
    if (config->GetMarker_All_KindBC(iMarker) == EULER_WALL) {
      nVertex = geometry->nVertex[iMarker];
      
      /*--- Allocate the linear system ---*/
      
      A = new su2double* [nVertex];
      b = new su2double [nVertex];
      ArchLength = new su2double [nVertex];
      for (iVertex = 0; iVertex < nVertex; iVertex++) {
        A[iVertex] = new su2double [nVertex];
      }
      
      /*--- Initialization ---*/
      
      for (iVertex = 0; iVertex < nVertex; iVertex++) {
        b[iVertex] = 0.0; ArchLength[iVertex] = 0.0;
        for (jVertex = 0; jVertex < nVertex; jVertex++)
          A[iVertex][jVertex] = 0.0;
      }
      
      /*--- Set the arch length ---*/
      
      ArchLength[0] = 0.0;
      for (iVertex = 1; iVertex < nVertex; iVertex++) {
        iPoint = geometry->vertex[iMarker][iVertex-1]->GetNode();
        Coord_begin = geometry->node[iPoint]->GetCoord();
        iPoint = geometry->vertex[iMarker][iVertex]->GetNode();
        Coord_end = geometry->node[iPoint]->GetCoord();
        dist = sqrt (pow( Coord_end[0]-Coord_begin[0], 2.0) + pow( Coord_end[1]-Coord_begin[1], 2.0));
        ArchLength[iVertex] = ArchLength[iVertex-1] + dist;
      }
      
      /*--- Remove the trailing edge effect ---*/
      
      su2double MinPosSens = 0.0; su2double MinNegSens = 0.0;
      for (iVertex = 0; iVertex < nVertex; iVertex++) {
        Sens = CSensitivity[iMarker][iVertex];
        if (ArchLength[iVertex] > ArchLength[nVertex-1]*0.01) { MinNegSens = Sens; break; }
      }
      
      for (iVertex = 0; iVertex < nVertex; iVertex++) {
        Sens = CSensitivity[iMarker][iVertex];
        if (ArchLength[iVertex] > ArchLength[nVertex-1]*0.99) { MinPosSens = Sens; break; }
      }
      
      for (iVertex = 0; iVertex < nVertex; iVertex++) {
        if (ArchLength[iVertex] < ArchLength[nVertex-1]*0.01)
          CSensitivity[iMarker][iVertex] = MinNegSens;
        if (ArchLength[iVertex] > ArchLength[nVertex-1]*0.99)
          CSensitivity[iMarker][iVertex] = MinPosSens;
      }
      
      /*--- Set the right hand side of the system ---*/
      
      for (iVertex = 0; iVertex < nVertex; iVertex++) {
        b[iVertex] = CSensitivity[iMarker][iVertex];
      }
      
      /*--- Set the mass matrix ---*/
      
      su2double Coeff = 0.0, BackDiff = 0.0, ForwDiff = 0.0, CentDiff = 0.0;
      su2double epsilon = 5E-5;
      for (iVertex = 0; iVertex < nVertex; iVertex++) {
        
        if ((iVertex != nVertex-1) && (iVertex != 0)) {
          BackDiff = (ArchLength[iVertex]-ArchLength[iVertex-1]);
          ForwDiff = (ArchLength[iVertex+1]-ArchLength[iVertex]);
          CentDiff = (ArchLength[iVertex+1]-ArchLength[iVertex-1]);
        }
        if (iVertex == nVertex-1) {
          BackDiff = (ArchLength[nVertex-1]-ArchLength[nVertex-2]);
          ForwDiff = (ArchLength[0]-ArchLength[nVertex-1]);
          CentDiff = (ArchLength[0]-ArchLength[nVertex-2]);
        }
        if (iVertex == 0) {
          BackDiff = (ArchLength[0]-ArchLength[nVertex-1]);
          ForwDiff = (ArchLength[1]-ArchLength[0]);
          CentDiff = (ArchLength[1]-ArchLength[nVertex-1]);
        }
        
        Coeff = epsilon*2.0/(BackDiff*ForwDiff*CentDiff);
        
        A[iVertex][iVertex] = Coeff*CentDiff;
        
        if (iVertex != 0) A[iVertex][iVertex-1] = -Coeff*ForwDiff;
        else A[iVertex][nVertex-1] = -Coeff*ForwDiff;
        
        if (iVertex != nVertex-1) A[iVertex][iVertex+1] = -Coeff*BackDiff;
        else A[iVertex][0] = -Coeff*BackDiff;
        
      }
      
      /*--- Add the gradient value in the main diagonal ---*/
      
      for (iVertex = 0; iVertex < nVertex; iVertex++)
        A[iVertex][iVertex] += 1.0;
      
      /*--- Dirichlet boundary condition ---*/
      
      unsigned long iVertex = SU2_TYPE::Int(nVertex/2);
      A[iVertex][iVertex] = 1.0;
      A[iVertex][iVertex+1] = 0.0;
      A[iVertex][iVertex-1] = 0.0;
      
      Gauss_Elimination(A, b, (unsigned short)nVertex);
      
      /*--- Set the new value of the sensitiviy ---*/
      
      for (iVertex = 0; iVertex < nVertex; iVertex++)
        CSensitivity[iMarker][iVertex] = b[iVertex];
      
      /*--- Deallocate the linear system ---*/
      
      for (iVertex = 0; iVertex < nVertex; iVertex++)
        delete [] A[iVertex];
      delete [] A;
      delete [] b;
      delete [] ArchLength;
      
    }
  }
  
  
}

void CAdjEulerSolver::SetFarfield_AoA(CGeometry *geometry, CSolver **solver_container,
                                      CConfig *config, unsigned short iMesh, bool Output) {
  
  unsigned long Iter_Fixed_CL = config->GetIter_Fixed_CL();
  unsigned long ExtIter       = config->GetExtIter();
  bool Update_AoA             = false;
  su2double dCL_dAlpha   = config->GetdCL_dAlpha()*180.0/PI_NUMBER;
  
  int rank = MASTER_NODE;
#ifdef HAVE_MPI
  MPI_Comm_rank(MPI_COMM_WORLD, &rank);
#endif
  
  if (ExtIter == 0) AoA_Counter = 0;
  
  /*--- Only the fine mesh level should check the convergence criteria ---*/
  
  if ((iMesh == MESH_0) && Output) {
    
    /*--- Initialize the update flag to false ---*/
    
    Update_AoA = false;
    
    /*--- Reevaluate the lift derivative with respect to Angle of Attack
     at a fix number of iterations ---*/
    
    if ((ExtIter % Iter_Fixed_CL == 0) && (ExtIter != 0)) {
      AoA_Counter++;
      if (AoA_Counter >= 2) Update_AoA = true;
      else Update_AoA = false;
    }
    
    /*--- Store the update boolean for use on other mesh levels in the MG ---*/
    
    config->SetUpdate_AoA(Update_AoA);
    
  }
  
  else {
    Update_AoA = config->GetUpdate_AoA();
  }
  
  /*--- If we are within two digits of convergence in the CL coefficient,
   compute an updated value for the AoA at the farfield. We are iterating
   on the AoA in order to match the specified fixed lift coefficient. ---*/
  
  if (Update_AoA && Output) {
    
    /*--- Retrieve the old ACoeff ---*/
    
    ACoeff_old = config->GetdCD_dCL();
    
    /*--- Estimate the increment in the A coeff, (note that the slope is negative, a decrease in
     * 	the CL derivative requires an increase in the A coeff ---*/
    
    /*--- A good estimation to d(dOF/dalpha)/dA_coeff is dCL_dAlpha ---*/
    
    ACoeff_inc =  (1.0/dCL_dAlpha)*Total_Sens_AoA;
    
    /*--- Compute a new value for the A coeff based on the fine mesh only (radians)---*/
    
    if (iMesh == MESH_0) { ACoeff = ACoeff_old + ACoeff_inc; }
    else { ACoeff = config->GetdCD_dCL(); }
    
    /*--- Only the fine mesh stores the updated values for ACoeff in config ---*/
    
    if (iMesh == MESH_0) config->SetdCD_dCL(ACoeff);
    
    /*--- Compute the adjoint boundary condition ---*/
    
    SetForceProj_Vector(geometry, solver_container, config);
    
  }
  
  /*--- Output some information to the console with the headers ---*/
  
  bool write_heads = ((ExtIter % Iter_Fixed_CL == 0) && (ExtIter != 0));
  if ((rank == MASTER_NODE) && (iMesh == MESH_0) && write_heads && Output) {
    cout.precision(7);
    cout.setf(ios::fixed, ios::floatfield);
    cout << endl << "-------------------------- Adjoint Fixed CL Mode -------------------------" << endl;
    cout << "Target dCL/dAlpha: 0.0 (1/deg), current dCL/dAlpha: " << Total_Sens_AoA*PI_NUMBER/180;
    cout << " (1/deg), current dCD/dCL: " << config->GetdCD_dCL() <<" "<< endl;
    cout << "-------------------------------------------------------------------------" << endl << endl;
  }
  
  
}

void CAdjEulerSolver::BC_Euler_Wall(CGeometry *geometry, CSolver **solver_container, CNumerics *numerics, CConfig *config, unsigned short val_marker) {
  unsigned long iVertex, iPoint;
  su2double *d = NULL, *Normal, *U, *Psi_Aux, ProjVel = 0.0, bcn, vn = 0.0, Area, *UnitNormal;
  su2double *Velocity, *Psi, Enthalpy = 0.0, sq_vel, phin, phis1, phis2;
  unsigned short iDim, iVar, jDim;
  
  bool implicit = (config->GetKind_TimeIntScheme_AdjFlow() == EULER_IMPLICIT);
  bool grid_movement = config->GetGrid_Movement();
  
  UnitNormal = new su2double[nDim];
  Velocity = new su2double[nDim];
  Psi      = new su2double[nVar];
  
  for (iVertex = 0; iVertex < geometry->nVertex[val_marker]; iVertex++) {
    iPoint = geometry->vertex[val_marker][iVertex]->GetNode();
    
    if (geometry->node[iPoint]->GetDomain()) {
      Normal = geometry->vertex[val_marker][iVertex]->GetNormal();
      
      /*--- Create a copy of the adjoint solution ---*/
      Psi_Aux = node[iPoint]->GetSolution();
      for (iVar = 0; iVar < nVar; iVar++) Psi[iVar] = Psi_Aux[iVar];
      
      /*--- Flow solution ---*/
      U = solver_container[FLOW_SOL]->node[iPoint]->GetSolution();
      
      /*--- Read the value of the objective function ---*/
      d = node[iPoint]->GetForceProj_Vector();
      
      /*--- Normal vector computation ---*/
      Area = 0.0; for (iDim = 0; iDim < nDim; iDim++) Area += Normal[iDim]*Normal[iDim];
      Area = sqrt(Area);
      for (iDim = 0; iDim < nDim; iDim++) UnitNormal[iDim] = -Normal[iDim]/Area;

      for (iDim = 0; iDim < nDim; iDim++)
        Velocity[iDim] = U[iDim+1] / U[0];

      Enthalpy = solver_container[FLOW_SOL]->node[iPoint]->GetEnthalpy();
      sq_vel   = 0.5*solver_container[FLOW_SOL]->node[iPoint]->GetVelocity2();

      /*--- Compute projections ---*/
      ProjVel = 0.0; bcn = 0.0; vn = 0.0, phin = 0.0;
      for (iDim = 0; iDim < nDim; iDim++) {
        ProjVel -= Velocity[iDim]*Normal[iDim];
        bcn     += d[iDim]*UnitNormal[iDim];
        vn      += Velocity[iDim]*UnitNormal[iDim];
        phin    += Psi[iDim+1]*UnitNormal[iDim];
      }

      /*--- Extra boundary term for grid movement ---*/
      if (grid_movement) {
        su2double ProjGridVel = 0.0;
        su2double *GridVel = geometry->node[iPoint]->GetGridVel();
        for (iDim = 0; iDim < nDim; iDim++)
          ProjGridVel += GridVel[iDim]*UnitNormal[iDim];
        phin -= Psi[nVar-1]*ProjGridVel;
      }

      /*--- Introduce the boundary condition ---*/
      for (iDim = 0; iDim < nDim; iDim++)
        Psi[iDim+1] -= ( phin - bcn ) * UnitNormal[iDim];

      /*--- Inner products after introducing BC (Psi has changed) ---*/
      phis1 = 0.0; phis2 = Psi[0] + Enthalpy * Psi[nVar-1];
      for (iDim = 0; iDim < nDim; iDim++) {
        phis1 -= Normal[iDim]*Psi[iDim+1];
        phis2 += Velocity[iDim]*Psi[iDim+1];
      }

      /*--- Flux of the Euler wall ---*/
      Residual[0] = ProjVel * Psi[0] - phis2 * ProjVel + phis1 * Gamma_Minus_One * sq_vel;
      for (iDim = 0; iDim < nDim; iDim++)
        Residual[iDim+1] = ProjVel * Psi[iDim+1] - phis2 * Normal[iDim] - phis1 * Gamma_Minus_One * Velocity[iDim];
      Residual[nVar-1] = ProjVel * Psi[nVar-1] + phis1 * Gamma_Minus_One;

      /*--- Flux adjustment for grid movement ---*/
      if (grid_movement) {
        su2double ProjGridVel = 0.0;
        su2double *GridVel = geometry->node[iPoint]->GetGridVel();
        for (iDim = 0; iDim < nDim; iDim++)
          ProjGridVel -= GridVel[iDim]*Normal[iDim];
        Residual[0] -= ProjGridVel*Psi[0];
        for (iDim = 0; iDim < nDim; iDim++)
          Residual[iDim+1] -= ProjGridVel*Psi[iDim+1];
        Residual[nVar-1] -= ProjGridVel*Psi[nVar-1];
      }

      if (implicit) {

        /*--- Adjoint density ---*/
        Jacobian_ii[0][0] = 0.0;
        for (iDim = 0; iDim < nDim; iDim++)
          Jacobian_ii[0][iDim+1] = -ProjVel * (Velocity[iDim] - UnitNormal[iDim] * vn);
        Jacobian_ii[0][nVar-1] = -ProjVel * Enthalpy;

        /*--- Adjoint velocities ---*/
        for (iDim = 0; iDim < nDim; iDim++) {
          Jacobian_ii[iDim+1][0] = -Normal[iDim];
          for (jDim = 0; jDim < nDim; jDim++)
            Jacobian_ii[iDim+1][jDim+1] = -ProjVel*(UnitNormal[jDim]*UnitNormal[iDim] - Normal[iDim] * (Velocity[jDim] - UnitNormal[jDim] * vn));
          Jacobian_ii[iDim+1][iDim+1] += ProjVel;
          Jacobian_ii[iDim+1][nVar-1] = -Normal[iDim] * Enthalpy;
        }

        /*--- Adjoint energy ---*/
        Jacobian_ii[nVar-1][0] = 0.0;
        for (iDim = 0; iDim < nDim; iDim++)
          Jacobian_ii[nVar-1][iDim+1] = 0.0;
        Jacobian_ii[nVar-1][nVar-1] = ProjVel;

        /*--- Jacobian contribution due to grid movement ---*/
        if (grid_movement) {
          su2double ProjGridVel = 0.0;
          su2double *GridVel = geometry->node[iPoint]->GetGridVel();
          for (iDim = 0; iDim < nDim; iDim++)
            ProjGridVel -= GridVel[iDim]*Normal[iDim];
          Jacobian_ii[0][0] -= ProjGridVel;
          for (iDim = 0; iDim < nDim; iDim++)
            Jacobian_ii[iDim+1][iDim+1] -= ProjGridVel;
          Jacobian_ii[nVar-1][nVar-1] -= ProjGridVel;
        }

        Jacobian.SubtractBlock(iPoint, iPoint, Jacobian_ii);

      }

      /*--- Update residual ---*/
      LinSysRes.SubtractBlock(iPoint, Residual);
      
    }
  }
  
  delete [] Velocity;
  delete [] UnitNormal;
  delete [] Psi;
  
}

void CAdjEulerSolver::BC_Sym_Plane(CGeometry *geometry, CSolver **solver_container, CNumerics *conv_numerics, CNumerics *visc_numerics,
                                   CConfig *config, unsigned short val_marker) {
  
  unsigned long iVertex, iPoint;
  su2double *Normal, ProjVel = 0.0, vn = 0.0, Area, *UnitNormal,
  *Psi_domain, *Psi_sym, *Velocity, Enthalpy = 0.0,
  sq_vel, phin, phis1, phis2;
  unsigned short iDim, iVar, jDim;
  
  bool implicit = (config->GetKind_TimeIntScheme_AdjFlow() == EULER_IMPLICIT);
  bool grid_movement = config->GetGrid_Movement();

  Normal = new su2double[nDim];
  UnitNormal = new su2double[nDim];
  Velocity = new su2double[nDim];
  Psi_domain = new su2double[nVar];
  Psi_sym = new su2double[nVar];
  
  for (iVertex = 0; iVertex < geometry->nVertex[val_marker]; iVertex++) {
    
    iPoint = geometry->vertex[val_marker][iVertex]->GetNode();
    
    if (geometry->node[iPoint]->GetDomain()) {
      
      geometry->vertex[val_marker][iVertex]->GetNormal(Normal);
      
      Area = 0;
      for (iDim = 0; iDim < nDim; iDim++) Area += Normal[iDim]*Normal[iDim];
      Area = sqrt(Area);
      
      for (iDim = 0; iDim < nDim; iDim++)
        UnitNormal[iDim]   = -Normal[iDim]/Area;

      /*--- Create a copy of the adjoint solution ---*/

      for (iVar = 0; iVar < nVar; iVar++) Psi_domain[iVar] = node[iPoint]->GetSolution(iVar);

      /*--- Retrieve flow variables ---*/

      for (iDim = 0; iDim < nDim; iDim++)
        Velocity[iDim] = solver_container[FLOW_SOL]->node[iPoint]->GetVelocity(iDim);

      Enthalpy = solver_container[FLOW_SOL]->node[iPoint]->GetEnthalpy();
      sq_vel   = 0.5*solver_container[FLOW_SOL]->node[iPoint]->GetVelocity2();

      /*--- Compute projections ---*/

      ProjVel = 0.0; vn = 0.0, phin = 0.0;
      for (iDim = 0; iDim < nDim; iDim++) {
        ProjVel -= Velocity[iDim]*Normal[iDim];
        vn      += Velocity[iDim]*UnitNormal[iDim];
        phin    += Psi_domain[iDim+1]*UnitNormal[iDim];
      }

      /*--- Grid Movement ---*/

      if (grid_movement) {
        su2double ProjGridVel = 0.0;
        su2double *GridVel = geometry->node[iPoint]->GetGridVel();
        for (iDim = 0; iDim < nDim; iDim++) {
          ProjGridVel += GridVel[iDim]*UnitNormal[iDim];
        }
        phin -= Psi_domain[nVar-1]*ProjGridVel;
      }

      /*--- Introduce the boundary condition ---*/

      for (iDim = 0; iDim < nDim; iDim++)
        Psi_domain[iDim+1] -= phin * UnitNormal[iDim];

      /*--- Inner products after introducing BC (Psi has changed) ---*/

      phis1 = 0.0; phis2 = Psi_domain[0] + Enthalpy * Psi_domain[nVar-1];
      for (iDim = 0; iDim < nDim; iDim++) {
        phis1 -= Normal[iDim]*Psi_domain[iDim+1];
        phis2 += Velocity[iDim]*Psi_domain[iDim+1];
      }

      /*--- Flux of the Euler wall ---*/

      Residual_i[0] = ProjVel * Psi_domain[0] - phis2 * ProjVel + phis1 * Gamma_Minus_One * sq_vel;
      for (iDim = 0; iDim < nDim; iDim++)
        Residual_i[iDim+1] = ProjVel * Psi_domain[iDim+1] - phis2 * Normal[iDim] - phis1 * Gamma_Minus_One * Velocity[iDim];
      Residual_i[nVar-1] = ProjVel * Psi_domain[nVar-1] + phis1 * Gamma_Minus_One;

      /*--- Grid Movement ---*/

      if (grid_movement) {
        su2double ProjGridVel = 0.0;
        su2double *GridVel = geometry->node[iPoint]->GetGridVel();
        for (iDim = 0; iDim < nDim; iDim++)
          ProjGridVel -= GridVel[iDim]*Normal[iDim];
        Residual_i[0] -= ProjGridVel*Psi_domain[0];
        for (iDim = 0; iDim < nDim; iDim++)
          Residual_i[iDim+1] -= ProjGridVel*Psi_domain[iDim+1];
        Residual_i[nVar-1] -= ProjGridVel*Psi_domain[nVar-1];
      }
      
      /*--- Update residual ---*/
      
      LinSysRes.SubtractBlock(iPoint, Residual_i);
      
      /*--- Implicit stuff ---*/
      
      if (implicit) {
        
        /*--- Adjoint density ---*/

        Jacobian_ii[0][0] = 0.0;
        for (iDim = 0; iDim < nDim; iDim++)
          Jacobian_ii[0][iDim+1] = -ProjVel * (Velocity[iDim] - UnitNormal[iDim] * vn);
        Jacobian_ii[0][nVar-1] = -ProjVel * Enthalpy;

        /*--- Adjoint velocities ---*/

        for (iDim = 0; iDim < nDim; iDim++) {
          Jacobian_ii[iDim+1][0] = -Normal[iDim];
          for (jDim = 0; jDim < nDim; jDim++)
            Jacobian_ii[iDim+1][jDim+1] = -ProjVel*(UnitNormal[jDim]*UnitNormal[iDim] - Normal[iDim] * (Velocity[jDim] - UnitNormal[jDim] * vn));
          Jacobian_ii[iDim+1][iDim+1] += ProjVel;
          Jacobian_ii[iDim+1][nVar-1] = -Normal[iDim] * Enthalpy;
        }

        /*--- Adjoint energy ---*/

        Jacobian_ii[nVar-1][0] = 0.0;
        for (iDim = 0; iDim < nDim; iDim++)
          Jacobian_ii[nVar-1][iDim+1] = 0.0;
        Jacobian_ii[nVar-1][nVar-1] = ProjVel;

        /*--- Contribution from grid movement ---*/

        if (grid_movement) {
          su2double ProjGridVel = 0.0;
          su2double *GridVel = geometry->node[iPoint]->GetGridVel();
          for (iDim = 0; iDim < nDim; iDim++)
            ProjGridVel -= GridVel[iDim]*Normal[iDim];
          Jacobian_ii[0][0] -= ProjGridVel;
          for (iDim = 0; iDim < nDim; iDim++)
            Jacobian_ii[iDim+1][iDim+1] -= ProjGridVel;
          Jacobian_ii[nVar-1][nVar-1] -= ProjGridVel;
        }
        
         /*--- Update jacobian ---*/
        
        Jacobian.SubtractBlock(iPoint, iPoint, Jacobian_ii);
        
      }

    }
  }
  
  delete [] Velocity;
  delete [] Psi_domain;
  delete [] Psi_sym;
  delete [] Normal;
  delete [] UnitNormal;
  
}

void CAdjEulerSolver::BC_Interface_Boundary(CGeometry *geometry, CSolver **solver_container, CNumerics *numerics,
                                            CConfig *config, unsigned short val_marker) {
  
  unsigned long iVertex, iPoint, GlobalIndex_iPoint, GlobalIndex_jPoint;
  unsigned short iDim, iVar;
  su2double *V_i;
  
  bool implicit = (config->GetKind_TimeIntScheme_Flow() == EULER_IMPLICIT);
  
  su2double *Normal = new su2double[nDim];
  su2double *Psi_i = new su2double[nVar];
  su2double *Psi_j = new su2double[nVar];
  
  for (iVertex = 0; iVertex < geometry->nVertex[val_marker]; iVertex++) {
    
    iPoint = geometry->vertex[val_marker][iVertex]->GetNode();
    GlobalIndex_iPoint = geometry->node[iPoint]->GetGlobalIndex();
    GlobalIndex_jPoint = GetDonorGlobalIndex(val_marker, iVertex);
    
    if ((geometry->node[iPoint]->GetDomain()) && (GlobalIndex_iPoint != GlobalIndex_jPoint)) {
      
      /*--- Store the solution for both points ---*/
      
      for (iVar = 0; iVar < nVar; iVar++) {
        Psi_i[iVar] = node[iPoint]->GetSolution(iVar);
        Psi_j[iVar] = GetDonorAdjVar(val_marker, iVertex, iVar);
      }
      
      /*--- Set adjoint Variables ---*/
      
      numerics->SetAdjointVar(Psi_i, Psi_j);
      
      /*--- Conservative variables w/o reconstruction (the same at both points) ---*/
      
      V_i = solver_container[FLOW_SOL]->node[iPoint]->GetPrimitive();
      numerics->SetPrimitive(V_i, V_i);
      
      /*--- Set Normal ---*/
      
      geometry->vertex[val_marker][iVertex]->GetNormal(Normal);
      for (iDim = 0; iDim < nDim; iDim++) Normal[iDim] = -Normal[iDim];
      numerics->SetNormal(Normal);
      
      /*--- Compute the convective residual using an upwind scheme ---*/
      numerics->ComputeResidual(Res_Conv_i, Res_Conv_j, Jacobian_ii, Jacobian_ij, Jacobian_ji, Jacobian_jj, config);
      
      /*--- Add Residuals and Jacobians ---*/
      
      LinSysRes.SubtractBlock(iPoint, Res_Conv_i);
      if (implicit) Jacobian.SubtractBlock(iPoint, iPoint, Jacobian_ii);
      
    }
  }
  
  
  delete[] Normal;
  delete[] Psi_i;
  delete[] Psi_j;
  
}

void CAdjEulerSolver::BC_NearField_Boundary(CGeometry *geometry, CSolver **solver_container, CNumerics *numerics,
                                            CConfig *config, unsigned short val_marker) {
  
  unsigned long iVertex, iPoint, GlobalIndex_iPoint, GlobalIndex_jPoint;
  unsigned short iDim, iVar;
  su2double *V_i, *IntBoundary_Jump;
  
  bool implicit = (config->GetKind_TimeIntScheme_Flow() == EULER_IMPLICIT);
  
  su2double *Normal = new su2double[nDim];
  su2double *Psi_i = new su2double[nVar];
  su2double *Psi_j = new su2double[nVar];
  su2double *Psi_out = new su2double[nVar];
  su2double *Psi_in = new su2double[nVar];
  su2double *Psi_out_ghost = new su2double[nVar];
  su2double *Psi_in_ghost = new su2double[nVar];
  
  for (iVertex = 0; iVertex < geometry->nVertex[val_marker]; iVertex++) {
    
    iPoint = geometry->vertex[val_marker][iVertex]->GetNode();
    GlobalIndex_iPoint = geometry->node[iPoint]->GetGlobalIndex();
    GlobalIndex_jPoint = GetDonorGlobalIndex(val_marker, iVertex);
    
    if ((geometry->node[iPoint]->GetDomain()) && (GlobalIndex_iPoint != GlobalIndex_jPoint)) {
      
      /*--- Store the solution for both points ---*/
      
      for (iVar = 0; iVar < nVar; iVar++) {
        Psi_i[iVar] = node[iPoint]->GetSolution(iVar);
        Psi_j[iVar] = GetDonorAdjVar(val_marker, iVertex, iVar);
      }
      
      /*--- Set Normal ---*/
      
      geometry->vertex[val_marker][iVertex]->GetNormal(Normal);
      for (iDim = 0; iDim < nDim; iDim++) Normal[iDim] = -Normal[iDim];
      numerics->SetNormal(Normal);
      
      /*--- If equivalent area or nearfield pressure condition ---*/
      
      if ((config->GetKind_ObjFunc() == EQUIVALENT_AREA) ||
          (config->GetKind_ObjFunc() == NEARFIELD_PRESSURE)) {
        
        /*--- Read the jump ---*/
        
        IntBoundary_Jump = node[iPoint]->GetIntBoundary_Jump();
        
        /*--- Inner point ---*/
        
        if (Normal[nDim-1] < 0.0)  {
          for (iVar = 0; iVar < nVar; iVar++) {
            Psi_in[iVar] = Psi_i[iVar]; Psi_out[iVar] = Psi_j[iVar];
            Psi_in_ghost[iVar] = Psi_out[iVar] - IntBoundary_Jump[iVar];
          }
          numerics->SetAdjointVar(Psi_in, Psi_in_ghost);
        }
        
        /*--- Outer point ---*/
        
        else {
          for (iVar = 0; iVar < nVar; iVar++) {
            Psi_in[iVar] = Psi_j[iVar]; Psi_out[iVar] = Psi_i[iVar];
            Psi_out_ghost[iVar] =  Psi_in[iVar] + IntBoundary_Jump[iVar];
          }
          numerics->SetAdjointVar(Psi_out, Psi_out_ghost);
        }
      }
      else {
        
        /*--- Just do a periodic BC ---*/
        
        numerics->SetAdjointVar(Psi_i, Psi_j);
        
      }
      
      /*--- Conservative variables w/o reconstruction (the same at both points) ---*/
      
      V_i = solver_container[FLOW_SOL]->node[iPoint]->GetPrimitive();
      numerics->SetPrimitive(V_i, V_i);
      
      /*--- Compute residual ---*/
      
      numerics->ComputeResidual(Res_Conv_i, Res_Conv_j, Jacobian_ii, Jacobian_ij, Jacobian_ji, Jacobian_jj, config);
      
      /*--- Add Residuals and Jacobians ---*/
      
      LinSysRes.SubtractBlock(iPoint, Res_Conv_i);
      if (implicit) Jacobian.SubtractBlock(iPoint, iPoint, Jacobian_ii);
      
    }
  }
  
  delete[] Normal;
  delete[] Psi_i;
  delete[] Psi_j;
  delete[] Psi_out;
  delete[] Psi_in;
  delete[] Psi_out_ghost;
  delete[] Psi_in_ghost;
  
}

void CAdjEulerSolver::BC_Far_Field(CGeometry *geometry, CSolver **solver_container, CNumerics *conv_numerics, CNumerics *visc_numerics, CConfig *config, unsigned short val_marker) {
  
  unsigned long iVertex, iPoint, Point_Normal;
  unsigned short iVar, iDim;
  su2double *Normal, *V_domain, *V_infty, *Psi_domain, *Psi_infty;
  
  bool implicit       = (config->GetKind_TimeIntScheme_AdjFlow() == EULER_IMPLICIT);
  bool grid_movement  = config->GetGrid_Movement();

  Normal = new su2double[nDim];
  Psi_domain = new su2double[nVar]; Psi_infty = new su2double[nVar];
  
  /*--- Loop over all the vertices ---*/
  
  for (iVertex = 0; iVertex < geometry->nVertex[val_marker]; iVertex++) {
    iPoint = geometry->vertex[val_marker][iVertex]->GetNode();
    
    /*--- If the node belongs to the domain ---*/
    
    if (geometry->node[iPoint]->GetDomain()) {
      
      /*--- Index of the closest interior node ---*/
      
      Point_Normal = geometry->vertex[val_marker][iVertex]->GetNormal_Neighbor();

      /*--- Set the normal vector ---*/
      
      geometry->vertex[val_marker][iVertex]->GetNormal(Normal);
      for (iDim = 0; iDim < nDim; iDim++) Normal[iDim] = -Normal[iDim];
      conv_numerics->SetNormal(Normal);
      
      /*--- Allocate the value at the infinity ---*/
      
      V_infty = solver_container[FLOW_SOL]->GetCharacPrimVar(val_marker, iVertex);
      
      /*--- Retrieve solution at the farfield boundary node ---*/
      
      V_domain = solver_container[FLOW_SOL]->node[iPoint]->GetPrimitive();
      
      conv_numerics->SetPrimitive(V_domain, V_infty);
      
      /*--- Adjoint flow solution at the wall ---*/
      
      for (iVar = 0; iVar < nVar; iVar++) {
        Psi_domain[iVar] = node[iPoint]->GetSolution(iVar);
        Psi_infty[iVar] = 0.0;
      }
      conv_numerics->SetAdjointVar(Psi_domain, Psi_infty);
      
      /*--- Grid Movement ---*/
      
      if (grid_movement)
        conv_numerics->SetGridVel(geometry->node[iPoint]->GetGridVel(), geometry->node[iPoint]->GetGridVel());
      
      /*--- Compute the upwind flux ---*/
      
      conv_numerics->ComputeResidual(Residual_i, Residual_j, Jacobian_ii, Jacobian_ij, Jacobian_ji, Jacobian_jj, config);
      
      /*--- Add and Subtract Residual ---*/
      
      LinSysRes.SubtractBlock(iPoint, Residual_i);
      
      /*--- Implicit contribution to the residual ---*/
      
      if (implicit)
        Jacobian.SubtractBlock(iPoint, iPoint, Jacobian_ii);
      
      /*--- Viscous residual contribution, it doesn't work ---*/
      
      if (config->GetViscous()) {
        
        /*--- Points in edge, coordinates and normal vector---*/
        
        visc_numerics->SetCoord(geometry->node[iPoint]->GetCoord(), geometry->node[Point_Normal]->GetCoord());
        visc_numerics->SetNormal(Normal);
        
        /*--- Conservative variables w/o reconstruction and adjoint variables w/o reconstruction---*/
        
        visc_numerics->SetPrimitive(V_domain, V_infty);
        visc_numerics->SetAdjointVar(Psi_domain, Psi_infty);
        
        /*--- Gradient and limiter of Adjoint Variables ---*/
        
        visc_numerics->SetAdjointVarGradient(node[iPoint]->GetGradient(), node[iPoint]->GetGradient());
        
        /*--- Compute residual ---*/
        
        visc_numerics->ComputeResidual(Residual_i, Residual_j, Jacobian_ii, Jacobian_ij, Jacobian_ji, Jacobian_jj, config);
        
        /*--- Update adjoint viscous residual ---*/
        
        LinSysRes.SubtractBlock(iPoint, Residual_i);
        
        if (implicit)
          Jacobian.SubtractBlock(iPoint, iPoint, Jacobian_ii);
        
      }
      
    }
  }
  
  delete [] Normal;
  delete [] Psi_domain; delete [] Psi_infty;
}

void CAdjEulerSolver::BC_Supersonic_Inlet(CGeometry *geometry, CSolver **solver_container,
    CNumerics *conv_numerics, CNumerics *visc_numerics, CConfig *config, unsigned short val_marker) {
  unsigned short iVar, iDim;
  unsigned long iVertex, iPoint, Point_Normal;
  su2double *V_inlet, *V_domain, *Normal, *Psi_domain, *Psi_inlet;

  bool implicit = (config->GetKind_TimeIntScheme_AdjFlow() == EULER_IMPLICIT);
  bool grid_movement = config->GetGrid_Movement();
  string Marker_Tag = config->GetMarker_All_TagBound(val_marker);

  Normal = new su2double[nDim];
  Psi_domain = new su2double[nVar]; Psi_inlet = new su2double[nVar];

  /*--- Loop over all the vertices on this boundary marker ---*/

  for (iVertex = 0; iVertex < geometry->nVertex[val_marker]; iVertex++) {
    iPoint = geometry->vertex[val_marker][iVertex]->GetNode();

    /*--- Check that the node belongs to the domain (i.e., not a halo node) ---*/

    if (geometry->node[iPoint]->GetDomain()) {

      /*--- Normal vector for this vertex (negate for outward convention) ---*/

      geometry->vertex[val_marker][iVertex]->GetNormal(Normal);
      for (iDim = 0; iDim < nDim; iDim++) Normal[iDim] = -Normal[iDim];
      conv_numerics->SetNormal(Normal);

      /*--- Allocate the value at the inlet ---*/

      V_inlet = solver_container[FLOW_SOL]->GetCharacPrimVar(val_marker, iVertex);

      /*--- Retrieve solution at the boundary node ---*/

      V_domain = solver_container[FLOW_SOL]->node[iPoint]->GetPrimitive();

      /*--- Adjoint flow solution at the boundary ---*/

      for (iVar = 0; iVar < nVar; iVar++)
        Psi_domain[iVar] = node[iPoint]->GetSolution(iVar);

      /*--- Construct the flow & adjoint states at the inlet ---*/
      /*--- Supersonic Inlet: All characteristic are exiting: using nearest neighbor to set value ---*/
      for (iVar = 0; iVar < nVar; iVar++)
        Psi_inlet[iVar] = Psi_domain[iVar];

      /*--- Set the flow and adjoint states in the solver ---*/

      conv_numerics->SetPrimitive(V_domain, V_inlet);
      conv_numerics->SetAdjointVar(Psi_domain, Psi_inlet);

      /*--- Grid Movement ---*/

      if (grid_movement)
        conv_numerics->SetGridVel(geometry->node[iPoint]->GetGridVel(),
                                  geometry->node[iPoint]->GetGridVel());

      /*--- Compute the residual using an upwind scheme ---*/

      conv_numerics->ComputeResidual(Residual_i, Residual_j, Jacobian_ii, Jacobian_ij,
                                     Jacobian_ji, Jacobian_jj, config);

      /*--- Add and Subtract Residual ---*/

      LinSysRes.SubtractBlock(iPoint, Residual_i);

      /*--- Implicit contribution to the residual ---*/

      if (implicit)
        Jacobian.SubtractBlock(iPoint, iPoint, Jacobian_ii);

      /*--- Viscous residual contribution, it doesn't work ---*/

      if (config->GetViscous()) {
        
        /*--- Index of the closest interior node ---*/

        Point_Normal = geometry->vertex[val_marker][iVertex]->GetNormal_Neighbor();

        /*--- Points in edge, coordinates and normal vector---*/

        visc_numerics->SetCoord(geometry->node[iPoint]->GetCoord(), geometry->node[Point_Normal]->GetCoord());
        visc_numerics->SetNormal(Normal);

        /*--- Conservative variables w/o reconstruction and adjoint variables w/o reconstruction---*/

        visc_numerics->SetPrimitive(V_domain, V_inlet);
        visc_numerics->SetAdjointVar(Psi_domain, Psi_inlet);

        /*--- Gradient and limiter of Adjoint Variables ---*/

        visc_numerics->SetAdjointVarGradient(node[iPoint]->GetGradient(), node[iPoint]->GetGradient());

        /*--- Compute residual ---*/

        visc_numerics->ComputeResidual(Residual_i, Residual_j, Jacobian_ii, Jacobian_ij, Jacobian_ji, Jacobian_jj, config);

        /*--- Update adjoint viscous residual ---*/

        LinSysRes.SubtractBlock(iPoint, Residual_i);

        if (implicit)
          Jacobian.SubtractBlock(iPoint, iPoint, Jacobian_ii);

      }
    }
  }

  /*--- Free locally allocated memory ---*/

  delete [] Normal;
  delete [] Psi_domain; delete [] Psi_inlet;
  
}

void CAdjEulerSolver::BC_Supersonic_Outlet(CGeometry *geometry, CSolver **solver_container,
                                          CNumerics *conv_numerics, CNumerics *visc_numerics, CConfig *config, unsigned short val_marker) {
  unsigned short iVar, iDim;
  unsigned long iVertex, iPoint, Point_Normal;
  su2double *V_outlet, *V_domain, *Normal, *Psi_domain, *Psi_outlet;
  
  bool implicit = (config->GetKind_TimeIntScheme_AdjFlow() == EULER_IMPLICIT);
  bool grid_movement = config->GetGrid_Movement();
  string Marker_Tag = config->GetMarker_All_TagBound(val_marker);
  
  Normal = new su2double[nDim];
  Psi_domain = new su2double[nVar]; Psi_outlet = new su2double[nVar];
  
  /*--- Loop over all the vertices on this boundary marker ---*/
  
  for (iVertex = 0; iVertex < geometry->nVertex[val_marker]; iVertex++) {
    iPoint = geometry->vertex[val_marker][iVertex]->GetNode();
    
    /*--- Check that the node belongs to the domain (i.e., not a halo node) ---*/
    
    if (geometry->node[iPoint]->GetDomain()) {
      
      /*--- Normal vector for this vertex (negate for outward convention) ---*/
      
      geometry->vertex[val_marker][iVertex]->GetNormal(Normal);
      for (iDim = 0; iDim < nDim; iDim++) Normal[iDim] = -Normal[iDim];
      conv_numerics->SetNormal(Normal);
      
      /*--- Allocate the value at the inlet ---*/
      
      V_outlet = solver_container[FLOW_SOL]->GetCharacPrimVar(val_marker, iVertex);
      
      /*--- Retrieve solution at the boundary node ---*/
      
      V_domain = solver_container[FLOW_SOL]->node[iPoint]->GetPrimitive();
      
      /*--- Adjoint flow solution at the boundary ---*/
      
      for (iVar = 0; iVar < nVar; iVar++)
      Psi_domain[iVar] = node[iPoint]->GetSolution(iVar);
      
      /*--- Construct the flow & adjoint states at the inlet ---*/
      
      for (iVar = 0; iVar < nVar; iVar++)
      Psi_outlet[iVar] = 0.0;
      
      /*--- Set the flow and adjoint states in the solver ---*/
      
      conv_numerics->SetPrimitive(V_domain, V_outlet);
      conv_numerics->SetAdjointVar(Psi_domain, Psi_outlet);
      
      /*--- Grid Movement ---*/
      
      if (grid_movement)
      conv_numerics->SetGridVel(geometry->node[iPoint]->GetGridVel(),
                                geometry->node[iPoint]->GetGridVel());
      
      /*--- Compute the residual using an upwind scheme ---*/
      
      conv_numerics->ComputeResidual(Residual_i, Residual_j, Jacobian_ii, Jacobian_ij,
                                     Jacobian_ji, Jacobian_jj, config);
      
      /*--- Add and Subtract Residual ---*/
      
      LinSysRes.SubtractBlock(iPoint, Residual_i);
      
      /*--- Implicit contribution to the residual ---*/
      
      if (implicit)
      Jacobian.SubtractBlock(iPoint, iPoint, Jacobian_ii);
      
      /*--- Viscous residual contribution (check again, Point_Normal was not being initialized before) ---*/

      if (config->GetViscous()) {

        /*--- Index of the closest interior node ---*/
        
        Point_Normal = geometry->vertex[val_marker][iVertex]->GetNormal_Neighbor();
        
        /*--- Points in edge, coordinates and normal vector---*/

        visc_numerics->SetCoord(geometry->node[iPoint]->GetCoord(), geometry->node[Point_Normal]->GetCoord());
        visc_numerics->SetNormal(Normal);

        /*--- Conservative variables w/o reconstruction and adjoint variables w/o reconstruction---*/

        visc_numerics->SetPrimitive(V_domain, V_outlet);
        visc_numerics->SetAdjointVar(Psi_domain, Psi_outlet);

        /*--- Gradient and limiter of Adjoint Variables ---*/

        visc_numerics->SetAdjointVarGradient(node[iPoint]->GetGradient(), node[iPoint]->GetGradient());

        /*--- Compute residual ---*/

        visc_numerics->ComputeResidual(Residual_i, Residual_j, Jacobian_ii, Jacobian_ij, Jacobian_ji, Jacobian_jj, config);

        /*--- Update adjoint viscous residual ---*/

        LinSysRes.SubtractBlock(iPoint, Residual_i);

        if (implicit)
          Jacobian.SubtractBlock(iPoint, iPoint, Jacobian_ii);

      }
    }
  }
  
  /*--- Free locally allocated memory ---*/
  
  delete [] Normal;
  delete [] Psi_domain; delete [] Psi_outlet;
  
}

void CAdjEulerSolver::BC_Inlet(CGeometry *geometry, CSolver **solver_container, CNumerics *conv_numerics, CNumerics *visc_numerics, CConfig *config, unsigned short val_marker) {
  
  unsigned short iVar, iDim;
  unsigned long iVertex, iPoint, Point_Normal;
  su2double Velocity[3], bcn, phin, Area, UnitNormal[3],
  ProjGridVel, *GridVel;
  su2double *V_inlet, *V_domain, *Normal, *Psi_domain, *Psi_inlet;

  unsigned short Kind_Inlet = config->GetKind_Inlet();
  bool implicit = (config->GetKind_TimeIntScheme_AdjFlow() == EULER_IMPLICIT);
  bool grid_movement = config->GetGrid_Movement();
  string Marker_Tag = config->GetMarker_All_TagBound(val_marker);
  
  Normal = new su2double[nDim];
  Psi_domain = new su2double[nVar]; Psi_inlet = new su2double[nVar];
  
  /*--- Loop over all the vertices on this boundary marker ---*/
  
  for (iVertex = 0; iVertex < geometry->nVertex[val_marker]; iVertex++) {
    iPoint = geometry->vertex[val_marker][iVertex]->GetNode();
    
    /*--- Check that the node belongs to the domain (i.e., not a halo node) ---*/
    
    if (geometry->node[iPoint]->GetDomain()) {
      
      /*--- Normal vector for this vertex (negate for outward convention) ---*/
      
      geometry->vertex[val_marker][iVertex]->GetNormal(Normal);
      for (iDim = 0; iDim < nDim; iDim++) Normal[iDim] = -Normal[iDim];
      conv_numerics->SetNormal(Normal);
      
      Area = 0.0;
      for (iDim = 0; iDim < nDim; iDim++)
        Area += Normal[iDim]*Normal[iDim];
      Area = sqrt (Area);
      
      for (iDim = 0; iDim < nDim; iDim++)
        UnitNormal[iDim] = Normal[iDim]/Area;
      
      /*--- Allocate the value at the inlet ---*/
      
      V_inlet = solver_container[FLOW_SOL]->GetCharacPrimVar(val_marker, iVertex);
      
      /*--- Retrieve solution at the boundary node ---*/
      
      V_domain = solver_container[FLOW_SOL]->node[iPoint]->GetPrimitive();
      
      /*--- Adjoint flow solution at the boundary ---*/
      
      for (iVar = 0; iVar < nVar; iVar++)
        Psi_domain[iVar] = node[iPoint]->GetSolution(iVar);
      
      /*--- Construct the flow & adjoint states at the inlet ---*/

      /*--- Subsonic, compressible inflow: first build the flow state
         using the same method as the direct problem. Then, based on
         those conservative values, compute the characteristic-based
         adjoint boundary condition. The boundary update to be applied
         depends on whether total conditions or mass flow are specified. ---*/

      switch (Kind_Inlet) {

      /*--- Total properties have been specified at the inlet. ---*/
      case TOTAL_CONDITIONS:

        /*--- Adjoint solution at the inlet. Set to zero for now
             but should be replaced with derived expression for this type of
             inlet. ---*/
        for (iVar = 0; iVar < nVar; iVar++)
          Psi_inlet[iVar] = 0.0;

        break;

        /*--- Mass flow has been specified at the inlet. ---*/
      case MASS_FLOW:

        /*--- Get primitives from current inlet state. ---*/
        for (iDim = 0; iDim < nDim; iDim++)
          Velocity[iDim] = solver_container[FLOW_SOL]->node[iPoint]->GetVelocity(iDim);

        /*--- Retrieve current adjoint solution values at the boundary ---*/
        for (iVar = 0; iVar < nVar; iVar++)
          Psi_inlet[iVar] = node[iPoint]->GetSolution(iVar);

        /*--- Some terms needed for the adjoint BC ---*/
        bcn = 0.0; phin = 0.0;
        for (iDim = 0; iDim < nDim; iDim++) {
          bcn  -= (Gamma/Gamma_Minus_One)*Velocity[iDim]*UnitNormal[iDim];
          phin += Psi_domain[iDim+1]*UnitNormal[iDim];
        }

        /*--- Extra boundary term for grid movement ---*/
        if (grid_movement) {
          ProjGridVel = 0.0;
          GridVel = geometry->node[iPoint]->GetGridVel();
          for (iDim = 0; iDim < nDim; iDim++)
            ProjGridVel += GridVel[iDim]*UnitNormal[iDim];
          bcn -= (1.0/Gamma_Minus_One)*ProjGridVel;
        }

        /*--- Impose value for PsiE based on hand-derived expression. ---*/
        Psi_inlet[nVar-1] = -phin*(1.0/bcn);

        break;
      }

      
      /*--- Set the flow and adjoint states in the solver ---*/
      
      conv_numerics->SetPrimitive(V_domain, V_inlet);
      conv_numerics->SetAdjointVar(Psi_domain, Psi_inlet);
      
      /*--- Grid Movement ---*/
      
      if (grid_movement)
        conv_numerics->SetGridVel(geometry->node[iPoint]->GetGridVel(),
                                  geometry->node[iPoint]->GetGridVel());
      
      /*--- Compute the residual using an upwind scheme ---*/
      
      conv_numerics->ComputeResidual(Residual_i, Residual_j, Jacobian_ii, Jacobian_ij,
                                     Jacobian_ji, Jacobian_jj, config);
      
      /*--- Add and Subtract Residual ---*/
      
      LinSysRes.SubtractBlock(iPoint, Residual_i);
      
      /*--- Implicit contribution to the residual ---*/
      
      if (implicit)
        Jacobian.SubtractBlock(iPoint, iPoint, Jacobian_ii);
      
      /*--- Viscous residual contribution, it doesn't work ---*/

      if (config->GetViscous()) {
        /*--- Index of the closest interior node ---*/

        Point_Normal = geometry->vertex[val_marker][iVertex]->GetNormal_Neighbor();

        /*--- Points in edge, coordinates and normal vector---*/

        visc_numerics->SetCoord(geometry->node[iPoint]->GetCoord(), geometry->node[Point_Normal]->GetCoord());
        visc_numerics->SetNormal(Normal);

        /*--- Conservative variables w/o reconstruction and adjoint variables w/o reconstruction---*/

        visc_numerics->SetPrimitive(V_domain, V_inlet);
        visc_numerics->SetAdjointVar(Psi_domain, Psi_inlet);

        /*--- Gradient and limiter of Adjoint Variables ---*/

        visc_numerics->SetAdjointVarGradient(node[iPoint]->GetGradient(), node[iPoint]->GetGradient());

        /*--- Compute residual ---*/

        visc_numerics->ComputeResidual(Residual_i, Residual_j, Jacobian_ii, Jacobian_ij, Jacobian_ji, Jacobian_jj, config);

        /*--- Update adjoint viscous residual ---*/

        LinSysRes.SubtractBlock(iPoint, Residual_i);

        if (implicit)
          Jacobian.SubtractBlock(iPoint, iPoint, Jacobian_ii);

      }
    }
  }
  
  /*--- Free locally allocated memory ---*/
  
  delete [] Normal;
  delete [] Psi_domain; delete [] Psi_inlet;
  
}

void CAdjEulerSolver::BC_Outlet(CGeometry *geometry, CSolver **solver_container, CNumerics *conv_numerics, CNumerics *visc_numerics, CConfig *config, unsigned short val_marker) {
  
  unsigned short iVar, iDim;
  unsigned long iVertex, iPoint, Point_Normal;
  su2double Pressure=0.0, P_Exit=0.0,  Velocity2 = 0.0, Area=0.0, Density=0.0,
      Vn = 0.0, SoundSpeed = 0.0, Vn_Exit=0.0, ProjGridVel = 0.0,
      Riemann=0.0, Entropy=0.0, Vn_rel=0.0;
  su2double Velocity[3], UnitNormal[3];
  su2double *V_outlet, *V_domain, *Psi_domain, *Psi_outlet, *Normal;
  su2double a1=0.0, a2=0.0; /*Placeholder terms to simplify expressions/ repeated terms*/
  /*Gradient terms for the generalized boundary */
  su2double density_gradient=0.0, pressure_gradient=0.0, velocity_gradient=0.0;

  bool implicit = (config->GetKind_TimeIntScheme_AdjFlow() == EULER_IMPLICIT);
  bool grid_movement  = config->GetGrid_Movement();
  su2double Weight_ObjFunc = 1.0;  
  string Marker_Tag = config->GetMarker_All_TagBound(val_marker);
  string Monitoring_Tag;
  unsigned short jMarker=0, iMarker_Monitoring=0;

  Psi_domain = new su2double [nVar]; Psi_outlet = new su2double [nVar];
  Normal = new su2double[nDim];

  /*--- Identify marker monitoring index ---*/
  for (jMarker = 0; jMarker < config->GetnMarker_Monitoring(); jMarker++) {
    Monitoring_Tag = config->GetMarker_Monitoring_TagBound(jMarker);
    if (Monitoring_Tag==Marker_Tag)
      iMarker_Monitoring = jMarker;
  }

  Weight_ObjFunc = config->GetWeight_ObjFunc(iMarker_Monitoring);

  /*--- Loop over all the vertices ---*/

  for (iVertex = 0; iVertex < geometry->nVertex[val_marker]; iVertex++) {
    iPoint = geometry->vertex[val_marker][iVertex]->GetNode();

    /*--- If the node belong to the domain ---*/

    if (geometry->node[iPoint]->GetDomain()) {

      /*--- Normal vector for this vertex (negate for outward convention) ---*/

      geometry->vertex[val_marker][iVertex]->GetNormal(Normal);
      for (iDim = 0; iDim < nDim; iDim++) Normal[iDim] = -Normal[iDim];
      conv_numerics->SetNormal(Normal);

      Area = 0.0;
      for (iDim = 0; iDim < nDim; iDim++)
        Area += Normal[iDim]*Normal[iDim];
      Area = sqrt (Area);

      for (iDim = 0; iDim < nDim; iDim++)
        UnitNormal[iDim] = Normal[iDim]/Area;

      /*--- Set the normal point ---*/

      Point_Normal = geometry->vertex[val_marker][iVertex]->GetNormal_Neighbor();

      conv_numerics->SetCoord(geometry->node[iPoint]->GetCoord(), geometry->node[Point_Normal]->GetCoord());

      /*--- Allocate the value at the outlet ---*/

      V_outlet = solver_container[FLOW_SOL]->GetCharacPrimVar(val_marker, iVertex);

      /*--- Retrieve solution at the boundary node ---*/

      V_domain = solver_container[FLOW_SOL]->node[iPoint]->GetPrimitive();

      /*--- Adjoint flow solution at the boundary ---*/

      for (iVar = 0; iVar < nVar; iVar++)
        Psi_domain[iVar] = node[iPoint]->GetSolution(iVar);

      /*--- Construct the flow & adjoint states at the outlet ---*/

      /*--- Retrieve the specified back pressure for this outlet, Non-dim. the inputs if necessary. ---*/

      P_Exit = config->GetOutlet_Pressure(Marker_Tag);
      P_Exit = P_Exit/config->GetPressure_Ref();

      /*--- Check whether the flow is supersonic at the exit. The type
         of boundary update depends on this. ---*/

      Density = V_domain[nDim+2];
      Velocity2 = 0.0; Vn = 0.0;
      for (iDim = 0; iDim < nDim; iDim++) {
        Velocity[iDim] = V_domain[iDim+1];
        Velocity2 += Velocity[iDim]*Velocity[iDim];
        Vn += Velocity[iDim]*UnitNormal[iDim];
      }
      /*--- Extra boundary term for grid movement ---*/
      if (grid_movement) {
        su2double *GridVel = geometry->node[iPoint]->GetGridVel();
        for (iDim = 0; iDim < nDim; iDim++)
          ProjGridVel += GridVel[iDim]*UnitNormal[iDim];
      }

      Pressure = V_domain[nDim+1];
      SoundSpeed = sqrt(Pressure*Gamma/Density);

      /*--- Set Adjoint variables to 0 initially ---*/
      for (iVar = 0; iVar < nVar; iVar++) {
        Psi_outlet[iVar] = 0.0;
      }

        if (Vn > SoundSpeed) {
          /*--- Objective-dependent additions to energy term ---*/
          Vn_Exit = Vn; /* Vn_Exit comes from Reiman conditions in subsonic case*/
          Vn_rel = Vn_Exit-ProjGridVel;
          /* Repeated term */
          a1 = Gamma_Minus_One/(Vn_rel*Vn_rel-SoundSpeed*SoundSpeed);

          switch (config->GetKind_ObjFunc(iMarker_Monitoring)) {
          case OUTFLOW_GENERALIZED:
            velocity_gradient = 0.0;
            for (iDim=0; iDim<nDim; iDim++) velocity_gradient += UnitNormal[iDim]*config->GetCoeff_ObjChainRule(iDim+1);
            density_gradient = config->GetCoeff_ObjChainRule(0);
            pressure_gradient = config->GetCoeff_ObjChainRule(4);
            Psi_outlet[nDim+1]+=Weight_ObjFunc*(a1*(density_gradient/Vn_rel+pressure_gradient*Vn_rel-velocity_gradient/Density));
            break;
          case AVG_TOTAL_PRESSURE:
            /*--- Total Pressure term. NOTE: this is AREA averaged
             * Additional terms are added later (as they are common between subsonic,
             * supersonic equations) ---*/
          Velocity2  = 0.0;
          for (iDim = 0; iDim < nDim; iDim++) {
            Velocity2 += Velocity[iDim]*Velocity[iDim];
          }
          a2 = Pressure*(Gamma/Gamma_Minus_One)*pow((1.0+Gamma_Minus_One*Density*Velocity2/(2.0*Gamma*Pressure)),1.0/Gamma_Minus_One);
          density_gradient = a2*(Gamma_Minus_One*Velocity2/(2.0*Gamma*Pressure));
          velocity_gradient = 0.0;
          for (iDim=0; iDim<nDim; iDim++)
            velocity_gradient+=a2*Gamma_Minus_One*Density/(Gamma*Pressure)*Velocity[iDim]*UnitNormal[iDim];
          pressure_gradient = a2*(-Gamma_Minus_One*Density*Velocity2/(2.0*Gamma*pow(Pressure,2.0)))+pow((1.0+Gamma_Minus_One*Density*Velocity2/(2.0*Gamma*Pressure)),(Gamma/Gamma_Minus_One));
            Psi_outlet[nDim+1]+=Weight_ObjFunc*a1*(density_gradient/Vn_rel+pressure_gradient*Vn_rel-velocity_gradient/Density);
          break;
        case AVG_OUTLET_PRESSURE:
          /*Area averaged static pressure*/
          /*--- Note: further terms are NOT added later for this case, only energy term is modified ---*/
            Psi_outlet[nDim+1]+=Weight_ObjFunc*(a1*Vn_Exit);
          break;
        default:
          break;
        }
      } else {
        /*---Subsonic Case: Psi-rho E term from volume, objective-specific terms which are common
           * between subsonic and supersonic cases are added later  ---*/
        /*--- Compute Riemann constant ---*/
        Entropy = Pressure*pow(1.0/Density, Gamma);
        Riemann = Vn + 2.0*SoundSpeed/Gamma_Minus_One;

        /*--- Compute the new fictious state at the outlet ---*/
        Density    = pow(P_Exit/Entropy,1.0/Gamma);
        SoundSpeed = sqrt(Gamma*P_Exit/Density);
        Vn_Exit    = Riemann - 2.0*SoundSpeed/Gamma_Minus_One;
        /*--- Update velocity terms ---*/
        Vn_rel  = Vn_Exit-ProjGridVel;

        Velocity2  = 0.0;
        for (iDim = 0; iDim < nDim; iDim++) {
          Velocity[iDim] = Velocity[iDim] + (Vn_Exit-Vn)*UnitNormal[iDim];
          Velocity2 += Velocity[iDim]*Velocity[iDim];
        }

        /*--- Extra boundary term for grid movement ---*/

        if (grid_movement) {
          ProjGridVel = 0.0;
          su2double *GridVel = geometry->node[iPoint]->GetGridVel();
          for (iDim = 0; iDim < nDim; iDim++)
            ProjGridVel += GridVel[iDim]*UnitNormal[iDim];
        }

        /*--- Impose values for PsiRho & Phi using PsiE from domain. ---*/

        Psi_outlet[nVar-1] = Psi_domain[nVar-1];

      }

        /*--- When Psi_outlet[nVar-1] is not 0, the other terms of Psi_outlet must be updated
    This occurs when subsonic, or for certain objective functions ---*/
        if ( Psi_outlet[nVar-1] !=0.0 ) {
          /*--- Shorthand for repeated term in the boundary conditions ---*/
          a1 = 0.0;
          if (Vn!=0.0)
            a1 = SoundSpeed*SoundSpeed/Gamma_Minus_One/Vn;
          Psi_outlet[0] += Psi_outlet[nVar-1]*(Velocity2*0.5+Vn_rel*a1);
          for (iDim = 0; iDim < nDim; iDim++) {
            Psi_outlet[iDim+1] += -Psi_outlet[nVar-1]*(a1*UnitNormal[iDim] + Velocity[iDim]);
          }
        }


      /*--- Add terms for objective functions where additions are needed outside the energy term
       *     Terms which are added to the energy term are taken care of in the supersonic section above ---*/
      switch (config->GetKind_ObjFunc(iMarker_Monitoring)) {
      case MASS_FLOW_RATE:
        Psi_outlet[0]+=Weight_ObjFunc;
        break;
      case OUTFLOW_GENERALIZED:
        density_gradient = config->GetCoeff_ObjChainRule(0);
        pressure_gradient = config->GetCoeff_ObjChainRule(4);
        velocity_gradient = 0.0;    /*Inside the option, this term is $\vec{v} \cdot \frac{dg}{d\vec{v}}$ */
        for (iDim=0; iDim<nDim; iDim++)
          velocity_gradient += Velocity[iDim]*config->GetCoeff_ObjChainRule(iDim+1);
        /*Pressure-fixed version*/
        Psi_outlet[0]+=Weight_ObjFunc*(density_gradient*2.0/Vn_Exit-velocity_gradient/Density/Vn_Exit);
        for (iDim=0; iDim<nDim; iDim++) {
          Psi_outlet[iDim+1]+=Weight_ObjFunc*(config->GetCoeff_ObjChainRule(iDim+1)/Density/Vn_Exit-UnitNormal[iDim]*density_gradient/Vn_Exit/Vn_Exit);

        }
        break;
      case AVG_TOTAL_PRESSURE:
        /*--- For total pressure objective function. NOTE: this is AREA averaged term---*/
        Velocity2  = 0.0;
        for (iDim = 0; iDim < nDim; iDim++)
          Velocity2 += Velocity[iDim]*Velocity[iDim];
        if (Vn_Exit !=0.0) {
          a2 = Pressure*(Gamma/Gamma_Minus_One)*pow((1.0+Gamma_Minus_One*Density*Velocity2/(2.0*Gamma*Pressure)),1.0/(Gamma_Minus_One));
          density_gradient = a2*(Gamma_Minus_One*Velocity2/(2.0*Gamma*Pressure));
          velocity_gradient=a2*Gamma_Minus_One*Density/(Gamma*Pressure); // re-using variable as the constant multiplying V[i] for dj/dvi
          Psi_outlet[0]+=Weight_ObjFunc*(density_gradient*2.0/Vn_Exit);
          for (iDim=0; iDim<nDim; iDim++) {
            Psi_outlet[0]-=Weight_ObjFunc*(velocity_gradient*Velocity[iDim]*Velocity[iDim]/(Density*Vn_Exit));
            Psi_outlet[iDim+1] += Weight_ObjFunc*(velocity_gradient*Velocity[iDim]/(Density*Vn_Exit) - UnitNormal[iDim]*density_gradient/(Vn_Exit*Vn_Exit));
          }
        }
        break;
      case AVG_OUTLET_PRESSURE:
        /*0.0*/
        break;
      default:
        break;
      }

      /*--- Set the flow and adjoint states in the solver ---*/

      conv_numerics->SetPrimitive(V_domain, V_outlet);
      conv_numerics->SetAdjointVar(Psi_domain, Psi_outlet);

      /*--- Grid Movement ---*/

      if (grid_movement)
        conv_numerics->SetGridVel(geometry->node[iPoint]->GetGridVel(),
            geometry->node[iPoint]->GetGridVel());

      conv_numerics->ComputeResidual(Residual_i, Residual_j, Jacobian_ii, Jacobian_ij,
          Jacobian_ji, Jacobian_jj, config);

      /*--- Add and Subtract Residual ---*/

      LinSysRes.SubtractBlock(iPoint, Residual_i);

      /*--- Implicit contribution to the residual ---*/

      if (implicit)
        Jacobian.SubtractBlock(iPoint, iPoint, Jacobian_ii);

      /*--- Viscous residual contribution, it doesn't work ---*/

      if (config->GetViscous()) {

        /*--- Set laminar and eddy viscosity at the infinity ---*/
        V_outlet[nDim+5] = solver_container[FLOW_SOL]->node[iPoint]->GetLaminarViscosity();
        V_outlet[nDim+6] = solver_container[FLOW_SOL]->node[iPoint]->GetEddyViscosity();

        /*--- Points in edge, coordinates and normal vector---*/
        visc_numerics->SetNormal(Normal);
        visc_numerics->SetCoord(geometry->node[iPoint]->GetCoord(), geometry->node[Point_Normal]->GetCoord());

        /*--- Conservative variables w/o reconstruction and adjoint variables w/o reconstruction---*/

        visc_numerics->SetPrimitive(V_domain, V_outlet);
        visc_numerics->SetAdjointVar(Psi_domain, Psi_outlet);

        /*--- Turbulent kinetic energy ---*/
        if (config->GetKind_Turb_Model() == SST)
          visc_numerics->SetTurbKineticEnergy(solver_container[TURB_SOL]->node[iPoint]->GetSolution(0), solver_container[TURB_SOL]->node[iPoint]->GetSolution(0));


        /*--- Gradient and limiter of Adjoint Variables ---*/

        visc_numerics->SetAdjointVarGradient(node[iPoint]->GetGradient(), node[iPoint]->GetGradient());

        /*--- Compute residual ---*/

        visc_numerics->ComputeResidual(Residual_i, Residual_j, Jacobian_ii, Jacobian_ij, Jacobian_ji, Jacobian_jj, config);

        /*--- Update adjoint viscous residual ---*/

        LinSysRes.SubtractBlock(iPoint, Residual_i);

        if (implicit)
          Jacobian.SubtractBlock(iPoint, iPoint, Jacobian_ii);

      }
    }
  }
  
  /*--- Free locally allocated memory ---*/
  
  delete [] Normal;
  delete [] Psi_domain; delete [] Psi_outlet;
  
}

void CAdjEulerSolver::BC_Engine_Inflow(CGeometry *geometry, CSolver **solver_container, CNumerics *conv_numerics, CNumerics *visc_numerics, CConfig *config, unsigned short val_marker) {
  
  su2double *Normal, *V_domain, *V_inflow, *Psi_domain, *Psi_inflow, P_Fan, Velocity[3],
  Velocity2, Density, Vn, UnitNormal[3], Area, a1;
  unsigned short iVar, iDim;
  unsigned long iVertex, iPoint;
  
  bool implicit = (config->GetKind_TimeIntScheme_AdjFlow() == EULER_IMPLICIT);
  string Marker_Tag = config->GetMarker_All_TagBound(val_marker);
  
  Normal = new su2double[nDim];
  Psi_domain = new su2double[nVar]; Psi_inflow = new su2double[nVar];
  
  /*--- Loop over all the vertices ---*/
  
  for (iVertex = 0; iVertex < geometry->nVertex[val_marker]; iVertex++) {
    
    iPoint = geometry->vertex[val_marker][iVertex]->GetNode();
    
    /*--- If the node belong to the domain ---*/
    
    if (geometry->node[iPoint]->GetDomain()) {
      
      /*--- Normal vector for this vertex (negate for outward convention) ---*/
      
      geometry->vertex[val_marker][iVertex]->GetNormal(Normal);
      for (iDim = 0; iDim < nDim; iDim++) Normal[iDim] = -Normal[iDim];
      conv_numerics->SetNormal(Normal);
      
      Area = 0.0;
      for (iDim = 0; iDim < nDim; iDim++)
        Area += Normal[iDim]*Normal[iDim];
      Area = sqrt (Area);
      
      for (iDim = 0; iDim < nDim; iDim++)
        UnitNormal[iDim] = Normal[iDim]/Area;
      
      /*--- Allocate the value at the inflow ---*/
      
      V_inflow = solver_container[FLOW_SOL]->GetCharacPrimVar(val_marker, iVertex);
      
      /*--- Retrieve solution at the boundary node ---*/
      
      V_domain = solver_container[FLOW_SOL]->node[iPoint]->GetPrimitive();
      
      /*--- Adjoint flow solution at the boundary ---*/
      
      for (iVar = 0; iVar < nVar; iVar++)
        Psi_domain[iVar] = node[iPoint]->GetSolution(iVar);
      
      /*--- Subsonic flow is assumed, note that there is no non-dimensionalization. ---*/
      
      P_Fan = config->GetInflow_Pressure(Marker_Tag);
      
      Density = V_domain[nDim+2];
      Velocity2 = 0.0; Vn = 0.0;
      for (iDim = 0; iDim < nDim; iDim++) {
        Velocity[iDim] = V_domain[iDim+1];
        Velocity2 += Velocity[iDim]*Velocity[iDim];
        Vn += Velocity[iDim]*UnitNormal[iDim];
      }
      
      /*---Subsonic Case(s) using Riemann invariants ---*/
      
      //      Pressure = V_domain[nDim+1];
      //      SoundSpeed = sqrt(Pressure*Gamma/Density);
      //      Mach_Fan  = sqrt(Velocity2)/SoundSpeed;
      //      Entropy = Pressure*pow(1.0/Density, Gamma);
      //      Riemann = Vn + 2.0*SoundSpeed/Gamma_Minus_One;
      
      //      /*--- Compute (Vn - Ubn).n term for use in the BC.
      //      Compute the new fictious state at the outlet ---*/
      
      //      Density    = pow(P_Fan/Entropy,1.0/Gamma);
      //      SoundSpeed = sqrt(Gamma*P_Fan/Density);
      //      Vn_Fan    = Riemann - 2.0*SoundSpeed/Gamma_Minus_One;
      //      Velocity2  = 0.0;
      //      for (iDim = 0; iDim < nDim; iDim++) {
      //        Velocity[iDim] = Velocity[iDim] + (Vn_Fan-Vn)*UnitNormal[iDim];
      //        Velocity2 += Velocity[iDim]*Velocity[iDim];
      //      }
      
      /*--- Shorthand for repeated term in the boundary conditions ---*/
      
      a1 = sqrt(Gamma*P_Fan/Density)/(Gamma_Minus_One);
      
      /*--- Impose values for PsiRho & Phi using PsiE from domain. ---*/
      
      Psi_inflow[nVar-1] = Psi_domain[nVar-1];
      Psi_inflow[0] = 0.5*Psi_inflow[nVar-1]*Velocity2;
      for (iDim = 0; iDim < nDim; iDim++) {
        Psi_inflow[0]   += Psi_inflow[nVar-1]*a1*Velocity[iDim]*UnitNormal[iDim];
        Psi_inflow[iDim+1] = -Psi_inflow[nVar-1]*(a1*UnitNormal[iDim] + Velocity[iDim]);
      }
      
      /*--- Set the flow and adjoint states in the solver ---*/
      
      conv_numerics->SetPrimitive(V_domain, V_inflow);
      conv_numerics->SetAdjointVar(Psi_domain, Psi_inflow);
      
      /*--- Compute the residual ---*/
      
      conv_numerics->ComputeResidual(Residual_i, Residual_j, Jacobian_ii, Jacobian_ij,
                                     Jacobian_ji, Jacobian_jj, config);
      
      /*--- Add and Subtract Residual ---*/
      
      LinSysRes.SubtractBlock(iPoint, Residual_i);
      
      /*--- Implicit contribution to the residual ---*/
      
      if (implicit)
        Jacobian.SubtractBlock(iPoint, iPoint, Jacobian_ii);
      
    }
  }
  
  /*--- Free locally allocated memory ---*/
  
  delete [] Normal;
  delete [] Psi_domain;
  delete [] Psi_inflow;
  
}

void CAdjEulerSolver::BC_Engine_Exhaust(CGeometry *geometry, CSolver **solver_container, CNumerics *conv_numerics, CNumerics *visc_numerics, CConfig *config, unsigned short val_marker) {
  
  unsigned long iVertex, iPoint, Point_Normal;
  su2double Area, *Normal, *V_domain, *V_exhaust, *Psi_domain, *Psi_exhaust;
  unsigned short iVar, iDim;
  
  bool implicit = (config->GetKind_TimeIntScheme_AdjFlow() == EULER_IMPLICIT);
  string Marker_Tag = config->GetMarker_All_TagBound(val_marker);
  
  Normal = new su2double[nDim];
  Psi_domain = new su2double[nVar]; Psi_exhaust = new su2double[nVar];
  
  /*--- Loop over all the vertices on this boundary marker ---*/
  
  for (iVertex = 0; iVertex < geometry->nVertex[val_marker]; iVertex++) {
    iPoint = geometry->vertex[val_marker][iVertex]->GetNode();
    
    /*--- Check that the node belongs to the domain (i.e., not a halo node) ---*/
    
    if (geometry->node[iPoint]->GetDomain()) {
      
      /*--- Normal vector for this vertex (negate for outward convention) ---*/
      
      geometry->vertex[val_marker][iVertex]->GetNormal(Normal);
      for (iDim = 0; iDim < nDim; iDim++) Normal[iDim] = -Normal[iDim];
      conv_numerics->SetNormal(Normal);
      
      Area = 0.0;
      for (iDim = 0; iDim < nDim; iDim++)
        Area += Normal[iDim]*Normal[iDim];
      Area = sqrt (Area);
<<<<<<< HEAD

||||||| merged common ancestors
      
      for (iDim = 0; iDim < nDim; iDim++)
        UnitNormal[iDim] = Normal[iDim]/Area;
      
=======
      
>>>>>>> github/develop
      /*--- Index of the closest interior node ---*/
      
      Point_Normal = geometry->vertex[val_marker][iVertex]->GetNormal_Neighbor();
      
      /*--- Allocate the value at the exhaust ---*/
      
      V_exhaust = solver_container[FLOW_SOL]->GetCharacPrimVar(val_marker, iVertex);
      
      /*--- Retrieve solution at the boundary node ---*/
      
      V_domain = solver_container[FLOW_SOL]->node[iPoint]->GetPrimitive();
      
      /*--- Adjoint flow solution at the boundary ---*/
      
      for (iVar = 0; iVar < nVar; iVar++)
        Psi_domain[iVar] = node[iPoint]->GetSolution(iVar);
      
      /*--- Adjoint flow solution at the exhaust (this should be improved using characteristics bc) ---*/
      
      Psi_exhaust[0] = 0.0;
      for (iDim = 0; iDim < nDim; iDim++)
        Psi_exhaust[iDim+1] = node[Point_Normal]->GetSolution(iDim+1);
      Psi_exhaust[nDim+1] = 0.0;
      
      /*--- Set the flow and adjoint states in the solver ---*/
      
      conv_numerics->SetPrimitive(V_domain, V_exhaust);
      conv_numerics->SetAdjointVar(Psi_domain, Psi_exhaust);
      
      /*--- Compute the residual using an upwind scheme ---*/
      
      conv_numerics->ComputeResidual(Residual_i, Residual_j, Jacobian_ii, Jacobian_ij, Jacobian_ji, Jacobian_jj, config);
      
      /*--- Add and Subtract Residual ---*/
      
      LinSysRes.SubtractBlock(iPoint, Residual_i);
      
      /*--- Implicit contribution to the residual ---*/
      
      if (implicit)
        Jacobian.SubtractBlock(iPoint, iPoint, Jacobian_ii);
      
    }
  }
  
  delete [] Normal;
  delete [] Psi_domain; delete [] Psi_exhaust;
  
}

void CAdjEulerSolver::BC_ActDisk_Inlet(CGeometry *geometry, CSolver **solver_container, CNumerics *conv_numerics, CNumerics *visc_numerics, CConfig *config, unsigned short val_marker) {
  
<<<<<<< HEAD
  su2double *Normal, *V_domain, *V_inlet, *Psi_domain, *Psi_inlet, Area;
=======
  su2double *Normal, *V_domain, *V_inlet, *Psi_domain, *Psi_inlet;
>>>>>>> a883ca85
  unsigned short iVar, iDim;
  unsigned long iVertex, iPoint, GlobalIndex_inlet, GlobalIndex;
  
  bool implicit = (config->GetKind_TimeIntScheme_AdjFlow() == EULER_IMPLICIT);
  
  Normal = new su2double[nDim];
  Psi_domain = new su2double[nVar]; Psi_inlet = new su2double[nVar];
  
  /*--- Loop over all the vertices ---*/
  
  for (iVertex = 0; iVertex < geometry->nVertex[val_marker]; iVertex++) {
    
    GlobalIndex_inlet = solver_container[FLOW_SOL]->GetDonorGlobalIndex(val_marker, iVertex);
    
    iPoint = geometry->vertex[val_marker][iVertex]->GetNode();
    GlobalIndex = geometry->node[iPoint]->GetGlobalIndex();
    
    /*--- If the node belong to the domain ---*/
    
    if ((geometry->node[iPoint]->GetDomain()) && (GlobalIndex != GlobalIndex_inlet)) {
      
      /*--- Normal vector for this vertex (negate for outward convention) ---*/
      
      geometry->vertex[val_marker][iVertex]->GetNormal(Normal);
      for (iDim = 0; iDim < nDim; iDim++) Normal[iDim] = -Normal[iDim];
      conv_numerics->SetNormal(Normal);
      
<<<<<<< HEAD
      Area = 0.0;
      for (iDim = 0; iDim < nDim; iDim++)
        Area += Normal[iDim]*Normal[iDim];
      Area = sqrt (Area);
      
=======
>>>>>>> a883ca85
      /*--- Allocate the value at the inlet ---*/
      
      V_inlet = solver_container[FLOW_SOL]->GetCharacPrimVar(val_marker, iVertex);
      
      /*--- Retrieve solution at the boundary node ---*/
      
      V_domain = solver_container[FLOW_SOL]->node[iPoint]->GetPrimitive();
      
      /*--- Adjoint flow solution at the boundary ---*/
      
      for (iVar = 0; iVar < nVar; iVar++) {
        Psi_domain[iVar] = node[iPoint]->GetSolution(iVar);
        Psi_inlet[iVar] =  0.0;// node[iPoint]->GetSolution(iVar);
      }
      
#ifdef CHECK
      su2double UnitNormal[3], Area=0.0;
      
      for (iDim = 0; iDim < nDim; iDim++)
        Area += Normal[iDim]*Normal[iDim];
      Area = sqrt (Area);

      for (iDim = 0; iDim < nDim; iDim++)
        UnitNormal[iDim] = Normal[iDim]/Area;

      /*--- Subsonic flow is assumed, note that there is no non-dimensionalization. ---*/
      
      P_Fan = V_domain[nDim+1] ;
      
      Density = V_domain[nDim+2];
      Velocity2 = 0.0; Vn = 0.0;
      for (iDim = 0; iDim < nDim; iDim++) {
        Velocity[iDim] = V_domain[iDim+1];
        Velocity2 += Velocity[iDim]*Velocity[iDim];
        Vn += Velocity[iDim]*UnitNormal[iDim];
      }
      
      /*---Subsonic Case(s) using Riemann invariants ---*/
      
      Pressure = V_domain[nDim+1];
      SoundSpeed = sqrt(Pressure*Gamma/Density);
      
      Entropy = Pressure*pow(1.0/Density, Gamma);
      Riemann = Vn + 2.0*SoundSpeed/Gamma_Minus_One;
      
      /*--- Compute (Vn - Ubn).n term for use in the BC.
       Compute the new fictious state at the outlet ---*/
      
      Density    = pow(P_Fan/Entropy,1.0/Gamma);
      SoundSpeed = sqrt(Gamma*P_Fan/Density);
      Vn_Fan    = Riemann - 2.0*SoundSpeed/Gamma_Minus_One;
      
      Velocity2  = 0.0;
      for (iDim = 0; iDim < nDim; iDim++) {
        Velocity[iDim] = Velocity[iDim] + (Vn_Fan-Vn)*UnitNormal[iDim];
        Velocity2 += Velocity[iDim]*Velocity[iDim];
      }
      
      /*--- Impose values for PsiRho & Phi using PsiE from domain. ---*/
      
      Psi_inlet[nVar-1] = Psi_domain[nVar-1];
      
      a1 = SoundSpeed*SoundSpeed/Gamma_Minus_One/Vn;
      
      Psi_inlet[0] = Psi_inlet[nVar-1]*(Velocity2*0.5+Vn_Fan*a1);
      Psi_inlet[iDim+1] = 0.0;
      for (iDim = 0; iDim < nDim; iDim++) {
        Psi_inlet[iDim+1] += -Psi_inlet[nVar-1]*(a1*UnitNormal[iDim] + Velocity[iDim]);
      }
      
#endif
      
      /*--- Set the flow and adjoint states in the solver ---*/
      
      conv_numerics->SetPrimitive(V_domain, V_inlet);
      conv_numerics->SetAdjointVar(Psi_domain, Psi_inlet);
      
      /*--- Compute the residual ---*/
      
      conv_numerics->ComputeResidual(Residual_i, Residual_j, Jacobian_ii, Jacobian_ij,
                                     Jacobian_ji, Jacobian_jj, config);
      
      /*--- Add and Subtract Residual ---*/
      
      LinSysRes.SubtractBlock(iPoint, Residual_i);
      
      /*--- Implicit contribution to the residual ---*/
      
      if (implicit)
        Jacobian.SubtractBlock(iPoint, iPoint, Jacobian_ii);
      
    }
  }
  
  /*--- Free locally allocated memory ---*/
  
  delete [] Normal;
  delete [] Psi_domain;
  delete [] Psi_inlet;
  
}

void CAdjEulerSolver::BC_ActDisk_Outlet(CGeometry *geometry, CSolver **solver_container, CNumerics *conv_numerics, CNumerics *visc_numerics, CConfig *config, unsigned short val_marker) {
  
  unsigned long iVertex, iPoint, GlobalIndex_inlet, GlobalIndex;
  su2double *Normal, *V_domain, *V_outlet, *Psi_domain, *Psi_outlet;
  unsigned short iVar, iDim;
  
  bool implicit = (config->GetKind_TimeIntScheme_AdjFlow() == EULER_IMPLICIT);
  
  Normal = new su2double[nDim];
  Psi_domain = new su2double[nVar];
  Psi_outlet = new su2double[nVar];
  
  /*--- Loop over all the vertices on this boundary marker ---*/
  
  for (iVertex = 0; iVertex < geometry->nVertex[val_marker]; iVertex++) {
    
    GlobalIndex_inlet = solver_container[FLOW_SOL]->GetDonorGlobalIndex(val_marker, iVertex);
    
    iPoint = geometry->vertex[val_marker][iVertex]->GetNode();
    GlobalIndex = geometry->node[iPoint]->GetGlobalIndex();
    
    /*--- Check that the node belongs to the domain (i.e., not a halo node) and to discard the perimeter ---*/
    
    if ((geometry->node[iPoint]->GetDomain()) && (GlobalIndex != GlobalIndex_inlet)) {
      
      /*--- Normal vector for this vertex (negate for outward convention) ---*/
      
      geometry->vertex[val_marker][iVertex]->GetNormal(Normal);
      for (iDim = 0; iDim < nDim; iDim++) Normal[iDim] = -Normal[iDim];
      conv_numerics->SetNormal(Normal);
<<<<<<< HEAD

=======
      
>>>>>>> a883ca85
      /*--- Allocate the value at the outlet ---*/
      
      V_outlet = solver_container[FLOW_SOL]->GetCharacPrimVar(val_marker, iVertex);
      
      /*--- Retrieve solution at the boundary node ---*/
      
      V_domain = solver_container[FLOW_SOL]->node[iPoint]->GetPrimitive();
      
      /*--- Adjoint flow solution at the boundary ---*/
      
      for (iVar = 0; iVar < nVar; iVar++) {
        Psi_domain[iVar] = node[iPoint]->GetSolution(iVar);
        Psi_outlet[iVar] = 0.0; //node[iPoint]->GetSolution(iVar);
      }
      
#ifdef CHECK
      unsigned long Point_Normal;
      /*--- Index of the closest interior node ---*/

      Point_Normal = geometry->vertex[val_marker][iVertex]->GetNormal_Neighbor();
      
      /*--- Adjoint flow solution at the outlet (this should be improved using characteristics bc) ---*/
      
      Psi_outlet[0] = 0.0;
      for (iDim = 0; iDim < nDim; iDim++)
        Psi_outlet[iDim+1] = node[Point_Normal]->GetSolution(iDim+1);
      Psi_outlet[nDim+1] = 0.0;
      
#endif
      
      /*--- Set the flow and adjoint states in the solver ---*/
      
      conv_numerics->SetPrimitive(V_domain, V_outlet);
      conv_numerics->SetAdjointVar(Psi_domain, Psi_outlet);
      
      /*--- Compute the residual using an upwind scheme ---*/
      
      conv_numerics->ComputeResidual(Residual_i, Residual_j, Jacobian_ii, Jacobian_ij, Jacobian_ji, Jacobian_jj, config);
      
      /*--- Add and Subtract Residual ---*/
      
      LinSysRes.SubtractBlock(iPoint, Residual_i);
      
      /*--- Implicit contribution to the residual ---*/
      
      if (implicit)
        Jacobian.SubtractBlock(iPoint, iPoint, Jacobian_ii);
      
    }
    
  }
  
  delete [] Normal;
  delete [] Psi_domain;
  delete [] Psi_outlet;
  
}

void CAdjEulerSolver::BC_ActDisk(CGeometry *geometry, CSolver **solver_container, CNumerics *conv_numerics,
                                 CNumerics *visc_numerics, CConfig *config, unsigned short val_marker, bool inlet_surface) {
  
}

void CAdjEulerSolver::SetResidual_DualTime(CGeometry *geometry, CSolver **solver_container, CConfig *config, unsigned short iRKStep,
                                           unsigned short iMesh, unsigned short RunTime_EqSystem) {
  unsigned short iVar, jVar;
  unsigned long iPoint;
  su2double *U_time_nM1, *U_time_n, *U_time_nP1, Volume_nM1, Volume_n, Volume_nP1, TimeStep;
  
  bool implicit = (config->GetKind_TimeIntScheme_AdjFlow() == EULER_IMPLICIT);
  bool Grid_Movement = config->GetGrid_Movement();
  
  /*--- loop over points ---*/
  for (iPoint = 0; iPoint < nPointDomain; iPoint++) {
    
    /*--- Solution at time n-1, n and n+1 ---*/
    U_time_nM1 = node[iPoint]->GetSolution_time_n1();
    U_time_n   = node[iPoint]->GetSolution_time_n();
    U_time_nP1 = node[iPoint]->GetSolution();
    
    /*--- Volume at time n-1 and n ---*/
    if (Grid_Movement) {
      Volume_nM1 = geometry->node[iPoint]->GetVolume_nM1();
      Volume_n = geometry->node[iPoint]->GetVolume_n();
      Volume_nP1 = geometry->node[iPoint]->GetVolume();
    }
    else {
      Volume_nM1 = geometry->node[iPoint]->GetVolume();
      Volume_n = geometry->node[iPoint]->GetVolume();
      Volume_nP1 = geometry->node[iPoint]->GetVolume();
    }
    
    /*--- Time Step ---*/
    TimeStep = config->GetDelta_UnstTimeND();
    
    /*--- Compute Residual ---*/
    for (iVar = 0; iVar < nVar; iVar++) {
      if (config->GetUnsteady_Simulation() == DT_STEPPING_1ST)
        Residual[iVar] = ( U_time_nP1[iVar]*Volume_nP1 - U_time_n[iVar]*Volume_n ) / TimeStep;
      if (config->GetUnsteady_Simulation() == DT_STEPPING_2ND)
        Residual[iVar] = ( 3.0*U_time_nP1[iVar]*Volume_nP1 - 4.0*U_time_n[iVar]*Volume_n
                          +  1.0*U_time_nM1[iVar]*Volume_nM1 ) / (2.0*TimeStep);
    }
        
    /*--- Add Residual ---*/
    LinSysRes.AddBlock(iPoint, Residual);
    
    if (implicit) {
      for (iVar = 0; iVar < nVar; iVar++) {
        for (jVar = 0; jVar < nVar; jVar++)
          Jacobian_i[iVar][jVar] = 0.0;
        
        if (config->GetUnsteady_Simulation() == DT_STEPPING_1ST)
          Jacobian_i[iVar][iVar] = Volume_nP1 / TimeStep;
        if (config->GetUnsteady_Simulation() == DT_STEPPING_2ND)
          Jacobian_i[iVar][iVar] = (Volume_nP1*3.0)/(2.0*TimeStep);
      }
      Jacobian.AddBlock(iPoint, iPoint, Jacobian_i);
    }
  }
  
}

CAdjNSSolver::CAdjNSSolver(void) : CAdjEulerSolver() { }

CAdjNSSolver::CAdjNSSolver(CGeometry *geometry, CConfig *config, unsigned short iMesh) : CAdjEulerSolver() {
  unsigned long iPoint, index, iVertex;
  string text_line, mesh_filename;
  unsigned short iDim, iVar, iMarker, nLineLets;
  su2double dCD_dCL_, dCD_dCM_;
  ifstream restart_file;
  string filename, AdjExt;
  string::size_type position;
  unsigned long ExtIter_;

  su2double RefAreaCoeff    = config->GetRefAreaCoeff();
  su2double RefDensity  = config->GetDensity_FreeStreamND();
  su2double Gas_Constant    = config->GetGas_ConstantND();
  su2double Mach_Motion     = config->GetMach_Motion();
  su2double dull_val, Area=0.0, *Normal = NULL, myArea_Monitored;
  su2double RefVel2, Mach2Vel, Weight_ObjFunc, factor;
  su2double *Velocity_Inf;

  string Marker_Tag, Monitoring_Tag;
  unsigned short iMarker_Monitoring, jMarker, ObjFunc;
  bool grid_movement  = config->GetGrid_Movement();
  bool restart = config->GetRestart();
  
  int rank = MASTER_NODE;
#ifdef HAVE_MPI
  MPI_Comm_rank(MPI_COMM_WORLD, &rank);
#endif
  
  /*--- Norm heat flux objective test ---*/
  pnorm = 1.0;
  if (config->GetKind_ObjFunc()==MAXIMUM_HEATFLUX)
    pnorm = 8.0; // Matches MaxNorm defined in solver_direct_mean.
  
  /*--- Set the gamma value ---*/
  
  Gamma = config->GetGamma();
  Gamma_Minus_One = Gamma - 1.0;
  
  /*--- Define geometry constants in the solver structure ---*/
  
  nDim         = geometry->GetnDim();
  nMarker      = config->GetnMarker_All();
  nPoint       = geometry->GetnPoint();
  nPointDomain = geometry->GetnPointDomain();
  
  nVar = nDim + 2;

  /*--- Initialize nVarGrad for deallocation ---*/
  
  nVarGrad = nVar;
  
  node = new CVariable*[nPoint];
  
  /*--- Define some auxiliary arrays related to the residual ---*/
  
  Point_Max    = new unsigned long[nVar]; for (iVar = 0; iVar < nVar; iVar++) Point_Max[iVar]  = 0;
  Point_Max_Coord = new su2double*[nVar];
  for (iVar = 0; iVar < nVar; iVar++) {
    Point_Max_Coord[iVar] = new su2double[nDim];
    for (iDim = 0; iDim < nDim; iDim++) Point_Max_Coord[iVar][iDim] = 0.0;
  }
  Residual     = new su2double[nVar]; for (iVar = 0; iVar < nVar; iVar++) Residual[iVar]     = 0.0;
  Residual_RMS = new su2double[nVar]; for (iVar = 0; iVar < nVar; iVar++) Residual_RMS[iVar] = 0.0;
  Residual_Max = new su2double[nVar]; for (iVar = 0; iVar < nVar; iVar++) Residual_Max[iVar] = 0.0;
  Residual_i   = new su2double[nVar]; for (iVar = 0; iVar < nVar; iVar++) Residual_i[iVar]   = 0.0;
  Residual_j   = new su2double[nVar]; for (iVar = 0; iVar < nVar; iVar++) Residual_j[iVar]   = 0.0;
  Res_Conv_i   = new su2double[nVar]; for (iVar = 0; iVar < nVar; iVar++) Res_Conv_i[iVar]   = 0.0;
  Res_Visc_i   = new su2double[nVar]; for (iVar = 0; iVar < nVar; iVar++) Res_Visc_i[iVar]   = 0.0;
  Res_Conv_j   = new su2double[nVar]; for (iVar = 0; iVar < nVar; iVar++) Res_Conv_j[iVar]   = 0.0;
  Res_Visc_j   = new su2double[nVar]; for (iVar = 0; iVar < nVar; iVar++) Res_Visc_j[iVar]   = 0.0;
  
  /*--- Define some auxiliary arrays related to the solution ---*/
  
  Solution   = new su2double[nVar]; for (iVar = 0; iVar < nVar; iVar++) Solution[iVar]   = 0.0;
  Solution_i = new su2double[nVar]; for (iVar = 0; iVar < nVar; iVar++) Solution_i[iVar] = 0.0;
  Solution_j = new su2double[nVar]; for (iVar = 0; iVar < nVar; iVar++) Solution_j[iVar] = 0.0;

  /*--- Define some auxiliary arrays related to the flow solution ---*/
  
  FlowPrimVar_i = new su2double[nDim+7]; for (iVar = 0; iVar < nDim+7; iVar++) FlowPrimVar_i[iVar] = 0.0;
  FlowPrimVar_j = new su2double[nDim+7]; for (iVar = 0; iVar < nDim+7; iVar++) FlowPrimVar_j[iVar] = 0.0;

  /*--- Define some auxiliary vectors related to the geometry ---*/
  
  Vector   = new su2double[nDim]; for (iDim = 0; iDim < nDim; iDim++) Vector[iDim]   = 0.0;
  Vector_i = new su2double[nDim]; for (iDim = 0; iDim < nDim; iDim++) Vector_i[iDim] = 0.0;
  Vector_j = new su2double[nDim]; for (iDim = 0; iDim < nDim; iDim++) Vector_j[iDim] = 0.0;
  
  /*--- Point to point Jacobians. These are always defined because
   they are also used for sensitivity calculations. ---*/
  
  Jacobian_i = new su2double* [nVar];
  Jacobian_j = new su2double* [nVar];
  for (iVar = 0; iVar < nVar; iVar++) {
    Jacobian_i[iVar] = new su2double [nVar];
    Jacobian_j[iVar] = new su2double [nVar];
  }
  
  /*--- Solution and residual vectors ---*/
  
  LinSysSol.Initialize(nPoint, nPointDomain, nVar, 0.0);
  LinSysRes.Initialize(nPoint, nPointDomain, nVar, 0.0);
  
  /*--- Jacobians and vector structures for implicit computations ---*/
  
  if (config->GetKind_TimeIntScheme_AdjFlow() == EULER_IMPLICIT) {
    Jacobian_ii = new su2double*[nVar];
    Jacobian_ij = new su2double*[nVar];
    Jacobian_ji = new su2double*[nVar];
    Jacobian_jj = new su2double*[nVar];
    for (iVar = 0; iVar < nVar; iVar++) {
      Jacobian_ii[iVar] = new su2double[nVar];
      Jacobian_ij[iVar] = new su2double[nVar];
      Jacobian_ji[iVar] = new su2double[nVar];
      Jacobian_jj[iVar] = new su2double[nVar];
    }
    if (rank == MASTER_NODE)
      cout << "Initialize Jacobian structure (Adjoint N-S). MG level: " << iMesh <<"." << endl;
    Jacobian.Initialize(nPoint, nPointDomain, nVar, nVar, true, geometry, config);
    
    if ((config->GetKind_Linear_Solver_Prec() == LINELET) ||
        (config->GetKind_Linear_Solver() == SMOOTHER_LINELET)) {
      nLineLets = Jacobian.BuildLineletPreconditioner(geometry, config);
      if (rank == MASTER_NODE) cout << "Compute linelet structure. " << nLineLets << " elements in each line (average)." << endl;
    }
    
  } else {
    if (rank == MASTER_NODE)
      cout << "Explicit scheme. No Jacobian structure (Adjoint N-S). MG level: " << iMesh <<"." << endl;
  }
  
  /*--- Array structures for computation of gradients by least squares ---*/
  if (config->GetKind_Gradient_Method() == WEIGHTED_LEAST_SQUARES) {
    /*--- S matrix := inv(R)*traspose(inv(R)) ---*/
    Smatrix = new su2double* [nDim];
    for (iDim = 0; iDim < nDim; iDim++)
      Smatrix[iDim] = new su2double [nDim];
    /*--- c vector := transpose(WA)*(Wb) ---*/
    cvector = new su2double* [nVar];
    for (iVar = 0; iVar < nVar; iVar++)
      cvector[iVar] = new su2double [nDim];
  }
  
  /*--- Sensitivity definition and coefficient on all markers ---*/
  CSensitivity = new su2double* [nMarker];
  for (iMarker=0; iMarker<nMarker; iMarker++) {
    CSensitivity[iMarker] = new su2double [geometry->nVertex[iMarker]];
  }
  
  /*--- Store the value of the characteristic primitive variables at the boundaries ---*/
  
  DonorAdjVar = new su2double** [nMarker];
  for (iMarker = 0; iMarker < nMarker; iMarker++) {
    DonorAdjVar[iMarker] = new su2double* [geometry->nVertex[iMarker]];
    for (iVertex = 0; iVertex < geometry->nVertex[iMarker]; iVertex++) {
      DonorAdjVar[iMarker][iVertex] = new su2double [nVar];
      for (iVar = 0; iVar < nVar; iVar++) {
        DonorAdjVar[iMarker][iVertex][iVar] = 0.0;
      }
    }
  }
  
  /*--- Store the value of the characteristic primitive variables at the boundaries ---*/
  
  DonorGlobalIndex = new unsigned long* [nMarker];
  for (iMarker = 0; iMarker < nMarker; iMarker++) {
    DonorGlobalIndex[iMarker] = new unsigned long [geometry->nVertex[iMarker]];
    for (iVertex = 0; iVertex < geometry->nVertex[iMarker]; iVertex++) {
      DonorGlobalIndex[iMarker][iVertex] = 0;
    }
  }
  
  Sens_Geo   = new su2double[nMarker];
  Sens_Mach  = new su2double[nMarker];
  Sens_AoA   = new su2double[nMarker];
  Sens_Press = new su2double[nMarker];
  Sens_Temp  = new su2double[nMarker];
  Sens_BPress = new su2double[nMarker];
  
  /*--- Initialize sensitivities to zero ---*/
  for (iMarker = 0; iMarker < nMarker; iMarker++) {
    Sens_Geo[iMarker]   = 0.0;
    Sens_Mach[iMarker]  = 0.0;
    Sens_AoA[iMarker]   = 0.0;
    Sens_Press[iMarker] = 0.0;
    Sens_Temp[iMarker]  = 0.0;
    Sens_BPress[iMarker] = 0.0;
    for (iVertex = 0; iVertex < geometry->nVertex[iMarker]; iVertex++)
      CSensitivity[iMarker][iVertex] = 0.0;
  }
  
  /*--- Initialize the adjoint variables to zero (infinity state) ---*/
  PsiRho_Inf = 0.0;
  if ((config->GetKind_ObjFunc() == TOTAL_HEATFLUX) ||
      (config->GetKind_ObjFunc() == MAXIMUM_HEATFLUX) ||
      (config->GetKind_ObjFunc() == INVERSE_DESIGN_HEATFLUX))
    PsiE_Inf = 1.0;
  else
    PsiE_Inf = 0.0;
  Phi_Inf = new su2double [nDim];
  Phi_Inf[0] = 0.0; Phi_Inf[1] = 0.0;
  if (nDim == 3) Phi_Inf[2] = 0.0;
  
  if (!restart || (iMesh != MESH_0)) {
    /*--- Restart the solution from infinity ---*/
    for (iPoint = 0; iPoint < nPoint; iPoint++)
      node[iPoint] = new CAdjNSVariable(PsiRho_Inf, Phi_Inf, PsiE_Inf, nDim, nVar, config);
  }
  else {
    
    /*--- Restart the solution from file information ---*/
    mesh_filename = config->GetSolution_AdjFileName();
    filename = config->GetObjFunc_Extension(mesh_filename);
    
    restart_file.open(filename.data(), ios::in);
    
    /*--- In case there is no file ---*/
    if (restart_file.fail()) {
      if (rank == MASTER_NODE)
        cout << "There is no adjoint restart file!! " << filename.data() << "."<< endl;
      exit(EXIT_FAILURE);
    }
    
    /*--- In case this is a parallel simulation, we need to perform the
     Global2Local index transformation first. ---*/
    long *Global2Local;
    Global2Local = new long[geometry->GetGlobal_nPointDomain()];
    /*--- First, set all indices to a negative value by default ---*/
    for (iPoint = 0; iPoint < geometry->GetGlobal_nPointDomain(); iPoint++) {
      Global2Local[iPoint] = -1;
    }
    /*--- Now fill array with the transform values only for local points ---*/
    for (iPoint = 0; iPoint < nPointDomain; iPoint++) {
      Global2Local[geometry->node[iPoint]->GetGlobalIndex()] = iPoint;
    }
    
    /*--- Read all lines in the restart file ---*/
    long iPoint_Local; unsigned long iPoint_Global = 0; unsigned long iPoint_Global_Local = 0;
    unsigned short rbuf_NotMatching = 0, sbuf_NotMatching = 0;

    /*--- The first line is the header ---*/
    getline (restart_file, text_line);
    
    for (iPoint_Global = 0; iPoint_Global < geometry->GetGlobal_nPointDomain(); iPoint_Global++ ) {

      getline (restart_file, text_line);

      istringstream point_line(text_line);
      
      /*--- Retrieve local index. If this node from the restart file lives
       on a different processor, the value of iPoint_Local will be -1.
       Otherwise, the local index for this node on the current processor
       will be returned and used to instantiate the vars. ---*/
      iPoint_Local = Global2Local[iPoint_Global];
      if (iPoint_Local >= 0) {
        if (nDim == 2) point_line >> index >> dull_val >> dull_val >> Solution[0] >> Solution[1] >> Solution[2] >> Solution[3];
        if (nDim == 3) point_line >> index >> dull_val >> dull_val >> dull_val >> Solution[0] >> Solution[1] >> Solution[2] >> Solution[3] >> Solution[4];

        node[iPoint_Local] = new CAdjNSVariable(Solution, nDim, nVar, config);
        iPoint_Global_Local++;
      }

    }
    
    /*--- Detect a wrong solution file ---*/
    
    if (iPoint_Global_Local < nPointDomain) { sbuf_NotMatching = 1; }
    
#ifndef HAVE_MPI
    rbuf_NotMatching = sbuf_NotMatching;
#else
    SU2_MPI::Allreduce(&sbuf_NotMatching, &rbuf_NotMatching, 1, MPI_UNSIGNED_SHORT, MPI_SUM, MPI_COMM_WORLD);
#endif
    if (rbuf_NotMatching != 0) {
      if (rank == MASTER_NODE) {
        cout << endl << "The solution file " << filename.data() << " doesn't match with the mesh file!" << endl;
        cout << "It could be empty lines at the end of the file." << endl << endl;
      }
#ifndef HAVE_MPI
      exit(EXIT_FAILURE);
#else
      MPI_Barrier(MPI_COMM_WORLD);
      MPI_Abort(MPI_COMM_WORLD,1);
      MPI_Finalize();
#endif
    }
    
    while (getline (restart_file, text_line)) {
      
      if (config->GetEval_dCD_dCX() ==  true) {
        
        /*--- dCD_dCL coefficient ---*/
        
        position = text_line.find ("DCD_DCL_VALUE=",0);
        if (position != string::npos) {
          text_line.erase (0,14); dCD_dCL_ = atof(text_line.c_str());
          if ((config->GetdCD_dCL() != dCD_dCL_) &&  (rank == MASTER_NODE))
            cout <<"WARNING: ACDC will use the dCD/dCL provided in\nthe adjoint solution file: " << dCD_dCL_ << " ." << endl;
          config->SetdCD_dCL(dCD_dCL_);
        }
        
        /*--- dCD_dCM coefficient ---*/
        
        position = text_line.find ("DCD_DCM_VALUE=",0);
        if (position != string::npos) {
          text_line.erase (0,14); dCD_dCM_ = atof(text_line.c_str());
          if ((config->GetdCD_dCM() != dCD_dCM_) &&  (rank == MASTER_NODE))
            cout <<"WARNING: ACDC will use the dCD/dCM provided in\nthe adjointsolution file: " << dCD_dCM_ << " ." << endl;
          config->SetdCD_dCM(dCD_dCM_);
        }
        
      }
      
      /*--- External iteration ---*/
      
      position = text_line.find ("EXT_ITER=",0);
      if (position != string::npos) {
        text_line.erase (0,9); ExtIter_ = atoi(text_line.c_str());
        config->SetExtIter_OffSet(ExtIter_);
      }
      
    }

    /*--- Instantiate the variable class with an arbitrary solution
     at any halo/periodic nodes. The initial solution can be arbitrary,
     because a send/recv is performed immediately in the solver. ---*/
    for (iPoint = nPointDomain; iPoint < nPoint; iPoint++) {
      node[iPoint] = new CAdjNSVariable(Solution, nDim, nVar, config);
    }
    
    /*--- Close the restart file ---*/
    restart_file.close();
    
    /*--- Free memory needed for the transformation ---*/
    delete [] Global2Local;
  }
  
  /*--- Calculate area monitored for area-averaged-outflow-quantity-based objectives ---*/
   myArea_Monitored = 0.0;
   for (iMarker_Monitoring = 0; iMarker_Monitoring < config->GetnMarker_Monitoring(); iMarker_Monitoring++) {
     if (config->GetKind_ObjFunc(iMarker_Monitoring)==OUTFLOW_GENERALIZED ||
         config->GetKind_ObjFunc(iMarker_Monitoring)==AVG_TOTAL_PRESSURE ||
         config->GetKind_ObjFunc(iMarker_Monitoring)==AVG_OUTLET_PRESSURE) {

       Monitoring_Tag = config->GetMarker_Monitoring_TagBound(iMarker_Monitoring);
       /*-- Find the marker index ---*/
       iMarker = 0;
       for (jMarker= 0; jMarker < config->GetnMarker_All(); jMarker++) {
         Marker_Tag = config->GetMarker_All_TagBound(jMarker);
         if (Marker_Tag == Monitoring_Tag) {
           iMarker = jMarker;
           for (iVertex = 0; iVertex < geometry->nVertex[iMarker]; iVertex++) {
             iPoint = geometry->vertex[iMarker][iVertex]->GetNode();
             if (geometry->node[iPoint]->GetDomain()) {
               Normal = geometry->vertex[iMarker][iVertex]->GetNormal();
               Area = 0.0;
               for (iDim = 0; iDim < nDim; iDim++)
                 Area += Normal[iDim]*Normal[iDim];
               myArea_Monitored += sqrt (Area);
             }
           }
           break;
         }
       }
     }
   }


 #ifdef HAVE_MPI
   Area_Monitored = 0.0;
   SU2_MPI::Allreduce(&myArea_Monitored, &Area_Monitored, 1, MPI_DOUBLE, MPI_SUM, MPI_COMM_WORLD);
 #else
   Area_Monitored = myArea_Monitored;
 #endif

   if (config->GetnObj()>1 and iMesh == MESH_0) {
     if (grid_movement) {
       Mach2Vel = sqrt(Gamma*Gas_Constant*config->GetTemperature_FreeStreamND());
       RefVel2 = (Mach_Motion*Mach2Vel)*(Mach_Motion*Mach2Vel);
     }
     else {
       Velocity_Inf = config->GetVelocity_FreeStreamND();
       RefVel2 = 0.0;
       for (iDim = 0; iDim < nDim; iDim++)
         RefVel2  += Velocity_Inf[iDim]*Velocity_Inf[iDim];
     }

     /*--- Objective scaling: a factor must be applied to certain objectives ---*/
     for (iMarker_Monitoring = 0; iMarker_Monitoring < config->GetnMarker_Monitoring(); iMarker_Monitoring++) {
         Weight_ObjFunc = config->GetWeight_ObjFunc(iMarker_Monitoring);

         factor = 1.0/(0.5*RefDensity*RefAreaCoeff*RefVel2);

         ObjFunc = config->GetKind_ObjFunc(iMarker_Monitoring);
         if ((ObjFunc == INVERSE_DESIGN_HEATFLUX) ||
             (ObjFunc == TOTAL_HEATFLUX) || (ObjFunc == MAXIMUM_HEATFLUX) ||
             (ObjFunc == MASS_FLOW_RATE) ) factor = 1.0;

        if ((ObjFunc == AVG_TOTAL_PRESSURE) || (ObjFunc == AVG_OUTLET_PRESSURE) ||
            (ObjFunc == OUTFLOW_GENERALIZED)) factor = 1.0/Area_Monitored;

        Weight_ObjFunc = Weight_ObjFunc*factor;
        config->SetWeight_ObjFunc(iMarker_Monitoring, Weight_ObjFunc);

     }
   }

  /*--- MPI solution ---*/
  Set_MPI_Solution(geometry, config);
  
}

CAdjNSSolver::~CAdjNSSolver(void) {
  
}


void CAdjNSSolver::SetTime_Step(CGeometry *geometry, CSolver **solver_container, CConfig *config,
                            unsigned short iMesh, unsigned long Iteration) {

  /*--- Use the flow solution to update the time step
   *    The time step depends on the characteristic velocity, which is the same
   *    for the adjoint and flow solutions, albeit in the opposite direction. ---*/
  solver_container[FLOW_SOL]->SetTime_Step(geometry, solver_container, config, iMesh, Iteration);
  
}

void CAdjNSSolver::Preprocessing(CGeometry *geometry, CSolver **solver_container, CConfig *config, unsigned short iMesh, unsigned short iRKStep, unsigned short RunTime_EqSystem, bool Output) {
  
  unsigned long iPoint, ErrorCounter = 0;
  su2double SharpEdge_Distance;
  bool RightSol = true;
  
#ifdef HAVE_MPI
  int rank;
  MPI_Comm_rank(MPI_COMM_WORLD, &rank);
#endif
  
  /*--- Retrieve information about the spatial and temporal integration for the
   adjoint equations (note that the flow problem may use different methods). ---*/
  
  bool implicit       = (config->GetKind_TimeIntScheme_AdjFlow() == EULER_IMPLICIT);
  bool limiter        = (config->GetSpatialOrder_AdjFlow() == SECOND_ORDER_LIMITER);
  bool center_jst     = (config->GetKind_Centered_AdjFlow() == JST);
  bool fixed_cl       = config->GetFixed_CL_Mode();
  bool eval_dcd_dcx       = config->GetEval_dCD_dCX();

  /*--- Update the objective function coefficient to guarantee zero gradient. ---*/
  
  if (fixed_cl && eval_dcd_dcx) { SetFarfield_AoA(geometry, solver_container, config, iMesh, Output); }
  
  /*--- Residual initialization ---*/
  
  for (iPoint = 0; iPoint < nPoint; iPoint ++) {
    
    /*--- Get the distance form a sharp edge ---*/
    
    SharpEdge_Distance = geometry->node[iPoint]->GetSharpEdge_Distance();
    
    /*--- Initialize the non-physical points vector ---*/
    
    node[iPoint]->SetNon_Physical(false);
    
    /*--- Set the primitive variables compressible
     adjoint variables ---*/
    
    RightSol = node[iPoint]->SetPrimVar(SharpEdge_Distance, false, config);
    if (!RightSol) { node[iPoint]->SetNon_Physical(true); ErrorCounter++; }
    
    /*--- Initialize the convective residual vector ---*/
    
    LinSysRes.SetBlock_Zero(iPoint);
    
  }
  
  /*--- Compute gradients adj for solution reconstruction and viscous term ---*/
  
  if (config->GetKind_Gradient_Method() == GREEN_GAUSS) SetSolution_Gradient_GG(geometry, config);
  if (config->GetKind_Gradient_Method() == WEIGHTED_LEAST_SQUARES) SetSolution_Gradient_LS(geometry, config);
  
  /*--- Limiter computation (upwind reconstruction) ---*/
  
  if (limiter) SetSolution_Limiter(geometry, config);

  /*--- Compute gradients adj for viscous term coupling ---*/

  if ((config->GetKind_Solver() == ADJ_RANS) && (!config->GetFrozen_Visc())) {
    if (config->GetKind_Gradient_Method() == GREEN_GAUSS) solver_container[ADJTURB_SOL]->SetSolution_Gradient_GG(geometry, config);
    if (config->GetKind_Gradient_Method() == WEIGHTED_LEAST_SQUARES) solver_container[ADJTURB_SOL]->SetSolution_Gradient_LS(geometry, config);
  }
  
  /*--- Artificial dissipation for centered schemes ---*/
  
  if (center_jst && (iMesh == MESH_0)) {
    SetDissipation_Switch(geometry, config);
    SetUndivided_Laplacian(geometry, config);
  }
  
  /*--- Initialize the Jacobian for implicit integration ---*/
  
  if (implicit) Jacobian.SetValZero();
  
  /*--- Error message ---*/
  
  if (config->GetConsole_Output_Verb() == VERB_HIGH) {
#ifdef HAVE_MPI
    unsigned long MyErrorCounter = ErrorCounter; ErrorCounter = 0;
    SU2_MPI::Allreduce(&MyErrorCounter, &ErrorCounter, 1, MPI_UNSIGNED_LONG, MPI_SUM, MPI_COMM_WORLD);
#endif
    if (iMesh == MESH_0) config->SetNonphysical_Points(ErrorCounter);
  }
  
}

void CAdjNSSolver::Viscous_Residual(CGeometry *geometry, CSolver **solver_container, CNumerics *numerics,
                                    CConfig *config, unsigned short iMesh, unsigned short iRKStep) {
  unsigned long iPoint, jPoint, iEdge;
  
  bool implicit = (config->GetKind_TimeIntScheme_AdjFlow() == EULER_IMPLICIT);
  
  for (iEdge = 0; iEdge < geometry->GetnEdge(); iEdge++) {
    
    /*--- Points in edge, coordinates and normal vector---*/
    
    iPoint = geometry->edge[iEdge]->GetNode(0);
    jPoint = geometry->edge[iEdge]->GetNode(1);
    
    numerics->SetCoord(geometry->node[iPoint]->GetCoord(), geometry->node[jPoint]->GetCoord());
    numerics->SetNormal(geometry->edge[iEdge]->GetNormal());
    
    /*--- Primitive variables w/o reconstruction and adjoint variables w/o reconstruction---*/
    
    numerics->SetPrimitive(solver_container[FLOW_SOL]->node[iPoint]->GetPrimitive(),
                           solver_container[FLOW_SOL]->node[jPoint]->GetPrimitive());
    
    numerics->SetAdjointVar(node[iPoint]->GetSolution(), node[jPoint]->GetSolution());
    
    /*--- Gradient and limiter of Adjoint Variables ---*/
    
    numerics->SetAdjointVarGradient(node[iPoint]->GetGradient(), node[jPoint]->GetGradient());
    
    /*--- Compute residual ---*/
    
    numerics->ComputeResidual(Residual_i, Residual_j, Jacobian_ii, Jacobian_ij, Jacobian_ji, Jacobian_jj, config);

    /*--- Update adjoint viscous residual ---*/
    
    LinSysRes.SubtractBlock(iPoint, Residual_i);
    LinSysRes.AddBlock(jPoint, Residual_j);
    
    if (implicit) {
      Jacobian.SubtractBlock(iPoint, iPoint, Jacobian_ii);
      Jacobian.SubtractBlock(iPoint, jPoint, Jacobian_ij);
      Jacobian.AddBlock(jPoint, iPoint, Jacobian_ji);
      Jacobian.AddBlock(jPoint, jPoint, Jacobian_jj);
    }
    
  }
  
}

void CAdjNSSolver::Source_Residual(CGeometry *geometry, CSolver **solver_container, CNumerics *numerics, CNumerics *second_numerics,
                                   CConfig *config, unsigned short iMesh) {
  
  unsigned long iPoint, jPoint, iEdge;
  
  bool implicit = (config->GetKind_TimeIntScheme_AdjFlow() == EULER_IMPLICIT);
  bool rotating_frame = config->GetRotating_Frame();
  
  /*--- Loop over all the points, note that we are supposing that primitive and
   adjoint gradients have been computed previously ---*/
  
  for (iPoint = 0; iPoint < nPointDomain; iPoint++) {
    
    /*--- Primitive variables w/o reconstruction, and its gradient ---*/
    
    numerics->SetPrimitive(solver_container[FLOW_SOL]->node[iPoint]->GetPrimitive(), NULL);
    
    numerics->SetPrimVarGradient(solver_container[FLOW_SOL]->node[iPoint]->GetGradient_Primitive(), NULL);

    /*--- Gradient of adjoint variables ---*/
    
    numerics->SetAdjointVarGradient(node[iPoint]->GetGradient(), NULL);
    numerics->SetAdjointVarLimiter(node[iPoint]->GetLimiter(), NULL);

    /*--- Set volume ---*/
    
    numerics->SetVolume(geometry->node[iPoint]->GetVolume());
    
    /*--- If turbulence computation we must add some coupling terms to the NS adjoint eq. ---*/
    
    if ((config->GetKind_Solver() == ADJ_RANS) && (!config->GetFrozen_Visc())) {
      
      /*--- Turbulent variables w/o reconstruction and its gradient ---*/
      
      numerics->SetTurbVar(solver_container[TURB_SOL]->node[iPoint]->GetSolution(), NULL);
      
      numerics->SetTurbVarGradient(solver_container[TURB_SOL]->node[iPoint]->GetGradient(), NULL);
      
      /*--- Turbulent adjoint variables w/o reconstruction and its gradient ---*/
      
      numerics->SetTurbAdjointVar(solver_container[ADJTURB_SOL]->node[iPoint]->GetSolution(), NULL);
      
      numerics->SetTurbAdjointGradient(solver_container[ADJTURB_SOL]->node[iPoint]->GetGradient(), NULL);
      
      /*--- Set distance to the surface ---*/
      
      numerics->SetDistance(geometry->node[iPoint]->GetWall_Distance(), 0.0);
      
    }
    
    /*--- Compute residual ---*/
    
    numerics->ComputeResidual(Residual, config);
    
    /*--- Add to the residual ---*/
    
    LinSysRes.AddBlock(iPoint, Residual);
    
  }
  
  /*--- If turbulence computation we must add some coupling terms to the NS adjoint eq. ---*/
  
  if ((config->GetKind_Solver() == ADJ_RANS) && (!config->GetFrozen_Visc())) {

    for (iEdge = 0; iEdge < geometry->GetnEdge(); iEdge++) {

      /*--- Points in edge, and normal vector ---*/

      iPoint = geometry->edge[iEdge]->GetNode(0);
      jPoint = geometry->edge[iEdge]->GetNode(1);
      second_numerics->SetNormal(geometry->edge[iEdge]->GetNormal());

      /*--- Conservative variables w/o reconstruction ---*/

      second_numerics->SetConservative(solver_container[FLOW_SOL]->node[iPoint]->GetSolution(),
                                     solver_container[FLOW_SOL]->node[jPoint]->GetSolution());

      /*--- Gradient of primitive variables w/o reconstruction ---*/
      
      second_numerics->SetPrimVarGradient(solver_container[FLOW_SOL]->node[iPoint]->GetGradient_Primitive(),
                                        solver_container[FLOW_SOL]->node[jPoint]->GetGradient_Primitive());

      /*--- Viscosity ---*/

      second_numerics->SetLaminarViscosity(solver_container[FLOW_SOL]->node[iPoint]->GetLaminarViscosity(),
                                         solver_container[FLOW_SOL]->node[jPoint]->GetLaminarViscosity());

      /*--- Turbulent variables w/o reconstruction ---*/

      second_numerics->SetTurbVar(solver_container[TURB_SOL]->node[iPoint]->GetSolution(),
                                solver_container[TURB_SOL]->node[jPoint]->GetSolution());

      /*--- Turbulent adjoint variables w/o reconstruction ---*/

      second_numerics->SetTurbAdjointVar(solver_container[ADJTURB_SOL]->node[iPoint]->GetSolution(),
                                       solver_container[ADJTURB_SOL]->node[jPoint]->GetSolution());

      /*--- Set distance to the surface ---*/

      second_numerics->SetDistance(geometry->node[iPoint]->GetWall_Distance(), geometry->node[jPoint]->GetWall_Distance());
      
      /*--- Update adjoint viscous residual ---*/
      
      second_numerics->ComputeResidual(Residual, config);
      
      LinSysRes.AddBlock(iPoint, Residual);
      LinSysRes.SubtractBlock(jPoint, Residual);
    }

  }
  
  // WARNING: The rotating frame source term has been placed in the second
  // source term container since the section below is commented. This needs a
  // permanent fix asap!
  
  if (rotating_frame) {
    
    /*--- Loop over all points ---*/
    for (iPoint = 0; iPoint < nPointDomain; iPoint++) {
      
      /*--- Load the adjoint variables ---*/
      second_numerics->SetAdjointVar(node[iPoint]->GetSolution(),
                                     node[iPoint]->GetSolution());
      
      /*--- Load the volume of the dual mesh cell ---*/
      second_numerics->SetVolume(geometry->node[iPoint]->GetVolume());
      
      /*--- Compute the adjoint rotating frame source residual ---*/
      second_numerics->ComputeResidual(Residual, Jacobian_i, config);
      
      /*--- Add the source residual to the total ---*/
      LinSysRes.AddBlock(iPoint, Residual);
      
      /*--- Add the implicit Jacobian contribution ---*/
      if (implicit) Jacobian.AddBlock(iPoint, iPoint, Jacobian_i);
      
    }
  }
}

void CAdjNSSolver::Viscous_Sensitivity(CGeometry *geometry, CSolver **solver_container, CNumerics *numerics, CConfig *config) {
  
  unsigned long iVertex, iPoint;
  unsigned short iDim, jDim, iMarker, iPos, jPos;
  su2double *d = NULL, **PsiVar_Grad = NULL, **PrimVar_Grad = NULL, div_phi, *Normal = NULL, Area,
  normal_grad_psi5, normal_grad_T, sigma_partial, Laminar_Viscosity = 0.0, heat_flux_factor, temp_sens = 0.0, *Psi = NULL, *U = NULL, Enthalpy, **GridVel_Grad, gradPsi5_v, psi5_tau_partial, psi5_tau_grad_vel, source_v_1, Density, Pressure = 0.0, div_vel, val_turb_ke, vartheta, vartheta_partial, psi5_p_div_vel, Omega[3], rho_v[3] = {0.0,0.0,0.0}, CrossProduct[3], delta[3][3] = {{1.0, 0.0, 0.0},{0.0,1.0,0.0},{0.0,0.0,1.0}}, r, ru, rv, rw, rE, p, T, dp_dr, dp_dru, dp_drv, dp_drw, dp_drE, dH_dr, dH_dru, dH_drv, dH_drw, dH_drE, H, D[3][3], Dd[3], Mach_Inf, eps, scale = 1.0;
  su2double RefVel2, RefDensity, Mach2Vel, *Velocity_Inf, factor;

  su2double *USens = new su2double[nVar];
  su2double *UnitNormal = new su2double[nDim];
  su2double *normal_grad_vel = new su2double[nDim];
  su2double *tang_deriv_psi5 = new su2double[nDim];
  su2double *tang_deriv_T = new su2double[nDim];
  su2double **Sigma = new su2double* [nDim];
  
  for (iDim = 0; iDim < nDim; iDim++)
    Sigma[iDim] = new su2double [nDim];
  
  su2double *normal_grad_gridvel = new su2double[nDim];
  su2double *normal_grad_v_ux =new su2double[nDim];
  su2double **Sigma_Psi5v = new su2double* [nDim];
  for (iDim = 0; iDim < nDim; iDim++)
    Sigma_Psi5v[iDim] = new su2double [nDim];
  su2double **tau = new su2double* [nDim];
  for (iDim = 0; iDim < nDim; iDim++)
    tau[iDim] = new su2double [nDim];
  su2double *Velocity = new su2double[nDim];
  
  bool rotating_frame    = config->GetRotating_Frame();
  bool grid_movement     = config->GetGrid_Movement();
  su2double RefAreaCoeff    = config->GetRefAreaCoeff();
  su2double Mach_Motion     = config->GetMach_Motion();
  unsigned short ObjFunc = config->GetKind_ObjFunc();
  su2double Gas_Constant    = config->GetGas_ConstantND();
  su2double Cp              = (Gamma / Gamma_Minus_One) * Gas_Constant;
  su2double Prandtl_Lam     = config->GetPrandtl_Lam();
  
  if (config->GetSystemMeasurements() == US) scale = 1.0/12.0;
  else scale = 1.0;
  
  /*--- Compute non-dimensional factor. For dynamic meshes, use the motion Mach
   number as a reference value for computing the force coefficients.
   Otherwise, use the freestream values,
   which is the standard convention. ---*/
  
  if (grid_movement) {
    Mach2Vel = sqrt(Gamma*Gas_Constant*config->GetTemperature_FreeStreamND());
    RefVel2 = (Mach_Motion*Mach2Vel)*(Mach_Motion*Mach2Vel);
  }
  else {
    Velocity_Inf = config->GetVelocity_FreeStreamND();
    RefVel2 = 0.0;
    for (iDim = 0; iDim < nDim; iDim++)
      RefVel2  += Velocity_Inf[iDim]*Velocity_Inf[iDim];
  }
  
  RefDensity  = config->GetDensity_FreeStreamND();
  
  factor = 1.0;
  /*-- For multi-objective problems these scaling factors are applied before solution ---*/
  if (config->GetnObj()==1) {
    factor = 1.0/(0.5*RefDensity*RefAreaCoeff*RefVel2);

    if ((ObjFunc == INVERSE_DESIGN_HEATFLUX) ||
        (ObjFunc == TOTAL_HEATFLUX) || (ObjFunc == MAXIMUM_HEATFLUX) ||
        (ObjFunc == MASS_FLOW_RATE))
      factor = 1.0;

    if ((ObjFunc == AVG_TOTAL_PRESSURE) || (ObjFunc == AVG_OUTLET_PRESSURE) ||
        (ObjFunc == OUTFLOW_GENERALIZED)) factor = 1.0/Area_Monitored;

  }


  /*--- Compute gradient of the grid velocity, if applicable ---*/
  
  if (grid_movement)
    SetGridVel_Gradient(geometry, config);
  
  Total_Sens_Geo = 0.0;
  Total_Sens_Mach = 0.0;
  Total_Sens_AoA = 0.0;
  Total_Sens_Press = 0.0;
  Total_Sens_Temp = 0.0;
  
  for (iMarker = 0; iMarker < nMarker; iMarker++) {
    
    Sens_Geo[iMarker] = 0.0;
    
    if ((config->GetMarker_All_KindBC(iMarker) == HEAT_FLUX) ||
        (config->GetMarker_All_KindBC(iMarker) == ISOTHERMAL)) {
      
      for (iVertex = 0; iVertex < geometry->nVertex[iMarker]; iVertex++) {
        
        iPoint = geometry->vertex[iMarker][iVertex]->GetNode();
        
        if (geometry->node[iPoint]->GetDomain()) {
          
          PsiVar_Grad = node[iPoint]->GetGradient();
          PrimVar_Grad = solver_container[FLOW_SOL]->node[iPoint]->GetGradient_Primitive();
          
          Laminar_Viscosity = solver_container[FLOW_SOL]->node[iPoint]->GetLaminarViscosity();
          
          heat_flux_factor = Cp * Laminar_Viscosity / Prandtl_Lam;
          
          /*--- Compute face area and the unit normal to the surface ---*/
          
          Normal = geometry->vertex[iMarker][iVertex]->GetNormal();
          Area = 0.0; for (iDim = 0; iDim < nDim; iDim++) { Area += Normal[iDim]*Normal[iDim]; } Area = sqrt(Area);
          for (iDim = 0; iDim < nDim; iDim++) { UnitNormal[iDim] = Normal[iDim] / Area; }
          
          /*--- Compute the sensitivity related to the temperature ---*/
          

          normal_grad_psi5 = 0.0; normal_grad_T = 0.0;
          for (iDim = 0; iDim < nDim; iDim++) {
            normal_grad_psi5 += PsiVar_Grad[nVar-1][iDim]*UnitNormal[iDim];
            normal_grad_T += PrimVar_Grad[0][iDim]*UnitNormal[iDim];
          }

          temp_sens = 0.0;
          if (config->GetMarker_All_KindBC(iMarker) == HEAT_FLUX) {

            /*--- Heat Flux Term: temp_sens = (\partial_tg \psi_5)\cdot (k \partial_tg T) ---*/

            for (iDim = 0; iDim < nDim; iDim++) {
              tang_deriv_psi5[iDim] = PsiVar_Grad[nVar-1][iDim] - normal_grad_psi5*UnitNormal[iDim];
              tang_deriv_T[iDim] = PrimVar_Grad[0][iDim] - normal_grad_T*UnitNormal[iDim];
            }
            for (iDim = 0; iDim < nDim; iDim++)
              temp_sens += heat_flux_factor * tang_deriv_psi5[iDim] * tang_deriv_T[iDim];

          } else if (config->GetMarker_All_KindBC(iMarker) == ISOTHERMAL) {

            /*--- Isothermal Term: temp_sens = - k * \partial_n(\psi_5) * \partial_n(T) ---*/

            temp_sens = - heat_flux_factor * normal_grad_psi5 * normal_grad_T;

          }

          
          /*--- Term: sigma_partial = \Sigma_{ji} n_i \partial_n v_j ---*/
          
          div_phi = 0.0;
          for (iDim = 0; iDim < nDim; iDim++) {
            div_phi += PsiVar_Grad[iDim+1][iDim];
            for (jDim = 0; jDim < nDim; jDim++)
              Sigma[iDim][jDim] = Laminar_Viscosity * (PsiVar_Grad[iDim+1][jDim]+PsiVar_Grad[jDim+1][iDim]);
          }
          for (iDim = 0; iDim < nDim; iDim++)
            Sigma[iDim][iDim] -= TWO3*Laminar_Viscosity * div_phi;

          
          for (iDim = 0; iDim < nDim; iDim++) {
            normal_grad_vel[iDim] = 0.0;
            for (jDim = 0; jDim < nDim; jDim++)
              normal_grad_vel[iDim] += PrimVar_Grad[iDim+1][jDim]*UnitNormal[jDim];
          }
          
          sigma_partial = 0.0;
          for (iDim = 0; iDim < nDim; iDim++)
            for (jDim = 0; jDim < nDim; jDim++)
              sigma_partial += UnitNormal[iDim]*Sigma[iDim][jDim]*normal_grad_vel[jDim];
          
          /*--- Compute additional terms in the surface sensitivity for
           moving walls in a rotating frame or dynamic mesh problem. ---*/
          
          if (grid_movement) {
            
            Psi = node[iPoint]->GetSolution();
            U = solver_container[FLOW_SOL]->node[iPoint]->GetSolution();
            Density = U[0];
            Pressure = solver_container[FLOW_SOL]->node[iPoint]->GetPressure();
            Enthalpy = solver_container[FLOW_SOL]->node[iPoint]->GetEnthalpy();
            
            /*--- Turbulent kinetic energy ---*/
            
            if (config->GetKind_Turb_Model() == SST)
              val_turb_ke = solver_container[TURB_SOL]->node[iPoint]->GetSolution(0);
            else
              val_turb_ke = 0.0;
            
            div_vel = 0.0;
            for (iDim = 0 ; iDim < nDim; iDim++) {
              Velocity[iDim] = U[iDim+1]/Density;
              div_vel += PrimVar_Grad[iDim+1][iDim];
            }
            
            for (iDim = 0 ; iDim < nDim; iDim++)
              for (jDim = 0 ; jDim < nDim; jDim++)
                tau[iDim][jDim] = Laminar_Viscosity*(PrimVar_Grad[jDim+1][iDim] + PrimVar_Grad[iDim+1][jDim])
                - TWO3*Laminar_Viscosity*div_vel*delta[iDim][jDim]
                - TWO3*Density*val_turb_ke*delta[iDim][jDim];
            
            /*--- Form normal_grad_gridvel = \partial_n (u_omega) ---*/
            
            GridVel_Grad = geometry->node[iPoint]->GetGridVel_Grad();
            for (iDim = 0; iDim < nDim; iDim++) {
              normal_grad_gridvel[iDim] = 0.0;
              for (jDim = 0; jDim < nDim; jDim++)
                normal_grad_gridvel[iDim] += GridVel_Grad[iDim][jDim]*UnitNormal[jDim];
            }
            
            /*--- Form normal_grad_v_ux = \partial_n (v - u_omega) ---*/
            
            for (iDim = 0; iDim < nDim; iDim++)
              normal_grad_v_ux[iDim] = normal_grad_vel[iDim] - normal_grad_gridvel[iDim];
            
            /*--- Form Sigma_Psi5v ---*/
            
            gradPsi5_v = 0.0;
            for (iDim = 0; iDim < nDim; iDim++) {
              gradPsi5_v += PsiVar_Grad[nDim+1][iDim]*Velocity[iDim];
              for (jDim = 0; jDim < nDim; jDim++)
                Sigma_Psi5v[iDim][jDim] = Laminar_Viscosity * (PsiVar_Grad[nDim+1][iDim]*Velocity[jDim]+PsiVar_Grad[nDim+1][jDim]*Velocity[iDim]);
            }
            for (iDim = 0; iDim < nDim; iDim++)
              Sigma_Psi5v[iDim][iDim] -= TWO3*Laminar_Viscosity * gradPsi5_v;
            
            
            /*--- Now compute terms of the surface sensitivity ---*/
            
            /*--- Form vartheta_partial = \vartheta * \partial_n (v - u_x) . n ---*/
            vartheta = Density*Psi[0] + Density*Enthalpy*Psi[nDim+1];
            for (iDim = 0; iDim < nDim; iDim++) {
              vartheta += U[iDim+1]*Psi[iDim+1];
            }
            vartheta_partial = 0.0;
            for (iDim = 0; iDim < nDim; iDim++)
              vartheta_partial += vartheta * normal_grad_v_ux[iDim] * UnitNormal[iDim];
            
            /*--- Form sigma_partial = n_i ( \Sigma_Phi_{ij} + \Sigma_Psi5v_{ij} ) \partial_n (v - u_x)_j ---*/
            
            sigma_partial = 0.0;
            for (iDim = 0; iDim < nDim; iDim++)
              for (jDim = 0; jDim < nDim; jDim++)
                sigma_partial += UnitNormal[iDim]*(Sigma[iDim][jDim]+Sigma_Psi5v[iDim][jDim])*normal_grad_v_ux[jDim];
            
            /*--- Form psi5_tau_partial = \Psi_5 * \partial_n (v - u_x)_i * tau_{ij} * n_j ---*/
            
            psi5_tau_partial = 0.0;
            for (iDim = 0; iDim < nDim; iDim++)
              for (jDim = 0; jDim < nDim; jDim++)
                psi5_tau_partial -= Psi[nDim+1]*normal_grad_v_ux[iDim]*tau[iDim][jDim]*UnitNormal[jDim];
            
            /*--- Form psi5_p_div_vel = ---*/
            
            psi5_p_div_vel = -Psi[nDim+1]*Pressure*div_vel;
            
            /*--- Form psi5_tau_grad_vel = \Psi_5 * tau_{ij} : \nabla( v ) ---*/
            
            psi5_tau_grad_vel = 0.0;
            for (iDim = 0; iDim < nDim; iDim++)
              for (jDim = 0; jDim < nDim; jDim++)
                psi5_tau_grad_vel += Psi[nDim+1]*tau[iDim][jDim]*PrimVar_Grad[iDim+1][jDim];
            
            /*--- Retrieve the angular velocity vector ---*/
            
            source_v_1 = 0.0;
            if (rotating_frame) {
              
              Omega[0]  = (config->GetRotation_Rate_X(ZONE_0)/config->GetOmega_Ref());
              Omega[1]  = (config->GetRotation_Rate_Y(ZONE_0)/config->GetOmega_Ref());
              Omega[2]  = (config->GetRotation_Rate_Z(ZONE_0)/config->GetOmega_Ref());
              
              /*--- Calculate momentum source terms as: rho * ( Omega X V ) ---*/
              
              for (iDim = 0; iDim < nDim; iDim++)
                rho_v[iDim] = U[iDim+1];
              if (nDim == 2) rho_v[2] = 0.0;
              
              CrossProduct[0] = Omega[1]*rho_v[2] - Omega[2]*rho_v[1];
              CrossProduct[1] = Omega[2]*rho_v[0] - Omega[0]*rho_v[2];
              CrossProduct[2] = Omega[0]*rho_v[1] - Omega[1]*rho_v[0];
              
              
              for (iDim = 0; iDim < nDim; iDim++) {
                source_v_1 += Psi[iDim+1]*CrossProduct[iDim];
              }
            }
            
            /*--- For simplicity, store all additional terms within sigma_partial ---*/
            
            sigma_partial = sigma_partial + vartheta_partial + psi5_tau_partial + psi5_p_div_vel + psi5_tau_grad_vel + source_v_1;
            
          }
          
          /*--- Compute sensitivity for each surface point ---*/
          
          CSensitivity[iMarker][iVertex] = (sigma_partial - temp_sens) * Area * scale * factor;
            
          /*--- If sharp edge, set the sensitivity to 0 on that region ---*/
          
          if (config->GetSens_Remove_Sharp()) {
            eps = config->GetLimiterCoeff()*config->GetRefElemLength();
            if ( geometry->node[iPoint]->GetSharpEdge_Distance() < config->GetSharpEdgesCoeff()*eps )
              CSensitivity[iMarker][iVertex] = 0.0;
          }
          
          Sens_Geo[iMarker] -= CSensitivity[iMarker][iVertex];
          
        }
      }
      
      Total_Sens_Geo += Sens_Geo[iMarker];
      
    }
  }
  
  /*--- Farfield Sensitivity (Mach, AoA, Press, Temp), only for compressible flows ---*/

  for (iMarker = 0; iMarker < nMarker; iMarker++) {

    if (config->GetMarker_All_KindBC(iMarker) == FAR_FIELD || config->GetMarker_All_KindBC(iMarker) == INLET_FLOW ||
        config->GetMarker_All_KindBC(iMarker) == SUPERSONIC_INLET || config->GetMarker_All_KindBC(iMarker) == SUPERSONIC_OUTLET ||
        config->GetMarker_All_KindBC(iMarker) == ENGINE_INFLOW  ) {

      Sens_Mach[iMarker]  = 0.0;
      Sens_AoA[iMarker]   = 0.0;
      Sens_Press[iMarker] = 0.0;
      Sens_Temp[iMarker]  = 0.0;
      Sens_BPress[iMarker] = 0.0;

      for (iVertex = 0; iVertex < geometry->nVertex[iMarker]; iVertex++) {
        iPoint = geometry->vertex[iMarker][iVertex]->GetNode();

        if (geometry->node[iPoint]->GetDomain()) {
          Psi = node[iPoint]->GetSolution();
          U = solver_container[FLOW_SOL]->node[iPoint]->GetSolution();
          Normal = geometry->vertex[iMarker][iVertex]->GetNormal();

          Mach_Inf   = config->GetMach();
          if (grid_movement) Mach_Inf = config->GetMach_Motion();

          r = U[0]; ru = U[1]; rv = U[2];
          if (nDim == 2) { rw = 0.0; rE = U[3]; }
          else { rw = U[3]; rE = U[4]; }
          p = Gamma_Minus_One*(rE-(ru*ru + rv*rv + rw*rw)/(2*r));

          Area = 0.0; for (iDim = 0; iDim < nDim; iDim++) Area += Normal[iDim]*Normal[iDim];
          Area = sqrt(Area);
          for (iDim = 0; iDim < nDim; iDim++) UnitNormal[iDim] = -Normal[iDim]/Area;

          H = (rE + p)/r;

          dp_dr = Gamma_Minus_One*(ru*ru + rv*rv + rw*rw)/(2*r*r);
          dp_dru = -Gamma_Minus_One*ru/r;
          dp_drv = -Gamma_Minus_One*rv/r;
          if (nDim == 2) { dp_drw = 0.0; dp_drE = Gamma_Minus_One; }
          else { dp_drw = -Gamma_Minus_One*rw/r; dp_drE = Gamma_Minus_One; }

          dH_dr = (-H + dp_dr)/r; dH_dru = dp_dru/r; dH_drv = dp_drv/r;
          if (nDim == 2) { dH_drw = 0.0; dH_drE = (1 + dp_drE)/r; }
          else { dH_drw = dp_drw/r; dH_drE = (1 + dp_drE)/r; }

          if (nDim == 2) {
            Jacobian_j[0][0] = 0.0;
            Jacobian_j[1][0] = Area*UnitNormal[0];
            Jacobian_j[2][0] = Area*UnitNormal[1];
            Jacobian_j[3][0] = 0.0;

            Jacobian_j[0][1] = (-(ru*ru)/(r*r) + dp_dr)*Area*UnitNormal[0] + (-(ru*rv)/(r*r))*Area*UnitNormal[1];
            Jacobian_j[1][1] = (2*ru/r + dp_dru)*Area*UnitNormal[0] + (rv/r)*Area*UnitNormal[1];
            Jacobian_j[2][1] = (dp_drv)*Area*UnitNormal[0] + (ru/r)*Area*UnitNormal[1];
            Jacobian_j[3][1] = (dp_drE)*Area*UnitNormal[0];

            Jacobian_j[0][2] = (-(ru*rv)/(r*r))*Area*UnitNormal[0] + (-(rv*rv)/(r*r) + dp_dr)*Area*UnitNormal[1];
            Jacobian_j[1][2] = (rv/r)*Area*UnitNormal[0] + (dp_dru)*Area*UnitNormal[1];
            Jacobian_j[2][2] = (ru/r)*Area*UnitNormal[0] + (2*rv/r + dp_drv)*Area*UnitNormal[1];
            Jacobian_j[3][2] = (dp_drE)*Area*UnitNormal[1];

            Jacobian_j[0][3] = (ru*dH_dr)*Area*UnitNormal[0] + (rv*dH_dr)*Area*UnitNormal[1];
            Jacobian_j[1][3] = (H + ru*dH_dru)*Area*UnitNormal[0] + (rv*dH_dru)*Area*UnitNormal[1];
            Jacobian_j[2][3] = (ru*dH_drv)*Area*UnitNormal[0] + (H + rv*dH_drv)*Area*UnitNormal[1];
            Jacobian_j[3][3] = (ru*dH_drE)*Area*UnitNormal[0] + (rv*dH_drE)*Area*UnitNormal[1];
          }
          else {
            Jacobian_j[0][0] = 0.0;
            Jacobian_j[1][0] = Area*UnitNormal[0];
            Jacobian_j[2][0] = Area*UnitNormal[1];
            Jacobian_j[3][0] = Area*UnitNormal[2];
            Jacobian_j[4][0] = 0.0;

            Jacobian_j[0][1] = (-(ru*ru)/(r*r) + dp_dr)*Area*UnitNormal[0] + (-(ru*rv)/(r*r))*Area*UnitNormal[1] + (-(ru*rw)/(r*r))*Area*UnitNormal[2];
            Jacobian_j[1][1] = (2*ru/r + dp_dru)*Area*UnitNormal[0] + (rv/r)*Area*UnitNormal[1] + (rw/r)*Area*UnitNormal[2];
            Jacobian_j[2][1] = (dp_drv)*Area*UnitNormal[0] + (ru/r)*Area*UnitNormal[1];
            Jacobian_j[3][1] = (dp_drw)*Area*UnitNormal[0] + (ru/r)*Area*UnitNormal[2];
            Jacobian_j[4][1] = (dp_drE)*Area*UnitNormal[0];

            Jacobian_j[0][2] = (-(ru*rv)/(r*r))*Area*UnitNormal[0] + (-(rv*rv)/(r*r) + dp_dr)*Area*UnitNormal[1] + (-(rv*rw)/(r*r))*Area*UnitNormal[2];
            Jacobian_j[1][2] = (rv/r)*Area*UnitNormal[0] + (dp_dru)*Area*UnitNormal[1];
            Jacobian_j[2][2] = (ru/r)*Area*UnitNormal[0] + (2*rv/r + dp_drv)*Area*UnitNormal[1] + (rw/r)*Area*UnitNormal[2];
            Jacobian_j[3][2] = (dp_drw)*Area*UnitNormal[1] + (rv/r)*Area*UnitNormal[2];
            Jacobian_j[4][2] = (dp_drE)*Area*UnitNormal[1];

            Jacobian_j[0][3] = (-(ru*rw)/(r*r))*Area*UnitNormal[0] + (-(rv*rw)/(r*r))*Area*UnitNormal[1] + (-(rw*rw)/(r*r) + dp_dr)*Area*UnitNormal[2];
            Jacobian_j[1][3] = (rw/r)*Area*UnitNormal[0] + (dp_dru)*Area*UnitNormal[2];
            Jacobian_j[2][3] = (rw/r)*Area*UnitNormal[1] + (dp_drv)*Area*UnitNormal[2];
            Jacobian_j[3][3] = (ru/r)*Area*UnitNormal[0] + (rv/r)*Area*UnitNormal[1] + (2*rw/r + dp_drw)*Area*UnitNormal[2];
            Jacobian_j[4][3] = (dp_drE)*Area*UnitNormal[2];

            Jacobian_j[0][4] = (ru*dH_dr)*Area*UnitNormal[0] + (rv*dH_dr)*Area*UnitNormal[1] + (rw*dH_dr)*Area*UnitNormal[2];
            Jacobian_j[1][4] = (H + ru*dH_dru)*Area*UnitNormal[0] + (rv*dH_dru)*Area*UnitNormal[1] + (rw*dH_dru)*Area*UnitNormal[2];
            Jacobian_j[2][4] = (ru*dH_drv)*Area*UnitNormal[0] + (H + rv*dH_drv)*Area*UnitNormal[1] + (rw*dH_drv)*Area*UnitNormal[2];
            Jacobian_j[3][4] = (ru*dH_drw)*Area*UnitNormal[0] + (rv*dH_drw)*Area*UnitNormal[1] + (H + rw*dH_drw)*Area*UnitNormal[2];
            Jacobian_j[4][4] = (ru*dH_drE)*Area*UnitNormal[0] + (rv*dH_drE)*Area*UnitNormal[1] + (rw*dH_drE)*Area*UnitNormal[2];
          }

          /*--- Mach number sensitivity ---*/

          USens[0] = 0.0; USens[1] = ru/Mach_Inf; USens[2] = rv/Mach_Inf;
          if (nDim == 2) { USens[3] = Gamma*Mach_Inf*p; }
          else { USens[3] = rw/Mach_Inf; USens[4] = Gamma*Mach_Inf*p; }
          for (iPos = 0; iPos < nVar; iPos++) {
            for (jPos = 0; jPos < nVar; jPos++) {
              Sens_Mach[iMarker] += Psi[iPos]*Jacobian_j[jPos][iPos]*USens[jPos];
            }
          }

          /*--- AoA sensitivity ---*/

          USens[0] = 0.0;
          if (nDim == 2) { USens[1] = -rv; USens[2] = ru; USens[3] = 0.0; }
          else { USens[1] = -rw; USens[2] = 0.0; USens[3] = ru; USens[4] = 0.0; }
          for (iPos = 0; iPos < nVar; iPos++) {
            for (jPos = 0; jPos < nVar; jPos++) {
              Sens_AoA[iMarker] += Psi[iPos]*Jacobian_j[jPos][iPos]*USens[jPos];
            }
          }

          /*--- Pressure sensitivity ---*/

          USens[0] = r/p; USens[1] = ru/p; USens[2] = rv/p;
          if (nDim == 2) { USens[3] = rE/p; }
          else { USens[3] = rw/p; USens[4] = rE/p; }
          for (iPos = 0; iPos < nVar; iPos++) {
            for (jPos = 0; jPos < nVar; jPos++) {
              Sens_Press[iMarker] += Psi[iPos]*Jacobian_j[jPos][iPos]*USens[jPos];
            }
          }

          /*--- Temperature sensitivity ---*/

          T = p/(r*Gas_Constant);
          USens[0] = -r/T; USens[1] = 0.5*ru/T; USens[2] = 0.5*rv/T;
          if (nDim == 2) { USens[3] = (ru*ru + rv*rv + rw*rw)/(r*T); }
          else { USens[3] = 0.5*rw/T; USens[4] = (ru*ru + rv*rv + rw*rw)/(r*T); }
          for (iPos = 0; iPos < nVar; iPos++) {
            for (jPos = 0; jPos < nVar; jPos++) {
              Sens_Temp[iMarker] += Psi[iPos]*Jacobian_j[jPos][iPos]*USens[jPos];
            }
          }
        }
      }

      Total_Sens_Mach  -= Sens_Mach[iMarker] * scale * factor;
      Total_Sens_AoA   -= Sens_AoA[iMarker] * scale * factor;
      Total_Sens_Press -= Sens_Press[iMarker] * scale * factor;
      Total_Sens_Temp  -= Sens_Temp[iMarker] * scale * factor;

    }

  }

  /*--- Explicit contribution from objective function quantity ---*/

  for (iMarker = 0; iMarker < nMarker; iMarker++) {

    if ((config->GetMarker_All_KindBC(iMarker) == HEAT_FLUX) ||
        (config->GetMarker_All_KindBC(iMarker) == ISOTHERMAL)) {

      Sens_Mach[iMarker]  = 0.0;
      Sens_AoA[iMarker]   = 0.0;
      Sens_Press[iMarker] = 0.0;
      Sens_Temp[iMarker]  = 0.0;
      Sens_BPress[iMarker] = 0.0;

      for (iVertex = 0; iVertex < geometry->nVertex[iMarker]; iVertex++) {
        iPoint = geometry->vertex[iMarker][iVertex]->GetNode();

        if (geometry->node[iPoint]->GetDomain()) {

          Normal = geometry->vertex[iMarker][iVertex]->GetNormal();
          p = solver_container[FLOW_SOL]->node[iPoint]->GetPressure();

          Mach_Inf   = config->GetMach();
          if (grid_movement) Mach_Inf = config->GetMach_Motion();

          d = node[iPoint]->GetForceProj_Vector();
          Area = 0.0; for (iDim = 0; iDim < nDim; iDim++) Area += Normal[iDim]*Normal[iDim];
          Area = sqrt(Area);
          for (iDim = 0; iDim < nDim; iDim++) UnitNormal[iDim] = -Normal[iDim]/Area;

          /*--- Mach number sensitivity ---*/

          for (iPos = 0; iPos < nDim; iPos++) Dd[iPos] = -(2.0/Mach_Inf)*d[iPos];
          for (iPos = 0; iPos < nDim; iPos++) Sens_Mach[iMarker] += p*Dd[iPos]*Area*UnitNormal[iPos];

          /*--- AoA sensitivity ---*/

          if (config->GetKind_ObjFunc() == DRAG_COEFFICIENT ||
              config->GetKind_ObjFunc() == LIFT_COEFFICIENT ||
              config->GetKind_ObjFunc() == SIDEFORCE_COEFFICIENT ||
              config->GetKind_ObjFunc() == EQUIVALENT_AREA ||
              config->GetKind_ObjFunc() == NEARFIELD_PRESSURE) {
            if (nDim == 2) {
              D[0][0] = 0.0; D[0][1] = -1.0;
              D[1][0] = 1.0; D[1][1] = 0.0;
            }
            else {
              D[0][0] = 0.0; D[0][1] = 0.0; D[0][2] = -1.0;
              D[1][0] = 0.0; D[1][1] = 0.0; D[1][2] = 0.0;
              D[2][0] = 1.0; D[2][1] = 0.0; D[2][2] = 0.0;
            }
            for (iPos = 0; iPos < nDim; iPos++) Dd[iPos] = 0.0;
            for (iPos = 0; iPos < nDim; iPos++) {
              for (jPos = 0; jPos < nDim; jPos++)
                Dd[iPos] += D[iPos][jPos]*d[jPos];
            }
          }

          /*--- Coefficients with no explicit AoA dependece ---*/

          else {
            for (iPos = 0; iPos<nDim; iPos++) Dd[iPos] = 0.0;
          }

          for (iPos = 0; iPos < nDim; iPos++)
            Sens_AoA[iMarker] += p*Dd[iPos]*Area*UnitNormal[iPos];

          /*--- Pressure sensitivity ---*/

          for (iPos = 0; iPos<nDim; iPos++) Dd[iPos] = -(1/p)*d[iPos];
          for (iPos = 0; iPos<nDim; iPos++)
            Sens_Press[iMarker] += p*Dd[iPos]*Area*UnitNormal[iPos];

          /*--- Temperature sensitivity ---*/

          for (iPos = 0; iPos<nDim; iPos++) Dd[iPos] = 0.0;
          for (iPos = 0; iPos<nDim; iPos++)
            Sens_Temp[iMarker] += p*Dd[iPos]*Area*UnitNormal[iPos];

        }
      }

      Total_Sens_Mach  += Sens_Mach[iMarker] * scale * factor;
      Total_Sens_AoA   += Sens_AoA[iMarker] * scale * factor;
      Total_Sens_Press += Sens_Press[iMarker] * scale * factor;
      Total_Sens_Temp  += Sens_Temp[iMarker] * scale * factor;

    }
  }

  
#ifdef HAVE_MPI
  
  su2double MyTotal_Sens_Geo   = Total_Sens_Geo;     Total_Sens_Geo = 0.0;
  su2double MyTotal_Sens_Mach  = Total_Sens_Mach;    Total_Sens_Mach = 0.0;
  su2double MyTotal_Sens_AoA   = Total_Sens_AoA;     Total_Sens_AoA = 0.0;
  su2double MyTotal_Sens_Press = Total_Sens_Press;   Total_Sens_Press = 0.0;
  su2double MyTotal_Sens_Temp  = Total_Sens_Temp;    Total_Sens_Temp = 0.0;
  
  SU2_MPI::Allreduce(&MyTotal_Sens_Geo, &Total_Sens_Geo, 1, MPI_DOUBLE, MPI_SUM, MPI_COMM_WORLD);
  SU2_MPI::Allreduce(&MyTotal_Sens_Mach, &Total_Sens_Mach, 1, MPI_DOUBLE, MPI_SUM, MPI_COMM_WORLD);
  SU2_MPI::Allreduce(&MyTotal_Sens_AoA, &Total_Sens_AoA, 1, MPI_DOUBLE, MPI_SUM, MPI_COMM_WORLD);
  SU2_MPI::Allreduce(&MyTotal_Sens_Press, &Total_Sens_Press, 1, MPI_DOUBLE, MPI_SUM, MPI_COMM_WORLD);
  SU2_MPI::Allreduce(&MyTotal_Sens_Temp, &Total_Sens_Temp, 1, MPI_DOUBLE, MPI_SUM, MPI_COMM_WORLD);
  
#endif

  delete [] USens;
  delete [] UnitNormal;
  delete [] normal_grad_vel;
  delete [] tang_deriv_psi5;
  delete [] tang_deriv_T;
  for (iDim = 0; iDim < nDim; iDim++)
    delete [] Sigma[iDim];
  delete [] Sigma;
  delete [] normal_grad_gridvel;
  delete [] normal_grad_v_ux;
  for (iDim = 0; iDim < nDim; iDim++)
    delete [] Sigma_Psi5v[iDim];
  delete [] Sigma_Psi5v;
  for (iDim = 0; iDim < nDim; iDim++)
    delete [] tau[iDim];
  delete [] tau;
  delete [] Velocity;

}

void CAdjNSSolver::BC_HeatFlux_Wall(CGeometry *geometry, CSolver **solver_container, CNumerics *conv_numerics, CNumerics *visc_numerics, CConfig *config, unsigned short val_marker) {
  
  unsigned short iDim, iVar, jVar, jDim;
  unsigned long iVertex, iPoint, total_index, Point_Normal;
  
  su2double *d, l1psi, vartheta, Sigma_5, **PsiVar_Grad, phi[3];
  su2double sq_vel, ProjGridVel, Enthalpy = 0.0, *GridVel;
  su2double ViscDens, XiDens, Density, Pressure = 0.0, dPhiE_dn;
  su2double Laminar_Viscosity = 0.0, Eddy_Viscosity = 0.0;
  su2double Sigma_xx, Sigma_yy, Sigma_zz, Sigma_xy, Sigma_xz, Sigma_yz;
  su2double Sigma_xx5, Sigma_yy5, Sigma_zz5, Sigma_xy5, Sigma_xz5;
  su2double Sigma_yz5, eta_xx, eta_yy, eta_zz, eta_xy, eta_xz, eta_yz;
  su2double *Coord_i, *Coord_j, dist_ij_2;
  su2double dSigmaxx_phi1, dSigmayy_phi1, dSigmazz_phi1, dSigmaxy_phi1, dSigmaxz_phi1, dSigmayz_phi1;
  su2double dSigmaxx_phi2, dSigmayy_phi2, dSigmazz_phi2, dSigmaxy_phi2, dSigmaxz_phi2, dSigmayz_phi2;
  su2double dSigmaxx_phi3, dSigmayy_phi3, dSigmazz_phi3, dSigmaxy_phi3, dSigmaxz_phi3, dSigmayz_phi3;
  su2double dSigma5_psi5;
  
  bool implicit = (config->GetKind_TimeIntScheme_AdjFlow() == EULER_IMPLICIT);
  bool grid_movement  = config->GetGrid_Movement();
  
  su2double Prandtl_Lam  = config->GetPrandtl_Lam();
  su2double Prandtl_Turb = config->GetPrandtl_Turb();
  
  su2double *Psi = new su2double[nVar];
  su2double **Tau = new su2double*[nDim];
  for (iDim = 0; iDim < nDim; iDim++)
    Tau[iDim] = new su2double [nDim];
  su2double *Velocity = new su2double[nDim];
  su2double *Normal = new su2double[nDim];
  su2double *Edge_Vector = new su2double[nDim];
  su2double **GradPhi = new su2double*[nDim];
  for (iDim = 0; iDim < nDim; iDim++)
    GradPhi[iDim] = new su2double [nDim];
  su2double *GradPsiE = new su2double [nDim];
  
  /*--- Loop over all of the vertices on this boundary marker ---*/
  
  for (iVertex = 0; iVertex < geometry->nVertex[val_marker]; iVertex++) {
    
    iPoint = geometry->vertex[val_marker][iVertex]->GetNode();
    
    /*--- Check if the node belongs to the domain (i.e, not a halo node) ---*/
    
    if (geometry->node[iPoint]->GetDomain()) {
      
      /*--- Normal vector for this vertex (negate for outward convention) ---*/
      
      geometry->vertex[val_marker][iVertex]->GetNormal(Normal);
      for (iDim = 0; iDim < nDim; iDim++) Normal[iDim] = -Normal[iDim];
      
      /*--- Initialize the convective & viscous residuals to zero ---*/
      
      for (iVar = 0; iVar < nVar; iVar++) {
        Res_Conv_i[iVar] = 0.0; Res_Visc_i[iVar] = 0.0;
        if (implicit) { for (jVar = 0; jVar < nVar; jVar ++) Jacobian_ii[iVar][jVar] = 0.0; }
      }
      
      /*--- Retrieve adjoint solution at the wall boundary node ---*/
      
      for (iVar = 0; iVar < nVar; iVar++)
        Psi[iVar] = node[iPoint]->GetSolution(iVar);
      
      /*--- Get the force projection vector (based on the objective function) ---*/
      
      d = node[iPoint]->GetForceProj_Vector();
      
      /*--- Set the adjoint velocity BC ---*/
      
      for (iDim = 0; iDim < nDim; iDim++) { phi[iDim] = d[iDim]; }
      
      /*--- Correct the adjoint velocity BC for dynamic meshes ---*/
      
      if (grid_movement) {
        GridVel = geometry->node[iPoint]->GetGridVel();
        for (iDim = 0; iDim < nDim; iDim++)
          phi[iDim] -= Psi[nDim+1]*GridVel[iDim];
      }
      
      /*--- Impose the value of the adjoint velocity as a strong boundary
       condition (Dirichlet). Fix the adjoint velocity and remove any addtional
       contribution to the residual at this node. ---*/
      
      for (iDim = 0; iDim < nDim; iDim++)
        node[iPoint]->SetSolution_Old(iDim+1, phi[iDim]);
      
      for (iDim = 0; iDim < nDim; iDim++)
        LinSysRes.SetBlock_Zero(iPoint, iDim+1);
      node[iPoint]->SetVel_ResTruncError_Zero();
      
      /*--- Compute additional contributions to the adjoint density and energy
       equations which will be added to the residual (weak imposition) ---*/

      /*--- Energy residual due to the convective term ---*/

      l1psi = 0.0;
      for (iDim = 0; iDim < nDim; iDim++)
        l1psi += Normal[iDim]*d[iDim];
      Res_Conv_i[nDim+1] = l1psi*Gamma_Minus_One;

      /*--- Flux contribution and Jacobian contributions for moving
         walls. Note that these are only for the adjoint density and
         adjoint energy equations (the adjoint vel. uses a strong BC). ---*/

      if (grid_movement) {

        /*--- Get the grid velocity at this node and impose v = u_wall ---*/

        GridVel = geometry->node[iPoint]->GetGridVel();
        for (iDim = 0; iDim < nDim; iDim++) Velocity[iDim] = GridVel[iDim];

        /*--- Get some additional quantities from the flow solution ---*/

        Density = solver_container[FLOW_SOL]->node[iPoint]->GetDensity();
        Pressure = solver_container[FLOW_SOL]->node[iPoint]->GetPressure();
        Enthalpy = solver_container[FLOW_SOL]->node[iPoint]->GetEnthalpy();
        Laminar_Viscosity = solver_container[FLOW_SOL]->node[iPoint]->GetLaminarViscosity();
        Eddy_Viscosity = solver_container[FLOW_SOL]->node[iPoint]->GetEddyViscosity(); // Should be zero at the wall

        ViscDens = (Laminar_Viscosity + Eddy_Viscosity) / Density;
        XiDens = Gamma * (Laminar_Viscosity/Prandtl_Lam + Eddy_Viscosity/Prandtl_Turb) / Density;

        /*--- Compute projections, velocity squared divided by two, and
           other inner products. Note that we are imposing v = u_wall from
           the direct problem and that phi = d - \psi_5 * v ---*/

        ProjGridVel = 0.0; sq_vel = 0.0;
        vartheta = Psi[0] + Psi[nDim+1]*Enthalpy;
        for (iDim = 0; iDim < nDim; iDim++) {
          ProjGridVel += GridVel[iDim]*Normal[iDim];
          sq_vel      += 0.5*GridVel[iDim]*GridVel[iDim];
          vartheta    += GridVel[iDim]*phi[iDim];
        }

        /*--- Convective flux at the wall node (adjoint density) ---*/

        Res_Conv_i[0] = -vartheta*ProjGridVel + l1psi*Gamma_Minus_One*sq_vel;

        /*--- Implicit contributions from convective part ---*/

        if (implicit) {
          Jacobian_ii[0][0] += -ProjGridVel;
          Jacobian_ii[0][nVar-1] += -ProjGridVel * Enthalpy;
        }

        /*--- Viscous flux contributions at the wall node. Impose dPhiE_dn = 0
           (adiabatic walls with frozen viscosity). ---*/

        dPhiE_dn = 0.0;

        /*--- Store the adjoint velocity and energy gradients for clarity ---*/

        PsiVar_Grad = node[iPoint]->GetGradient();
        for (iDim = 0; iDim < nDim; iDim++) {
          GradPsiE[iDim] =  PsiVar_Grad[nVar-1][iDim];
          for (jDim = 0; jDim < nDim; jDim++)
            GradPhi[iDim][jDim] =  PsiVar_Grad[iDim+1][jDim];
        }

        if (nDim == 2) {

          /*--- Compute the adjoint stress tensor ---*/

          Sigma_xx  = ViscDens * (FOUR3 * GradPhi[0][0] -  TWO3 * GradPhi[1][1]);
          Sigma_yy  = ViscDens * (-TWO3 * GradPhi[0][0] + FOUR3 * GradPhi[1][1]);
          Sigma_xy  = ViscDens * (GradPhi[1][0] + GradPhi[0][1]);
          Sigma_xx5 = ViscDens * ( FOUR3 * Velocity[0] * GradPsiE[0] -  TWO3 * Velocity[1] * GradPsiE[1]);
          Sigma_yy5 = ViscDens * (- TWO3 * Velocity[0] * GradPsiE[0] + FOUR3 * Velocity[1] * GradPsiE[1]);
          Sigma_xy5 = ViscDens * (Velocity[0] * GradPsiE[1] + Velocity[1] * GradPsiE[0]);
          Sigma_5   = XiDens * dPhiE_dn;
          eta_xx    = Sigma_xx + Sigma_xx5;
          eta_yy    = Sigma_yy + Sigma_yy5;
          eta_xy    = Sigma_xy + Sigma_xy5;

          /*--- Viscous flux at the wall node (adjoint density & energy only) ---*/

          Res_Visc_i[0] = - (Velocity[0] * Normal[0] * eta_xx  + Velocity[1] * Normal[1] * eta_yy
              + (Velocity[0] * Normal[1] + Velocity[1] * Normal[0]) * eta_xy
              - (sq_vel - Pressure/(Density*Gamma_Minus_One)) * Sigma_5);
          Res_Visc_i[nDim+1] = Sigma_5;

          /*--- Computation of the Jacobians at Point i---*/

          if (implicit) {

            /*--- Compute closest normal neighbor ---*/

            Point_Normal = geometry->vertex[val_marker][iVertex]->GetNormal_Neighbor();

            /*--- Get coordinates of i & nearest normal and compute distance ---*/

            Coord_i = geometry->node[iPoint]->GetCoord();
            Coord_j = geometry->node[Point_Normal]->GetCoord();
            dist_ij_2 = 0.0;
            for (iDim = 0; iDim < nDim; iDim++) {
              Edge_Vector[iDim] = Coord_j[iDim]-Coord_i[iDim];
              dist_ij_2 += Edge_Vector[iDim]*Edge_Vector[iDim];
            }

            dSigmaxx_phi1 = -FOUR3 * ViscDens * Edge_Vector[0]/dist_ij_2;
            dSigmaxx_phi2 =   TWO3 * ViscDens * Edge_Vector[1]/dist_ij_2;
            dSigmayy_phi1 =   TWO3 * ViscDens * Edge_Vector[0]/dist_ij_2;
            dSigmayy_phi2 = -FOUR3 * ViscDens * Edge_Vector[1]/dist_ij_2;
            dSigmaxy_phi1 = -ViscDens * Edge_Vector[1]/dist_ij_2;
            dSigmaxy_phi2 = -ViscDens * Edge_Vector[0]/dist_ij_2;

            //              dSigmaxx5_psi5 = -ViscDens * ( FOUR3*Velocity[0]*Edge_Vector[0] -  TWO3*Velocity[1]*Edge_Vector[1] )/dist_ij_2;
            //              dSigmayy5_psi5 = -ViscDens * (- TWO3*Velocity[0]*Edge_Vector[0] + FOUR3*Velocity[1]*Edge_Vector[1] )/dist_ij_2;
            //              dSigmaxy5_psi5 = -ViscDens * ( Velocity[0]*Edge_Vector[1] + Velocity[1]*Edge_Vector[0] )/dist_ij_2;
            dSigma5_psi5   = -XiDens * ( Edge_Vector[0]*Normal[0] + Edge_Vector[1]*Normal[1] )/dist_ij_2;

            Jacobian_ii[0][0] += 0.0;
            Jacobian_ii[0][1] += -( Velocity[0]*Normal[0]*dSigmaxx_phi1 + Velocity[1]*Normal[1]*dSigmayy_phi1
                + (Velocity[0]*Normal[1] + Velocity[1]*Normal[0])*dSigmaxy_phi1 );
            Jacobian_ii[0][2] += -( Velocity[0]*Normal[0]*dSigmaxx_phi2 + Velocity[1]*Normal[1]*dSigmayy_phi2
                + (Velocity[0]*Normal[1] + Velocity[1]*Normal[0])*dSigmaxy_phi2 );
            Jacobian_ii[0][3] += (sq_vel - Pressure/(Density*Gamma_Minus_One)) * dSigma5_psi5;

            Jacobian_ii[3][0] += 0.0;
            Jacobian_ii[3][1] += 0.0;
            Jacobian_ii[3][2] += 0.0;
            Jacobian_ii[3][3] += dSigma5_psi5;

          }


        } else if (nDim == 3) {

          /*--- Compute the adjoint stress tensor ---*/
          Sigma_xx  = ViscDens * (FOUR3 * GradPhi[0][0] -  TWO3 * GradPhi[1][1] - TWO3  * GradPhi[2][2]);
          Sigma_yy  = ViscDens * (-TWO3 * GradPhi[0][0] + FOUR3 * GradPhi[1][1] - TWO3  * GradPhi[2][2]);
          Sigma_zz  = ViscDens * (-TWO3 * GradPhi[0][0] -  TWO3 * GradPhi[1][1] + FOUR3 * GradPhi[2][2]);
          Sigma_xy  = ViscDens * (GradPhi[1][0] + GradPhi[0][1]);
          Sigma_xz  = ViscDens * (GradPhi[2][0] + GradPhi[0][2]);
          Sigma_yz  = ViscDens * (GradPhi[2][1] + GradPhi[1][2]);
          Sigma_xx5 = ViscDens * ( FOUR3 * Velocity[0] * GradPsiE[0] -  TWO3 * Velocity[1] * GradPsiE[1] -  TWO3 * Velocity[2] * GradPsiE[2]);
          Sigma_yy5 = ViscDens * (- TWO3 * Velocity[0] * GradPsiE[0] + FOUR3 * Velocity[1] * GradPsiE[1] -  TWO3 * Velocity[2] * GradPsiE[2]);
          Sigma_zz5 = ViscDens * (- TWO3 * Velocity[0] * GradPsiE[0] -  TWO3 * Velocity[1] * GradPsiE[1] + FOUR3 * Velocity[2] * GradPsiE[2]);
          Sigma_xy5 = ViscDens * (Velocity[0] * GradPsiE[1] + Velocity[1] * GradPsiE[0]);
          Sigma_xz5 = ViscDens * (Velocity[0] * GradPsiE[2] + Velocity[2] * GradPsiE[0]);
          Sigma_yz5 = ViscDens * (Velocity[1] * GradPsiE[2] + Velocity[2] * GradPsiE[1]);
          Sigma_5   = XiDens * dPhiE_dn;
          eta_xx    = Sigma_xx + Sigma_xx5; eta_yy = Sigma_yy + Sigma_yy5; eta_zz = Sigma_zz + Sigma_zz5;
          eta_xy    = Sigma_xy + Sigma_xy5; eta_xz = Sigma_xz + Sigma_xz5; eta_yz = Sigma_yz + Sigma_yz5;

          /*--- Viscous flux at the wall node (adjoint density & energy only) ---*/

          Res_Visc_i[0] = - (Velocity[0] * Normal[0] * eta_xx  + Velocity[1] * Normal[1] * eta_yy + Velocity[2] * Normal[2] * eta_zz
              + (Velocity[0] * Normal[1] + Velocity[1] * Normal[0]) * eta_xy
              + (Velocity[0] * Normal[2] + Velocity[2] * Normal[0]) * eta_xz
              + (Velocity[2] * Normal[1] + Velocity[1] * Normal[2]) * eta_yz
              - (sq_vel - Pressure/(Density*Gamma_Minus_One)) * Sigma_5);
          Res_Visc_i[nDim+1] = Sigma_5;

          /*--- Computation of the Jacobians at Point i---*/

          if (implicit) {

            /*--- Compute closest normal neighbor ---*/

            Point_Normal = geometry->vertex[val_marker][iVertex]->GetNormal_Neighbor();

            /*--- Get coordinates of i & nearest normal and compute distance ---*/

            Coord_i = geometry->node[iPoint]->GetCoord();
            Coord_j = geometry->node[Point_Normal]->GetCoord();
            dist_ij_2 = 0.0;
            for (iDim = 0; iDim < nDim; iDim++) {
              Edge_Vector[iDim] = Coord_j[iDim]-Coord_i[iDim];
              dist_ij_2 += Edge_Vector[iDim]*Edge_Vector[iDim];
            }

            dSigmaxx_phi1 = -FOUR3 * ViscDens * Edge_Vector[0]/dist_ij_2;
            dSigmaxx_phi2 =   TWO3 * ViscDens * Edge_Vector[1]/dist_ij_2;
            dSigmaxx_phi3 =   TWO3 * ViscDens * Edge_Vector[2]/dist_ij_2;
            dSigmayy_phi1 =   TWO3 * ViscDens * Edge_Vector[0]/dist_ij_2;
            dSigmayy_phi2 = -FOUR3 * ViscDens * Edge_Vector[1]/dist_ij_2;
            dSigmayy_phi3 =   TWO3 * ViscDens * Edge_Vector[2]/dist_ij_2;
            dSigmazz_phi1 =   TWO3 * ViscDens * Edge_Vector[0]/dist_ij_2;
            dSigmazz_phi2 =   TWO3 * ViscDens * Edge_Vector[1]/dist_ij_2;
            dSigmazz_phi3 = -FOUR3 * ViscDens * Edge_Vector[2]/dist_ij_2;
            dSigmaxy_phi1 = -ViscDens * Edge_Vector[1]/dist_ij_2;
            dSigmaxy_phi2 = -ViscDens * Edge_Vector[0]/dist_ij_2;
            dSigmaxy_phi3 = 0;
            dSigmaxz_phi1 = -ViscDens * Edge_Vector[2]/dist_ij_2;
            dSigmaxz_phi2 = 0;
            dSigmaxz_phi3 = -ViscDens * Edge_Vector[0]/dist_ij_2;
            dSigmayz_phi1 = 0;
            dSigmayz_phi2 = -ViscDens * Edge_Vector[2]/dist_ij_2;
            dSigmayz_phi3 = -ViscDens * Edge_Vector[1]/dist_ij_2;

            //              dSigmaxx5_psi5 = -ViscDens * ( FOUR3*Velocity[0]*Edge_Vector[0] -  TWO3*Velocity[1]*Edge_Vector[1] -  TWO3*Velocity[2]*Edge_Vector[2])/dist_ij_2;
            //              dSigmayy5_psi5 = -ViscDens * (- TWO3*Velocity[0]*Edge_Vector[0] + FOUR3*Velocity[1]*Edge_Vector[1] -  TWO3*Velocity[2]*Edge_Vector[2])/dist_ij_2;
            //              dSigmazz5_psi5 = -ViscDens * (- TWO3*Velocity[0]*Edge_Vector[0] -  TWO3*Velocity[1]*Edge_Vector[1] + FOUR3*Velocity[2]*Edge_Vector[2])/dist_ij_2;
            //              dSigmaxy5_psi5 = -ViscDens * ( Velocity[0]*Edge_Vector[1] + Velocity[1]*Edge_Vector[0] )/dist_ij_2;
            //              dSigmaxz5_psi5 = -ViscDens * ( Velocity[0]*Edge_Vector[2] + Velocity[2]*Edge_Vector[0] )/dist_ij_2;
            //              dSigmayz5_psi5 = -ViscDens * ( Velocity[1]*Edge_Vector[2] + Velocity[2]*Edge_Vector[1] )/dist_ij_2;
            dSigma5_psi5   = -XiDens * ( Edge_Vector[0]*Normal[0] + Edge_Vector[1]*Normal[1] + Edge_Vector[2]*Normal[2] )/dist_ij_2;

            Jacobian_ii[0][0] += 0.0;
            Jacobian_ii[0][1] += -( Velocity[0]*Normal[0]*dSigmaxx_phi1 + Velocity[1]*Normal[1]*dSigmayy_phi1 + Velocity[2]*Normal[2]*dSigmazz_phi1
                + (Velocity[0]*Normal[1] + Velocity[1]*Normal[0])*dSigmaxy_phi1
                + (Velocity[0]*Normal[2] + Velocity[2]*Normal[0])*dSigmaxz_phi1
                + (Velocity[2]*Normal[1] + Velocity[1]*Normal[2])*dSigmayz_phi1 );
            Jacobian_ii[0][2] += -( Velocity[0]*Normal[0]*dSigmaxx_phi2 + Velocity[1]*Normal[1]*dSigmayy_phi2 + Velocity[2]*Normal[2]*dSigmazz_phi2
                + (Velocity[0]*Normal[1] + Velocity[1]*Normal[0])*dSigmaxy_phi2
                + (Velocity[0]*Normal[2] + Velocity[2]*Normal[0])*dSigmaxz_phi2
                + (Velocity[2]*Normal[1] + Velocity[1]*Normal[2])*dSigmayz_phi2 );
            Jacobian_ii[0][3] += -( Velocity[0]*Normal[0]*dSigmaxx_phi3 + Velocity[1]*Normal[1]*dSigmayy_phi3 + Velocity[2]*Normal[2]*dSigmazz_phi3
                + (Velocity[0]*Normal[1] + Velocity[1]*Normal[0])*dSigmaxy_phi3
                + (Velocity[0]*Normal[2] + Velocity[2]*Normal[0])*dSigmaxz_phi3
                + (Velocity[2]*Normal[1] + Velocity[1]*Normal[2])*dSigmayz_phi3 );
            Jacobian_ii[0][4] += (sq_vel - Pressure/(Density*Gamma_Minus_One)) * dSigma5_psi5;

            Jacobian_ii[4][0] += 0.0;
            Jacobian_ii[4][1] += 0.0;
            Jacobian_ii[4][2] += 0.0;
            Jacobian_ii[4][3] += 0.0;
            Jacobian_ii[4][4] += dSigma5_psi5;

          }
        }
      }
      
      /*--- Convective contribution to the residual at the wall ---*/
      
      LinSysRes.SubtractBlock(iPoint, Res_Conv_i);
      
      /*--- Viscous contribution to the residual at the wall ---*/
      
      LinSysRes.SubtractBlock(iPoint, Res_Visc_i);
      
      /*--- Enforce the no-slip boundary condition in a strong way by
       modifying the velocity-rows of the Jacobian (1 on the diagonal). ---*/
      
      if (implicit) {
        Jacobian.SubtractBlock(iPoint, iPoint, Jacobian_ii);
        for (iVar = 1; iVar <= nDim; iVar++) {
          total_index = iPoint*nVar+iVar;
          Jacobian.DeleteValsRowi(total_index);
        }
      }
      
    }
    
  }
  
  for (iDim = 0; iDim < nDim; iDim++)
    delete [] Tau[iDim];
  delete [] Tau;
  delete [] Psi;
  delete [] Velocity;
  delete [] Normal;
  delete [] Edge_Vector;
  delete [] GradPsiE;
  for (iDim = 0; iDim < nDim; iDim++)
    delete [] GradPhi[iDim];
  delete [] GradPhi;
  
}


void CAdjNSSolver::BC_Isothermal_Wall(CGeometry *geometry, CSolver **solver_container, CNumerics *conv_numerics, CNumerics *visc_numerics, CConfig *config, unsigned short val_marker) {
  
  unsigned long iVertex, iPoint, total_index;
  unsigned short iDim, iVar, jVar, jDim;
  su2double *d, q, *U, dVisc_T, rho, pressure, div_phi,
  force_stress, Sigma_5, **PsiVar_Grad, phi[3] = {0.0,0.0,0.0};
  su2double phis1, phis2, sq_vel, ProjVel, Enthalpy, *GridVel, phi_u, d_n;
  su2double Energy, ViscDens, XiDens, Density, SoundSpeed, Pressure, dPhiE_dn, Laminar_Viscosity, Eddy_Viscosity,
  Sigma_xx, Sigma_yy, Sigma_zz, Sigma_xy, Sigma_xz, Sigma_yz,
  Sigma_xx5, Sigma_yy5, Sigma_zz5, Sigma_xy5, Sigma_xz5,
  Sigma_yz5, eta_xx, eta_yy, eta_zz, eta_xy, eta_xz, eta_yz;
  su2double kGTdotn=0.0, Area=0.0, Xi=0.0;
  
  su2double *Psi = new su2double[nVar];
  su2double **Tau = new su2double* [nDim];
  for (iDim = 0; iDim < nDim; iDim++)
    Tau[iDim] = new su2double [nDim];
  su2double *Velocity = new su2double[nDim];
  su2double *Normal = new su2double[nDim];
  
  su2double **GradPhi = new su2double* [nDim];
  for (iDim = 0; iDim < nDim; iDim++)
    GradPhi[iDim] = new su2double [nDim];
  su2double *GradPsiE = new su2double [nDim];
  su2double *GradT;// = new su2double[nDim];
  su2double *GradP;
  su2double *GradDens;
  su2double *dPoRho2 = new su2double[nDim];
  
  bool implicit = (config->GetKind_TimeIntScheme_AdjFlow() == EULER_IMPLICIT);
  bool grid_movement  = config->GetGrid_Movement();
  bool heat_flux_obj;
  
  su2double Prandtl_Lam  = config->GetPrandtl_Lam();
  su2double Prandtl_Turb = config->GetPrandtl_Turb();
  su2double Gas_Constant = config->GetGas_ConstantND();
  su2double Cp = (Gamma / Gamma_Minus_One) * Gas_Constant;
  su2double Thermal_Conductivity;
  su2double invrho3;
  su2double Volume;
  su2double mu2;
  su2double gpsiAv2;
  su2double gpsi5n;

  string Marker_Tag = config->GetMarker_All_TagBound(val_marker);
  string Monitoring_Tag;
  unsigned short jMarker, iMarker_Monitoring=0;
  su2double Weight_ObjFunc = 1.0;
  
  /*--- Identify marker monitoring index ---*/
  for (jMarker = 0; jMarker < config->GetnMarker_Monitoring(); jMarker++) {
    Monitoring_Tag = config->GetMarker_Monitoring_TagBound(jMarker);
    if (Monitoring_Tag==Marker_Tag)
      iMarker_Monitoring = jMarker;
  }
  /*-- Get objective weight --*/
  Weight_ObjFunc = config->GetWeight_ObjFunc(iMarker_Monitoring);
  heat_flux_obj  = ((config->GetKind_ObjFunc(iMarker_Monitoring) == TOTAL_HEATFLUX) ||
                           (config->GetKind_ObjFunc(iMarker_Monitoring) == MAXIMUM_HEATFLUX) ||
                           (config->GetKind_ObjFunc(iMarker_Monitoring) == INVERSE_DESIGN_HEATFLUX));

  for (iVertex = 0; iVertex < geometry->nVertex[val_marker]; iVertex++) {
    
    iPoint = geometry->vertex[val_marker][iVertex]->GetNode();
    
    if (geometry->node[iPoint]->GetDomain()) {
      
      /*--- Initialize the convective & viscous residuals to zero ---*/
      for (iVar = 0; iVar < nVar; iVar++) {
        Res_Conv_i[iVar] = 0.0;
        Res_Visc_i[iVar] = 0.0;
        if (implicit) {
          for (jVar = 0; jVar < nVar; jVar ++)
            Jacobian_ii[iVar][jVar] = 0.0;
        }
      }
      
      /*--- Retrieve adjoint solution at the wall boundary node ---*/
      for (iVar = 0; iVar < nVar; iVar++)
        Psi[iVar] = node[iPoint]->GetSolution(iVar);
      
      /*--- Normal vector for this vertex (negate for outward convention) ---*/
      geometry->vertex[val_marker][iVertex]->GetNormal(Normal);
      Volume = geometry->node[iPoint]->GetVolume();
      for (iDim = 0; iDim < nDim; iDim++) Normal[iDim] = -Normal[iDim];
      
      /*--- Get the force projection vector (based on the objective function) ---*/
      d = node[iPoint]->GetForceProj_Vector();
      
      /*--- Adjustments to strong boundary condition for dynamic meshes ---*/
      if ( grid_movement) {
        GridVel = geometry->node[iPoint]->GetGridVel();
        for (iDim = 0; iDim < nDim; iDim++) {
          phi[iDim] = d[iDim] - Psi[nVar-1]*GridVel[iDim];
        }
      } else {
        for (iDim = 0; iDim < nDim; iDim++) {
          phi[iDim] = d[iDim];
        }
      }
      
      /*--- Strong BC imposition for the adjoint velocity equations ---*/
      for (iDim = 0; iDim < nDim; iDim++)
        LinSysRes.SetBlock_Zero(iPoint, iDim+1);
      node[iPoint]->SetVel_ResTruncError_Zero();
      for (iDim = 0; iDim < nDim; iDim++)
        node[iPoint]->SetSolution_Old(iDim+1, phi[iDim]);
      if (implicit) {
        for (iVar = 1; iVar <= nDim; iVar++) {
          total_index = iPoint*nVar+iVar;
          Jacobian.DeleteValsRowi(total_index);
        }
      }
      
      /*--- Get transport coefficient information ---*/
      Laminar_Viscosity    = solver_container[FLOW_SOL]->node[iPoint]->GetLaminarViscosity();
      Eddy_Viscosity       = solver_container[FLOW_SOL]->node[iPoint]->GetEddyViscosity();
      Thermal_Conductivity = Cp * ( Laminar_Viscosity/Prandtl_Lam
                                   +Eddy_Viscosity/Prandtl_Turb);
      
//      GradV = solver_container[FLOW_SOL]->node[iPoint]->GetGradient_Primitive();
      
      /*--- Calculate Dirichlet condition for energy equation ---*/
      if (!heat_flux_obj) {
        q = 0.0;
      }
      else {

        Area = 0.0;
        for (iDim = 0; iDim < nDim; iDim++) Area += Normal[iDim]*Normal[iDim];
        Area = sqrt(Area);

        /*--- Temperature gradient term ---*/
        GradT = solver_container[FLOW_SOL]->node[iPoint]->GetGradient_Primitive()[0];
        kGTdotn = 0.0;
        for (iDim = 0; iDim < nDim; iDim++)
          kGTdotn += Cp * Laminar_Viscosity/Prandtl_Lam*GradT[iDim]*Normal[iDim]/Area;
        // Cp * Viscosity/Prandtl_Lam matches term used in solver_direct_mean
        /*--- constant term to multiply max heat flux objective ---*/
        Xi = solver_container[FLOW_SOL]->GetTotal_HeatFlux(); // versions for max heat flux
        Xi = pow(Xi, 1.0/pnorm-1.0)/pnorm;

        /*--- Boundary condition value ---*/
        q = Xi * pnorm * pow(kGTdotn, pnorm-1.0)*Area*Weight_ObjFunc;
      }
      
      /*--- Strong BC enforcement of the energy equation ---*/
      LinSysRes.SetBlock_Zero(iPoint, nVar-1);
      node[iPoint]->SetEnergy_ResTruncError_Zero();
      node[iPoint]->SetSolution_Old(nDim+1, q);
      if (implicit) {
        iVar = nDim+1;
        total_index = iPoint*nVar+iVar;
        Jacobian.DeleteValsRowi(total_index);
      }
      
      /*--- Additional contributions to adjoint density (weak imposition) ---*/

      /*--- Acquire gradient information ---*/
      PsiVar_Grad = node[iPoint]->GetGradient();
      GradP    = solver_container[FLOW_SOL]->node[iPoint]->GetGradient_Primitive()[nVar-1];
      GradDens = solver_container[FLOW_SOL]->node[iPoint]->GetGradient_Primitive()[nVar];

      /*--- Acqure flow information ---*/
      rho = solver_container[FLOW_SOL]->node[iPoint]->GetDensity();
      pressure = solver_container[FLOW_SOL]->node[iPoint]->GetPressure();
      invrho3 = (1.0/rho)*(1.0/rho)*(1.0/rho);

      /*--- Calculate supporting quantities ---*/
      mu2 = Thermal_Conductivity/Cp;
      gpsiAv2 = 0.0;
      gpsi5n = 0.0;
      for (iDim = 0; iDim < nDim; iDim++) {
        dPoRho2[iDim] = (GradP[iDim]*rho - 2.0*GradDens[iDim]*pressure)*invrho3;
        gpsiAv2 += -mu2*Gamma/Gamma_Minus_One * PsiVar_Grad[nVar-1][iDim]*dPoRho2[iDim];
        gpsi5n += PsiVar_Grad[nVar-1][iDim]*Normal[iDim];
      }

      /*--- Apply first order term to boundary ---*/
      Res_Conv_i[0] = gpsiAv2*Volume;

      /*--- Apply second order term to boundary ---*/
      Res_Visc_i[0] = -mu2*Gamma/(rho*Gamma_Minus_One)*(pressure/rho)*gpsi5n;

      /*--- Components of the effective and adjoint stress tensors ---*/
      PsiVar_Grad = node[iPoint]->GetGradient();
      div_phi = 0;
      for (iDim = 0; iDim < nDim; iDim++) {
        div_phi += PsiVar_Grad[iDim+1][iDim];
        for (jDim = 0; jDim < nDim; jDim++)
          Tau[iDim][jDim] = (PsiVar_Grad[iDim+1][jDim]+PsiVar_Grad[jDim+1][iDim]);
      }
      for (iDim = 0; iDim < nDim; iDim++)
        Tau[iDim][iDim] -= TWO3*div_phi;

      /*--- force_stress = n_i \Tau_{ij} d_j ---*/
      force_stress = 0.0;
      for (iDim = 0; iDim < nDim; iDim++)
        for (jDim = 0; jDim < nDim; jDim++)
          force_stress += Normal[iDim]*Tau[iDim][jDim]*d[jDim];

      /*--- \partial \mu_dyn \partial T ---*/
      //        mu_dyn = solver_container[FLOW_SOL]->node[iPoint]->GetLaminarViscosity();
      //        Temp = solver_container[FLOW_SOL]->node[iPoint]->GetTemperature();
      dVisc_T = 0.0;  // dVisc_T = mu_dyn*(Temp+3.0*mu2)/(2.0*Temp*(Temp+mu2));

      /*--- \Sigma_5 Check Area computation for Res_Conv[0] ---*/
      Sigma_5 = (Gamma/Cp)*dVisc_T*force_stress;

      /*--- Imposition of residuals ---*/
      rho = solver_container[FLOW_SOL]->node[iPoint]->GetDensity();
      pressure = solver_container[FLOW_SOL]->node[iPoint]->GetPressure();
      Res_Conv_i[0] = pressure*Sigma_5/(Gamma_Minus_One*rho*rho);

      /*--- Flux contribution and Jacobian contributions for moving
         walls. Note that these are only for the adjoint density and
         adjoint energy equations (the adjoint vel. uses a strong BC). ---*/
      if (grid_movement) {

        /*--- Get the appropriate grid velocity at this node ---*/
        GridVel = geometry->node[iPoint]->GetGridVel();

        /*--- Get the enthalpy from the direct solution ---*/
        Enthalpy = solver_container[FLOW_SOL]->node[iPoint]->GetEnthalpy();

        /*--- Compute projections, velocity squared divided by two, and
           other inner products. Note that we are imposing v = u_wall from
           the direct problem and that phi = d - \psi_5 * v ---*/
        ProjVel = 0.0; sq_vel = 0.0; phi_u = 0.0; d_n = 0.0;
        phis1 = 0.0; phis2 = Psi[0] + Enthalpy * Psi[nVar-1];
        for (iDim = 0; iDim < nDim; iDim++) {
          ProjVel += GridVel[iDim]*Normal[iDim];
          sq_vel  += 0.5*GridVel[iDim]*GridVel[iDim];
          phis1   += Normal[iDim]*phi[iDim];
          phis2   += GridVel[iDim]*phi[iDim];
          phi_u   += GridVel[iDim]*phi[iDim];
          d_n     += d[iDim]*Normal[iDim];
        }
        //          phis1 += ProjVel * Psi[nVar-1];

        /*--- Convective flux at the wall node (adjoint density & energy only) ---*/

        /*--- Version 1 (full) ---*/
        //Res_Conv_i[0] = ProjVel * Psi[0] - phis2 * ProjVel + phis1 * Gamma_Minus_One * sq_vel - ProjVel*Psi[0];
        //Res_Conv_i[nVar-1] = ProjVel * Psi[nVar-1] + phis1 * Gamma_Minus_One - ProjVel*Psi[nVar-1];

        /*--- Simplified version ---*/
        Res_Conv_i[0] = -(Psi[0] + phi_u + Psi[nVar-1]*Enthalpy)*ProjVel + d_n*Gamma_Minus_One*sq_vel;

        /*--- TO DO: Implicit contributions for convective part ---*/


        /*--- Viscous flux contributions at the wall node ---*/
        U = solver_container[FLOW_SOL]->node[iPoint]->GetSolution();
        Laminar_Viscosity = solver_container[FLOW_SOL]->node[iPoint]->GetLaminarViscosity();
        Eddy_Viscosity = solver_container[FLOW_SOL]->node[iPoint]->GetEddyViscosity(); // Should be zero at the wall
        Density = U[0];
        for (iDim = 0; iDim < nDim; iDim++) {
          Velocity[iDim] = GridVel[iDim];
        }
        Energy = U[nDim+1] / Density;
        SoundSpeed = sqrt(Gamma*Gamma_Minus_One*(Energy-sq_vel));
        Pressure = (SoundSpeed * SoundSpeed * Density) / Gamma;
        ViscDens = (Laminar_Viscosity + Eddy_Viscosity) / Density;
        XiDens = Gamma * (Laminar_Viscosity/Prandtl_Lam + Eddy_Viscosity/Prandtl_Turb) / Density;

        /*--- Average of the derivatives of the adjoint variables ---*/
        PsiVar_Grad = node[iPoint]->GetGradient();

        for (iDim = 0; iDim < nDim; iDim++) {
          GradPsiE[iDim] =  PsiVar_Grad[nVar-1][iDim];
          for (jDim = 0; jDim < nDim; jDim++)
            GradPhi[iDim][jDim] =  PsiVar_Grad[iDim+1][jDim];
        }

        /*--- Impose dPhiE_dn = 0 (adiabatic walls with frozen viscosity). Note
           that this is where a different adjoint boundary condition for temperature
           could be imposed. ---*/
        dPhiE_dn = 0.0;

        if (nDim ==2) {

          /*--- Compute the adjoint stress tensor ---*/
          Sigma_xx  = ViscDens * (FOUR3 * GradPhi[0][0] -  TWO3 * GradPhi[1][1]);
          Sigma_yy  = ViscDens * (-TWO3 * GradPhi[0][0] + FOUR3 * GradPhi[1][1]);
          Sigma_xy  = ViscDens * (GradPhi[1][0] + GradPhi[0][1]);
          Sigma_xx5 = ViscDens * ( FOUR3 * Velocity[0] * GradPsiE[0] -  TWO3 * Velocity[1] * GradPsiE[1]);
          Sigma_yy5 = ViscDens * (- TWO3 * Velocity[0] * GradPsiE[0] + FOUR3 * Velocity[1] * GradPsiE[1]);
          Sigma_xy5 = ViscDens * (Velocity[0] * GradPsiE[1] + Velocity[1] * GradPsiE[0]);
          Sigma_5   = XiDens * dPhiE_dn;
          eta_xx    = Sigma_xx + Sigma_xx5;
          eta_yy    = Sigma_yy + Sigma_yy5;
          eta_xy    = Sigma_xy + Sigma_xy5;

          /*--- Viscous flux at the wall node (adjoint density & energy only) ---*/
          Res_Visc_i[0] = - (Velocity[0] * Normal[0] * eta_xx  + Velocity[1] * Normal[1] * eta_yy
              + (Velocity[0] * Normal[1] + Velocity[1] * Normal[0]) * eta_xy
              - (sq_vel - Pressure/(Density*Gamma_Minus_One)) * Sigma_5);
          Res_Visc_i[1] = 0.0;
          Res_Visc_i[2] = 0.0;

        } else if (nDim == 3) {

          /*--- Compute the adjoint stress tensor ---*/
          Sigma_xx  = ViscDens * (FOUR3 * GradPhi[0][0] -  TWO3 * GradPhi[1][1] - TWO3  * GradPhi[2][2]);
          Sigma_yy  = ViscDens * (-TWO3 * GradPhi[0][0] + FOUR3 * GradPhi[1][1] - TWO3  * GradPhi[2][2]);
          Sigma_zz  = ViscDens * (-TWO3 * GradPhi[0][0] -  TWO3 * GradPhi[1][1] + FOUR3 * GradPhi[2][2]);
          Sigma_xy  = ViscDens * (GradPhi[1][0] + GradPhi[0][1]);
          Sigma_xz  = ViscDens * (GradPhi[2][0] + GradPhi[0][2]);
          Sigma_yz  = ViscDens * (GradPhi[2][1] + GradPhi[1][2]);
          Sigma_xx5 = ViscDens * ( FOUR3 * Velocity[0] * GradPsiE[0] -  TWO3 * Velocity[1] * GradPsiE[1] -  TWO3 * Velocity[2] * GradPsiE[2]);
          Sigma_yy5 = ViscDens * (- TWO3 * Velocity[0] * GradPsiE[0] + FOUR3 * Velocity[1] * GradPsiE[1] -  TWO3 * Velocity[2] * GradPsiE[2]);
          Sigma_zz5 = ViscDens * (- TWO3 * Velocity[0] * GradPsiE[0] -  TWO3 * Velocity[1] * GradPsiE[1] + FOUR3 * Velocity[2] * GradPsiE[2]);
          Sigma_xy5 = ViscDens * (Velocity[0] * GradPsiE[1] + Velocity[1] * GradPsiE[0]);
          Sigma_xz5 = ViscDens * (Velocity[0] * GradPsiE[2] + Velocity[2] * GradPsiE[0]);
          Sigma_yz5 = ViscDens * (Velocity[1] * GradPsiE[2] + Velocity[2] * GradPsiE[1]);
          Sigma_5   = XiDens * dPhiE_dn;
          eta_xx    = Sigma_xx + Sigma_xx5; eta_yy = Sigma_yy + Sigma_yy5; eta_zz = Sigma_zz + Sigma_zz5;
          eta_xy    = Sigma_xy + Sigma_xy5; eta_xz = Sigma_xz + Sigma_xz5; eta_yz = Sigma_yz + Sigma_yz5;

          /*--- Viscous flux at the wall node (adjoint density & energy only) ---*/
          Res_Visc_i[0] = - (Velocity[0] * Normal[0] * eta_xx  + Velocity[1] * Normal[1] * eta_yy + Velocity[2] * Normal[2] * eta_zz
              + (Velocity[0] * Normal[1] + Velocity[1] * Normal[0]) * eta_xy
              + (Velocity[0] * Normal[2] + Velocity[2] * Normal[0]) * eta_xz
              + (Velocity[2] * Normal[1] + Velocity[1] * Normal[2]) * eta_yz
              - (sq_vel - Pressure/(Density*Gamma_Minus_One)) * Sigma_5);
          Res_Visc_i[1] = 0.0;
          Res_Visc_i[2] = 0.0;
          Res_Visc_i[3] = 0.0;
        }
      }
      
      /*--- Update convective and viscous residuals ---*/
      LinSysRes.AddBlock(iPoint, Res_Conv_i);
      LinSysRes.SubtractBlock(iPoint, Res_Visc_i);
      if (implicit) {
        Jacobian.SubtractBlock(iPoint, iPoint, Jacobian_ii);
      }
      
    }
    
  }
  
  for (iDim = 0; iDim < nDim; iDim++)
    delete [] Tau[iDim];
  delete [] Tau;
  delete [] Psi;
  delete [] Velocity;
  delete [] Normal;
  delete [] GradPsiE;
  for (iDim = 0; iDim < nDim; iDim++)
    delete [] GradPhi[iDim];
  delete [] GradPhi;
  delete [] dPoRho2;
}
<|MERGE_RESOLUTION|>--- conflicted
+++ resolved
@@ -5555,16 +5555,7 @@
       for (iDim = 0; iDim < nDim; iDim++)
         Area += Normal[iDim]*Normal[iDim];
       Area = sqrt (Area);
-<<<<<<< HEAD
-
-||||||| merged common ancestors
-      
-      for (iDim = 0; iDim < nDim; iDim++)
-        UnitNormal[iDim] = Normal[iDim]/Area;
-      
-=======
-      
->>>>>>> github/develop
+
       /*--- Index of the closest interior node ---*/
       
       Point_Normal = geometry->vertex[val_marker][iVertex]->GetNormal_Neighbor();
@@ -5617,11 +5608,7 @@
 
 void CAdjEulerSolver::BC_ActDisk_Inlet(CGeometry *geometry, CSolver **solver_container, CNumerics *conv_numerics, CNumerics *visc_numerics, CConfig *config, unsigned short val_marker) {
   
-<<<<<<< HEAD
-  su2double *Normal, *V_domain, *V_inlet, *Psi_domain, *Psi_inlet, Area;
-=======
   su2double *Normal, *V_domain, *V_inlet, *Psi_domain, *Psi_inlet;
->>>>>>> a883ca85
   unsigned short iVar, iDim;
   unsigned long iVertex, iPoint, GlobalIndex_inlet, GlobalIndex;
   
@@ -5649,14 +5636,6 @@
       for (iDim = 0; iDim < nDim; iDim++) Normal[iDim] = -Normal[iDim];
       conv_numerics->SetNormal(Normal);
       
-<<<<<<< HEAD
-      Area = 0.0;
-      for (iDim = 0; iDim < nDim; iDim++)
-        Area += Normal[iDim]*Normal[iDim];
-      Area = sqrt (Area);
-      
-=======
->>>>>>> a883ca85
       /*--- Allocate the value at the inlet ---*/
       
       V_inlet = solver_container[FLOW_SOL]->GetCharacPrimVar(val_marker, iVertex);
@@ -5789,11 +5768,7 @@
       geometry->vertex[val_marker][iVertex]->GetNormal(Normal);
       for (iDim = 0; iDim < nDim; iDim++) Normal[iDim] = -Normal[iDim];
       conv_numerics->SetNormal(Normal);
-<<<<<<< HEAD
-
-=======
-      
->>>>>>> a883ca85
+
       /*--- Allocate the value at the outlet ---*/
       
       V_outlet = solver_container[FLOW_SOL]->GetCharacPrimVar(val_marker, iVertex);
