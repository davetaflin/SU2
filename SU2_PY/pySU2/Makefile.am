################################################################################
#
# \file Makefile.am
# \brief Makefile for the SU2 Python wrapper.
# \author D. Thomas
# \version 6.2.0 "Falcon"
#
# The current SU2 release has been coordinated by the
# SU2 International Developers Society <www.su2devsociety.org>
# with selected contributions from the open-source community.
#
# The main research teams contributing to the current release are:
#  - Prof. Juan J. Alonso's group at Stanford University.
#  - Prof. Piero Colonna's group at Delft University of Technology.
#  - Prof. Nicolas R. Gauger's group at Kaiserslautern University of Technology.
#  - Prof. Alberto Guardone's group at Polytechnic University of Milan.
#  - Prof. Rafael Palacios' group at Imperial College London.
#  - Prof. Vincent Terrapon's group at the University of Liege.
#  - Prof. Edwin van der Weide's group at the University of Twente.
#  - Lab. of New Concepts in Aeronautics at Tech. Institute of Aeronautics.
#
# Copyright 2012-2019, Francisco D. Palacios, Thomas D. Economon,
#                      Tim Albring, and the SU2 contributors.
#
# SU2 is free software; you can redistribute it and/or
# modify it under the terms of the GNU Lesser General Public
# License as published by the Free Software Foundation; either
# version 2.1 of the License, or (at your option) any later version.
#
# SU2 is distributed in the hope that it will be useful,
# but WITHOUT ANY WARRANTY; without even the implied warranty of
# MERCHANTABILITY or FITNESS FOR A PARTICULAR PURPOSE. See the GNU
# Lesser General Public License for more details.
#
# You should have received a copy of the GNU Lesser General Public
# License along with SU2. If not, see <http://www.gnu.org/licenses/>.
#
################################################################################


CURRENT_DIR = ${abs_top_builddir}/SU2_PY/pySU2

SO_EXT=so

if BUILD_NORMAL
  SWIG_SRC = ${abs_top_srcdir}/SU2_PY/pySU2/pySU2.i
  SWIG_WRAP_REAL = SU2_APIPYTHON_wrap
  SWIG_SO_REAL = _pysu2.${SO_EXT}
endif

if BUILD_REVERSE
  SWIG_SRC = ${abs_top_srcdir}/SU2_PY/pySU2/pySU2ad.i
  SWIG_WRAP_REAL = SU2_APIPYTHON_wrap_AD
  SWIG_SO_REAL = _pysu2ad.${SO_EXT}
endif

PYTHON_SITE_PACKAGES=$(shell python -c "import site; print(site.getsitepackages()[0])")
#NUMPY_INCLUDE = /usr/lib/python2.7/dist-packages/numpy/core/include
MPI4PY_INCLUDE = ${HOME}/.local/lib/python2.7/site-packages/mpi4py/include \
                 -I${PYTHON_SITE_PACKAGES}/mpi4py/include \
                 -I/Library/Python/2.7/site-packages/mpi4py/include

SWIG = swig

pySU2_INCLUDE = -I${abs_top_builddir}/Common/include \
	-I${abs_top_builddir}/SU2_CFD/include

PY_INCLUDE = ${PYTHON_INCLUDE} -I${MPI4PY_INCLUDE}

PY_LIB = ${PYTHON_LIBS} \
         -L${PYTHON_EXEC_PREFIX}/lib \
         -L/usr/lib \
         -L/usr/lib/x86_64-linux-gnu
         

SWIG_INCLUDE = ${PY_INCLUDE}

SUBDIR_EXEC = ${bindir}

all:	
	${MAKE} real; 
	
# List the dependencies
real: ${SWIG_SO_REAL}

<<<<<<< HEAD
EXTRA_CC_FLAGS = -fPIC -O3 -std=c++11

#SU2Core lib
SU2SOLVER_LIB = ${abs_top_builddir}/SU2_CFD/obj/libSU2Core.a \
		${abs_top_builddir}/Common/lib/libSU2.a
=======
if BUILD_NORMAL
  EXTRA_CC_FLAGS = -fPIC -O3
endif

if BUILD_REVERSE
  EXTRA_CC_FLAGS = -fPIC -O3 -std=c++0x -DCODI_REVERSE_TYPE -I$(top_srcdir)/externals/codi/include -I$(top_srcdir)/externals/medi/include
#  EXTRA_CC_FLAGS = -fPIC -g3 -std=c++0x -DCODI_REVERSE_TYPE -I$(top_srcdir)/externals/codi/include -I$(top_srcdir)/externals/medi/include
endif

#SU2_BASE lib
if BUILD_NORMAL
  SU2SOLVER_LIB = ${abs_top_builddir}/SU2_CFD/obj/libSU2Core.a \
    ${abs_top_builddir}/Common/lib/libSU2.a
  PYLIB = pysu2.py
  SOLIB = _pysu2.so
endif

#SU2_AD lib
if BUILD_REVERSE
  SU2SOLVER_LIB = ${abs_top_builddir}/SU2_CFD/obj/libSU2Core_AD.a \
    ${abs_top_builddir}/Common/lib/libSU2_AD.a
  PYLIB = pysu2ad.py
  SOLIB = _pysu2ad.so
endif
>>>>>>> d781ddc8

# Set the linking flags to use
pySU2_LD_FLAGS = ${SU2SOLVER_LIB} @su2_externals_LIBS@ ${PY_LIB}

# Set the command line flags to use for compilation
pySU2_CC_FLAGS = ${CPPFLAGS} ${EXTRA_CC_FLAGS} @su2_externals_INCLUDES@ ${pySU2_INCLUDE}

SO_LINK_FLAGS= -fPIC -shared 

# Default rule for creating the _wrap.cxx file from the .i file
${SWIG_WRAP_REAL}.cxx: ${SU2SOLVER_LIB} ${SWIG_SRC}
	${SWIG} ${CPPFLAGS} -Wall ${SWIG_INCLUDE} -outdir ./ -o ${SWIG_WRAP_REAL}.cxx -c++ -python ${SWIG_SRC} 

#Default rule for compiling the .o files
${SWIG_WRAP_REAL}.o: ${SWIG_WRAP_REAL}.cxx
	${CXX} ${pySU2_CC_FLAGS} ${PY_INCLUDE} -c ${SWIG_WRAP_REAL}.cxx -o ${SWIG_WRAP_REAL}.o

#_%.${SO_EXT}: %.o
#	${CXX} ${SO_LINK_FLAGS} -o _$*.${SO_EXT} $*_wrap.o ${pySU2_LD_FLAGS}

${SWIG_SO_REAL}: ${SWIG_WRAP_REAL}.o
	${CXX} ${SO_LINK_FLAGS} -o ${SWIG_SO_REAL} ${SWIG_WRAP_REAL}.o ${pySU2_LD_FLAGS}

.SECONDARY:

clean: 
	rm -f ${CURRENT_DIR}/*.cxx
	rm -f ${CURRENT_DIR}/*.${SO_EXT}
	rm -f ${CURRENT_DIR}/*.o
	rm -f ${CURRENT_DIR}/*.h
	rm -f ${CURRENT_DIR}/*.py

install: all
	${INSTALL} ${PYLIB} ${bindir}
	${INSTALL} ${SOLIB} ${bindir}
<|MERGE_RESOLUTION|>--- conflicted
+++ resolved
@@ -83,20 +83,13 @@
 # List the dependencies
 real: ${SWIG_SO_REAL}
 
-<<<<<<< HEAD
-EXTRA_CC_FLAGS = -fPIC -O3 -std=c++11
-
-#SU2Core lib
-SU2SOLVER_LIB = ${abs_top_builddir}/SU2_CFD/obj/libSU2Core.a \
-		${abs_top_builddir}/Common/lib/libSU2.a
-=======
 if BUILD_NORMAL
-  EXTRA_CC_FLAGS = -fPIC -O3
+  EXTRA_CC_FLAGS = -fPIC -O3 -std=c++11
 endif
 
 if BUILD_REVERSE
-  EXTRA_CC_FLAGS = -fPIC -O3 -std=c++0x -DCODI_REVERSE_TYPE -I$(top_srcdir)/externals/codi/include -I$(top_srcdir)/externals/medi/include
-#  EXTRA_CC_FLAGS = -fPIC -g3 -std=c++0x -DCODI_REVERSE_TYPE -I$(top_srcdir)/externals/codi/include -I$(top_srcdir)/externals/medi/include
+  EXTRA_CC_FLAGS = -fPIC -O3 -std=c++11 -DCODI_REVERSE_TYPE -I$(top_srcdir)/externals/codi/include -I$(top_srcdir)/externals/medi/include
+#  EXTRA_CC_FLAGS = -fPIC -g3 -std=c++11 -DCODI_REVERSE_TYPE -I$(top_srcdir)/externals/codi/include -I$(top_srcdir)/externals/medi/include
 endif
 
 #SU2_BASE lib
@@ -114,7 +107,6 @@
   PYLIB = pysu2ad.py
   SOLIB = _pysu2ad.so
 endif
->>>>>>> d781ddc8
 
 # Set the linking flags to use
 pySU2_LD_FLAGS = ${SU2SOLVER_LIB} @su2_externals_LIBS@ ${PY_LIB}
