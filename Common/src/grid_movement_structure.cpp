--- conflicted
+++ resolved
@@ -3399,66 +3399,6 @@
         ((config->GetMarker_All_DV(iMarker) == YES) && (Kind_SU2 == SU2_GEO)) ||
         ((config->GetMarker_All_DV(iMarker) == YES) && (Kind_SU2 == SU2_DOT)) ||
         ((config->GetMarker_All_DV(iMarker) == YES) && (config->GetDirectDiff() == D_DESIGN))) {
-<<<<<<< HEAD
-	found_Marker = false;
-        for (unsigned long iSurfacePoints = 0; iSurfacePoints < FFDBox->GetnSurfacePoint(); iSurfacePoints++) {
-          
-          if (config->GetMarker_All_TagBound(iMarker) == config->GetMarker_All_TagBound(FFDBox->Get_MarkerIndex(iSurfacePoints))){
-            found_Marker = true;
-            cout << config->GetMarker_All_TagBound(iMarker) << " " << iFFDBox << endl;
-            break; 
-          }
-        }
-        if (found_Marker == true){
-
-      for (iElem = 0; iElem < geometry->GetnElem_Bound(iMarker); iElem++) {
-        for (iNode = 0; iNode < geometry->bound[iMarker][iElem]->GetnNodes(); iNode++) {
-          iPoint = geometry->bound[iMarker][iElem]->GetNode(iNode);
-          for (jNode = 0; jNode < geometry->bound[iMarker][iElem]->GetnNodes(); jNode++) {
-            jPoint = geometry->bound[iMarker][iElem]->GetNode(jNode);
-            
-            if (jPoint > iPoint) {
-              
-              for (iDim = 0; iDim < geometry->GetnDim(); iDim++){
-                Coord_0[iDim] = geometry->node[iPoint]->GetCoord()[iDim];
-                Coord_1[iDim] = geometry->node[jPoint]->GetCoord()[iDim];
-              }
-              
-              if (geometry->GetnDim() == 3){
-              
-              if (!IPlane_Intersect_A) {
-                if (geometry->SegmentIntersectsTriangle(Coord_0, Coord_1, IPlane_Coord_0_A, IPlane_Coord_1_A, IPlane_Coord_2_A)) { IPlane_Intersect_A = true; }
-                if (geometry->SegmentIntersectsTriangle(Coord_0, Coord_1, IPlane_Coord_0_A_, IPlane_Coord_1_A_, IPlane_Coord_2_A_)) { IPlane_Intersect_A = true; }
-              }
-              
-              if (!IPlane_Intersect_B) {
-                if (geometry->SegmentIntersectsTriangle(Coord_0, Coord_1, IPlane_Coord_0_B, IPlane_Coord_1_B, IPlane_Coord_2_B)) { IPlane_Intersect_B = true; }
-                if (geometry->SegmentIntersectsTriangle(Coord_0, Coord_1, IPlane_Coord_0_B_, IPlane_Coord_1_B_, IPlane_Coord_2_B_)) { IPlane_Intersect_B = true; }
-              }
-              
-              if (!JPlane_Intersect_A) {
-                if (geometry->SegmentIntersectsTriangle(Coord_0, Coord_1, JPlane_Coord_0_A, JPlane_Coord_1_A, JPlane_Coord_2_A)) { JPlane_Intersect_A = true; }
-                if (geometry->SegmentIntersectsTriangle(Coord_0, Coord_1, JPlane_Coord_0_A_, JPlane_Coord_1_A_, JPlane_Coord_2_A_)) { JPlane_Intersect_A = true; }
-              }
-              
-              if (!JPlane_Intersect_B) {
-                if (geometry->SegmentIntersectsTriangle(Coord_0, Coord_1, JPlane_Coord_0_B, JPlane_Coord_1_B, JPlane_Coord_2_B)) { JPlane_Intersect_B = true; }
-                if (geometry->SegmentIntersectsTriangle(Coord_0, Coord_1, JPlane_Coord_0_B_, JPlane_Coord_1_B_, JPlane_Coord_2_B_)) { JPlane_Intersect_B = true; }
-              }
-              
-              if (!KPlane_Intersect_A) {
-                if (geometry->SegmentIntersectsTriangle(Coord_0, Coord_1, KPlane_Coord_0_A, KPlane_Coord_1_A, KPlane_Coord_2_A)) { KPlane_Intersect_A = true; }
-                if (geometry->SegmentIntersectsTriangle(Coord_0, Coord_1, KPlane_Coord_0_A_, KPlane_Coord_1_A_, KPlane_Coord_2_A_)) { KPlane_Intersect_A = true; }
-              }
-              
-              if (!KPlane_Intersect_B) {
-                if (geometry->SegmentIntersectsTriangle(Coord_0, Coord_1, KPlane_Coord_0_B, KPlane_Coord_1_B, KPlane_Coord_2_B)) { KPlane_Intersect_B = true; }
-                if (geometry->SegmentIntersectsTriangle(Coord_0, Coord_1, KPlane_Coord_0_B_, KPlane_Coord_1_B_, KPlane_Coord_2_B_)) { KPlane_Intersect_B = true; }
-              }
-              
-              } else {
-=======
->>>>>>> 3af2ef4b
 
       found_Marker = false;
 
@@ -3536,7 +3476,6 @@
                 }
               }
             }
-          }
           }
         }
       }
