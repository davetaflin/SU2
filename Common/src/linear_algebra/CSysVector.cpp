--- conflicted
+++ resolved
@@ -41,19 +41,12 @@
 CSysVector<ScalarType>::CSysVector(void) {
 
   vec_val = NULL;
-<<<<<<< HEAD
-  nElm = 0; nElmDomain = 0;
-  nBlk = 0; nBlkDomain = 0;
-  nVar = 0;
-  
-=======
   nElm = 0;
   nElmDomain = 0;
   nVar = 0;
   nBlk = 0;
   nBlkDomain = 0;
 
->>>>>>> ff20a333
 }
 
 template<class ScalarType>
