--- conflicted
+++ resolved
@@ -127,19 +127,6 @@
 lib_cxxflags += @su2_externals_INCLUDES@
 lib_ldadd += @su2_externals_LIBS@
 
-<<<<<<< HEAD
-# if BUILD_CGNS
-lib_cxxflags += @CGNS_CXX@
-lib_ldadd += @CGNS_LD@
-# endif
-
-# if BUILD_LAPACK
-lib_cxxflags += @LAPACK_CXX@
-lib_ldadd += @LAPACK_LD@
-# endif
-
-=======
->>>>>>> 43243f3c
 # if BUILD_HDF5
 lib_cxxflags += @HDF5_CXX@
 lib_ldadd += @HDF5_LD@
