--- conflicted
+++ resolved
@@ -501,13 +501,9 @@
   Kind_Solver_Fluid_FSI,		/*!< \brief Kind of solver for the fluid in FSI applications. */
   Kind_Solver_Struc_FSI,		/*!< \brief Kind of solver for the structure in FSI applications. */
   Kind_BGS_RelaxMethod,				/*!< \brief Kind of relaxation method for Block Gauss Seidel method in FSI problems. */
-<<<<<<< HEAD
   Kind_TransferMethod,	/*!< \brief Iterative scheme for nonlinear structural analysis. */
   Kind_Incomp_System;  /*!< \brief Pressure-based solver for incompressible flows. */
-=======
-  Kind_TransferMethod;	/*!< \brief Iterative scheme for nonlinear structural analysis. */
   bool Energy_Equation;         /*!< \brief Solve the energy equation for incompressible flows. */
->>>>>>> a623d280
   bool MUSCL,		/*!< \brief MUSCL scheme .*/
   MUSCL_Flow,		/*!< \brief MUSCL scheme for the flow equations.*/
   MUSCL_Turb,	 /*!< \brief MUSCL scheme for the turbulence equations.*/
