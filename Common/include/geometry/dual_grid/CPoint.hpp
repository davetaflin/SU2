/*!
 * \file CPoint.hpp
 * \brief Declaration of the point class that stores geometric and adjacency
 *        information for dual control volumes.
 * \author F. Palacios, T. Economon
 * \version 7.0.4 "Blackbird"
 *
 * SU2 Project Website: https://su2code.github.io
 *
 * The SU2 Project is maintained by the SU2 Foundation
 * (http://su2foundation.org)
 *
 * Copyright 2012-2020, SU2 Contributors (cf. AUTHORS.md)
 *
 * SU2 is free software; you can redistribute it and/or
 * modify it under the terms of the GNU Lesser General Public
 * License as published by the Free Software Foundation; either
 * version 2.1 of the License, or (at your option) any later version.
 *
 * SU2 is distributed in the hope that it will be useful,
 * but WITHOUT ANY WARRANTY; without even the implied warranty of
 * MERCHANTABILITY or FITNESS FOR A PARTICULAR PURPOSE. See the GNU
 * Lesser General Public License for more details.
 *
 * You should have received a copy of the GNU Lesser General Public
 * License along with SU2. If not, see <http://www.gnu.org/licenses/>.
 */

#pragma once

#include "../../toolboxes/C2DContainer.hpp"
#include "../../toolboxes/graph_toolbox.hpp"
#include <vector>

using namespace std;

class CConfig;

/*!
 * \class CPoint
 * \brief Class for point definition (dual control volumes).
 * \author F. Palacios
 */
class CPoint {
private:
<<<<<<< HEAD
  unsigned short nElem,               /*!< \brief Number of elements that set up the control volume. */
  nPoint;                             /*!< \brief Number of points that set up the control volume  */
  vector<long> Elem;                  /*!< \brief Elements that set up a control volume around a node. */
  vector<unsigned long> Point;        /*!< \brief Points surrounding the central node of the control volume. */
  vector<long> Edge;                  /*!< \brief Edges that set up a control volume. */
  su2double *Volume;                  /*!< \brief Volume or Area of the control volume in 3D and 2D. */
  su2double Periodic_Volume;          /*!< \brief Missing component of volume or area of a control volume on a periodic marker in 3D and 2D. */
  bool Domain,                        /*!< \brief Indicates if a point must be computed or belong to another boundary */
  Boundary,                           /*!< \brief To see if a point belong to the boundary (including MPI). */
  PhysicalBoundary,                   /*!< \brief To see if a point belong to the physical boundary (without includin MPI). */
  SolidBoundary,                      /*!< \brief To see if a point belong to the physical boundary (without includin MPI). */
  PeriodicBoundary;                   /*!< \brief To see if a point belongs to a periodic boundary (without including MPI). */
  long *Vertex;                       /*!< \brief Index of the vertex that correspond which the control volume (we need one for each marker in the same node). */
  su2double *Coord,                   /*!< \brief vector with the coordinates of the node. */
            *Coord_Old,               /*!< \brief Old coordinates vector for primal solution reloading for Disc.Adj. with dynamic grid. */
            *Coord_Sum,               /*!< \brief Sum of coordinates vector for geometry smoothing. */
            *Coord_n,                 /*!< \brief Coordinates at time n for use with dynamic meshes. */
            *Coord_n1,                /*!< \brief Coordinates at time n-1 for use with dynamic meshes. */
            *Coord_p1;                /*!< \brief Coordinates at time n+1 for use with dynamic meshes. */
  su2double *GridVel;                 /*!< \brief Velocity of the grid for dynamic mesh cases. */
  su2double **GridVel_Grad;           /*!< \brief Gradient of the grid velocity for dynamic meshes. */
  unsigned long Parent_CV;            /*!< \brief Index of the parent control volume in the agglomeration process. */
  unsigned short nChildren_CV;        /*!< \brief Number of children in the agglomeration process. */
  vector<unsigned long> Children_CV;  /*!< \brief Index of the children control volumes in the agglomeration process. */
  bool Agglomerate_Indirect,          /*!< \brief This flag indicates if the indirect points can be agglomerated. */
  Agglomerate;                        /*!< \brief This flag indicates if the element has been agglomerated. */
  bool Move;                          /*!< \brief This flag indicates if the point is going to be move in the grid deformation process. */
  unsigned long color;                /*!< \brief Color of the point in the partitioning strategy. */
  su2double Wall_Distance;            /*!< \brief Distance to the nearest wall. */
  su2double SharpEdge_Distance;       /*!< \brief Distance to a sharp edge. */
  su2double Curvature;                /*!< \brief Value of the surface curvature (SU2_GEO). */
  su2double RoughnessHeight;          /*!< \brief Roughness of the nearest wall. */
  unsigned long GlobalIndex;          /*!< \brief Global index in the parallel simulation. */
  unsigned short nNeighbor;           /*!< \brief Number of neighbors. */
  bool Flip_Orientation;              /*!< \brief Flip the orientation of the normal. */
  su2double MaxLength;                /*!< \brief The maximum cell-center to cell-center length. */
  int *AD_InputIndex,                 /*!< \brief Indices of Coord variables in the adjoint vector. */
  *AD_OutputIndex;                    /*!< \brief Indices of Coord variables in the adjoint vector after having been updated. */
=======
  const unsigned long nDim = 0;
>>>>>>> 31e55ed9

  su2vector<unsigned long> GlobalIndex;   /*!< \brief Global index in the parallel simulation. */
  su2vector<unsigned long> Color;         /*!< \brief Color of the point in the partitioning strategy. */

  CCompressedSparsePatternUL Point;       /*!< \brief Points surrounding the central node of the control volume. */
  CCompressedSparsePatternL Edge;         /*!< \brief Edges that set up a control volume (same sparse structure as Point). */
  CCompressedSparsePatternL Elem;         /*!< \brief Elements that set up a control volume around a node. */
  vector<vector<long> > Vertex;           /*!< \brief Index of the vertex that correspond which the control volume (we need one for each marker in the same node). */

  su2activevector Volume;                 /*!< \brief Volume or Area of the control volume in 3D and 2D. */
  su2activevector Volume_n;               /*!< \brief Volume at time n. */
  su2activevector Volume_nM1;             /*!< \brief Volume at time n-1. */
  su2activevector Periodic_Volume;        /*!< \brief Missing component of volume or area of a control volume on a periodic marker in 3D and 2D. */

  su2vector<bool> Domain;                 /*!< \brief Indicates if a point must be computed or belong to another boundary */
  su2vector<bool> Boundary;               /*!< \brief To see if a point belong to the boundary (including MPI). */
  su2vector<bool> PhysicalBoundary;       /*!< \brief To see if a point belong to the physical boundary (without includin MPI). */
  su2vector<bool> SolidBoundary;          /*!< \brief To see if a point belong to the physical boundary (without includin MPI). */
  su2vector<bool> PeriodicBoundary;       /*!< \brief To see if a point belongs to a periodic boundary (without including MPI). */

  su2activematrix Coord;                  /*!< \brief vector with the coordinates of the node. */
  su2activematrix Coord_Old;              /*!< \brief Old coordinates vector for primal solution reloading for Disc.Adj. with dynamic grid. */
  su2activematrix Coord_Sum;              /*!< \brief Sum of coordinates vector for geometry smoothing. */
  su2activematrix Coord_n;                /*!< \brief Coordinates at time n for use with dynamic meshes. */
  su2activematrix Coord_n1;               /*!< \brief Coordinates at time n-1 for use with dynamic meshes. */
  su2activematrix Coord_p1;               /*!< \brief Coordinates at time n+1 for use with dynamic meshes. */

  su2activematrix GridVel;                /*!< \brief Velocity of the grid for dynamic mesh cases. */
  CVectorOfMatrix GridVel_Grad;           /*!< \brief Gradient of the grid velocity for dynamic meshes. */

  su2vector<unsigned long> Parent_CV;          /*!< \brief Index of the parent control volume in the agglomeration process. */
  su2vector<unsigned short> nChildren_CV;      /*!< \brief Number of children in the agglomeration process. */
  vector<vector<unsigned long> > Children_CV;  /*!< \brief Index of the children control volumes in the agglomeration process. */
  su2vector<bool> Agglomerate_Indirect;        /*!< \brief This flag indicates if the indirect points can be agglomerated. */
  su2vector<bool> Agglomerate;                 /*!< \brief This flag indicates if the element has been agglomerated. */

  su2vector<unsigned short> nNeighbor;    /*!< \brief Number of neighbors, needed by some numerical methods. */
  su2activevector Wall_Distance;          /*!< \brief Distance to the nearest wall. */
  su2activevector SharpEdge_Distance;     /*!< \brief Distance to a sharp edge. */
  su2activevector Curvature;              /*!< \brief Value of the surface curvature (SU2_GEO). */
  su2activevector MaxLength;              /*!< \brief The maximum cell-center to cell-center length. */

  su2matrix<int> AD_InputIndex;           /*!< \brief Indices of Coord variables in the adjoint vector. */
  su2matrix<int> AD_OutputIndex;          /*!< \brief Indices of Coord variables in the adjoint vector after having been updated. */

  /*!
   * \brief Allocate fields required by the minimal constructor.
   */
  void MinimalAllocation(unsigned long npoint);

public:
  /*!
   * \brief "Full" constructor of the class.
   * \param[in] npoint - Number of points (dual volumes) in the problem.
   * \param[in] ndim - Number of spatial dimensions of the problem.
   * \param[in] imesh - Index of the grid allocating the points.
   * \param[in] config - Definition of the particular problem.
   */
  CPoint(unsigned long npoint, unsigned long ndim, unsigned short imesh, const CConfig* config);

  /*!
   * \brief Minimal constructor, only allocates the structures required to read and partition a mesh file.
   * \param[in] npoint - Number of points (dual volumes) in the problem.
   * \param[in] ndim - Number of spatial dimensions of the problem.
   */
  CPoint(unsigned long npoint, unsigned long ndim);

  /*!
<<<<<<< HEAD
   * \brief Set the roughness height of the nearest wall.
   */
  inline void SetRoughnessHeight(su2double val_roughness) {RoughnessHeight = val_roughness; }

  /*!
   * \brief Get the roughness height of the nearest wall.
   * \return Value of the roughness at the nearest wall.
   */
  inline su2double GetRoughnessHeight() const { return RoughnessHeight; }

  /*!
   * \brief Set the number of elements that compose the control volume.
   * \param[in] val_nElem - Number of elements that make the control volume around a node.
=======
   * \brief Default construction is not allowed.
>>>>>>> 31e55ed9
   */
  CPoint() = delete;

  /*!
   * \brief Allocate the variables not covered by the minimal constructor.
   */
  void FullAllocation(unsigned short imesh, const CConfig* config);

  /*!
   * \brief Get the coordinates dor the control volume.
   * \param[in] iPoint - Index of the point.
   * \param[in] iDim - Number of dimensions of the problem.
   * \return Coordinate that correspond with <i>iDim</i>.
   */
  inline su2double GetCoord(unsigned long iPoint, unsigned long iDim) const { return Coord(iPoint,iDim); }

  /*!
   * \brief Get the coordinates of the control volume.
   * \param[in] iPoint - Index of the point.
   * \return pointer to the coordinate of the point.
   */
  inline su2double *GetCoord(unsigned long iPoint) { return Coord[iPoint]; }

  /*!
   * \brief Set the coordinates for the control volume.
   * \param[in] iPoint - Index of the point.
   * \param[in] iDim - Position to store the coordinate.
   * \param[in] coord - Coordinate for iDim.
   */
  inline void SetCoord(unsigned long iPoint, unsigned long iDim, su2double coord) { Coord(iPoint,iDim) = coord; }

  /*!
   * \brief Set the coordinates for the control volume.
   * \param[in] iPoint - Index of the point.
   * \param[in] iDim - Position to store the coordinate.
   * \param[in] coord - Coordinate for iDim.
   */
  inline void AddCoord(unsigned long iPoint, unsigned long iDim, su2double coord) { Coord(iPoint,iDim) += coord; }

  /*!
   * \brief Set the point coordinates.
   * \param[in] iPoint - Index of the point.
   * \param[in] coord - Coordinate of the point.
   */
  inline void SetCoord(unsigned long iPoint, const su2double *coord) {
    for (unsigned long iDim = 0; iDim < nDim; iDim++)
      Coord(iPoint,iDim) = coord[iDim];
  }

  /*!
   * \brief Set the elements that are connected to each point.
   * \param[in] elemsMatrix - List of lists with the neighbor points connected to each point.
   */
  void SetElems(const vector<vector<long> >& elemsMatrix);

  /*!
   * \brief Reset the elements of a control volume.
   */
  inline void ResetElems() { Elem = CCompressedSparsePatternL(); }

  /*!
   * \brief Get the number of elements that compose the control volume.
   * \param[in] iPoint - Index of the point.
   * \return Number of elements that compose the control volume.
   */
  inline unsigned short GetnElem(unsigned long iPoint) const { return Elem.getNumNonZeros(iPoint); }

  /*!
   * \brief Get all the elements that compose the control volume.
   * \param[in] iPoint - Index of the point.
   * \param[in] nelem - Position where the element is stored.
   * \return Index of the element.
   */
  inline unsigned long GetElem(unsigned long iPoint, unsigned long nelem) const { return Elem.getInnerIdx(iPoint,nelem); }

  /*!
   * \brief Set the points that compose the control volume.
   * \param[in] pointsMatrix - List of lists with the neighbor points connected to each point.
   */
  void SetPoints(const vector<vector<unsigned long> >& pointsMatrix);

  /*!
   * \brief Get the entire point adjacency information in compressed format (CSR).
   */
  const CCompressedSparsePatternUL& GetPoints() const { return Point; }

  /*!
   * \brief Reset the points that compose the control volume.
   */
  inline void ResetPoints() { Point = CCompressedSparsePatternUL(); Edge = CCompressedSparsePatternL(); }

  /*!
   * \brief Get the number of points that compose the control volume.
   * \param[in] iPoint - Index of the point.
   * \return Number of points that compose the control volume.
   */
  inline unsigned short GetnPoint(unsigned long iPoint) const { return Point.getNumNonZeros(iPoint); }

  /*!
   * \brief Get all the points that compose the control volume.
   * \param[in] iPoint - Index of the point.
   * \param[in] point - Position where the point is stored.
   * \return Index of the point.
   */
  inline unsigned long GetPoint(unsigned long iPoint, unsigned long npoint) const { return Point.getInnerIdx(iPoint,npoint); }

  /*!
   * \brief Set the edges that compose the control volume.
   * \param[in] iPoint - Index of the point.
   * \param[in] iedge - Edge to be added.
   * \param[in] nedge - Position in which is going to be stored the edge for each control volume.
   */
  inline void SetEdge(unsigned long iPoint, long iedge, unsigned long nedge) { Edge.getInnerIdx(iPoint,nedge) = iedge; }

  /*!
   * \brief Get all the edges that compose the control volume.
   * \param[in] iPoint - Index of the point.
   * \param[in] nedge - Position where the edge is stored.
   * \return Index of the edge.
   */
  inline long GetEdge(unsigned long iPoint, unsigned long nedge) const { return Edge.getInnerIdx(iPoint,nedge); }

  /*!
   * \brief Set the boundary vertex that compose the control volume.
   * \param[in] iPoint - Index of the point.
   * \param[in] iVertex - Vertex to be added.
   * \param[in] iMarker - Marker of the vertex to be added (position where is going to be stored).
   */
  inline void SetVertex(unsigned long iPoint, long iVertex, unsigned long iMarker) {
    if (Boundary(iPoint)) Vertex[iPoint][iMarker] = iVertex;
  }

  /*!
   * \brief Get the vertex that compose the control volume for a marker.
   * \param[in] iPoint - Index of the point.
   * \param[in] iMarker - Position where the vertex is stored.
   * \return Index of the vertex.
   */
  inline long GetVertex(unsigned long iPoint, unsigned long iMarker) const {
    if (Boundary(iPoint)) return Vertex[iPoint][iMarker];
    else return -1;
  }

  /*!
   * \brief Set if a point belong to the boundary.
   * \param[in] iPoint - Index of the point.
   * \note It also create the structure to store the vertex.
   * \param[in] nMarker - Max number of marker.
   */
  inline void SetBoundary(unsigned long iPoint, unsigned short nMarker) {
    if (!Boundary(iPoint)) Vertex[iPoint].resize(nMarker,-1);
    Boundary(iPoint) = true;
  }

  /*!
   * \brief Reset the boundary of a control volume.
   * \param[in] iPoint - Index of the point.
   */
  inline void ResetBoundary(unsigned long iPoint) { Vertex[iPoint].clear(); Boundary(iPoint) = false; }

  /*!
   * \brief Mark the point as boundary.
   * \param[in] iPoint - Index of the point.
   * \param[in] boundary - <code>TRUE</code> if the point belong to the boundary; otherwise <code>FALSE</code>.
   */
  inline void SetBoundary(unsigned long iPoint, bool boundary) { Boundary(iPoint) = boundary; }

  /*!
   * \brief Provides information about if a point belong to the boundaries.
   * \param[in] iPoint - Index of the point.
   * \return <code>TRUE</code> if the point belong to the boundary; otherwise <code>FALSE</code>.
   */
  inline bool GetBoundary(unsigned long iPoint) const { return Boundary(iPoint); }

  /*!
   * \brief Set if a point belong to the boundary.
   * \param[in] iPoint - Index of the point.
   * \param[in] boundary - <code>TRUE</code> if the point belong to the physical boundary; otherwise <code>FALSE</code>.
   */
  inline void SetPhysicalBoundary(unsigned long iPoint, bool boundary) { PhysicalBoundary(iPoint) = boundary; }

  /*!
   * \brief Provides information about if a point belong to the physical boundaries (without MPI).
   * \param[in] iPoint - Index of the point.
   * \return <code>TRUE</code> if the point belong to the boundary; otherwise <code>FALSE</code>.
   */
  inline bool GetPhysicalBoundary(unsigned long iPoint) const { return PhysicalBoundary(iPoint); }

  /*!
   * \brief Set if a point belong to the boundary.
   * \param[in] iPoint - Index of the point.
   * \param[in] boundary - <code>TRUE</code> if the point belong to the physical boundary; otherwise <code>FALSE</code>.
   */
  inline void SetSolidBoundary(unsigned long iPoint, bool boundary) { SolidBoundary(iPoint) = boundary; }

  /*!
   * \brief Provides information about if a point belong to the physical boundaries (without MPI).
   * \param[in] iPoint - Index of the point.
   * \return <code>TRUE</code> if the point belong to the boundary; otherwise <code>FALSE</code>.
   */
  inline bool GetSolidBoundary(unsigned long iPoint) const { return SolidBoundary(iPoint); }

  /*!
   * \brief Set if a point belongs to a periodic boundary.
   * \param[in] iPoint - Index of the point.
   * \param[in] boundary - <code>TRUE</code> if the point belongs to a periodic boundary; otherwise <code>FALSE</code>.
   */
  inline void SetPeriodicBoundary(unsigned long iPoint, bool boundary) { PeriodicBoundary(iPoint) = boundary; }

  /*!
   * \brief Provides information about if a point belongs to a periodic boundary (without MPI).
   * \param[in] iPoint - Index of the point.
   * \return <code>TRUE</code> if the point belongs to a periodic boundary; otherwise <code>FALSE</code>.
   */
  inline bool GetPeriodicBoundary(unsigned long iPoint) const { return PeriodicBoundary(iPoint); }

  /*!
   * \brief For parallel computation, its indicates if a point must be computed or not.
   * \param[in] iPoint - Index of the point.
   * \param[in] domain - <code>TRUE</code> if the point belong to the domain; otherwise <code>FALSE</code>.
   */
  inline void SetDomain(unsigned long iPoint, bool domain) { Domain(iPoint) = domain; }

  /*!
   * \brief For parallel computation, its indicates if a point must be computed or not.
   * \param[in] iPoint - Index of the point.
   * \return <code>TRUE</code> if the node belong to the physical domain; otherwise <code>FALSE</code>.
   */
  inline bool GetDomain(unsigned long iPoint) const { return Domain(iPoint); }

  /*!
   * \brief Set a color to the point that comes from the grid partitioning.
   * \param[in] iPoint - Index of the point.
   * \note Each domain has a different color.
   * \param[in] color - Color of the point.
   */
  inline void SetColor(unsigned long iPoint, unsigned long color) { Color(iPoint) = color; }

  /*!
   * \brief Get the color of a point, the color indicates to which subdomain the point belong to.
   * \param[in] iPoint - Index of the point.
   * \return Color of the point.
   */
  inline unsigned long GetColor(unsigned long iPoint) const { return Color(iPoint); }

  /*!
   * \brief Set the global index in a parallel computation.
   * \param[in] iPoint - Index of the point.
   * \return Global index in a parallel computation.
   */
  inline void SetGlobalIndex(unsigned long iPoint, unsigned long globalindex) { GlobalIndex(iPoint) = globalindex; }

  /*!
   * \brief Get the global index in a parallel computation.
   * \param[in] iPoint - Index of the point.
   * \return Global index in a parallel computation.
   */
  inline unsigned long GetGlobalIndex(unsigned long iPoint) const { return GlobalIndex(iPoint); }

  /*!
   * \brief Set the number of neighbor (artificial dissipation).
   * \param[in] iPoint - Index of the point.
   * \param[in] nneighbor - Number of neighbors.
   */
  inline void SetnNeighbor(unsigned long iPoint, unsigned short nneighbor) { nNeighbor(iPoint) = nneighbor; }

  /*!
   * \brief Get the number of neighbor of a point.
   * \param[in] iPoint - Index of the point.
   * \return Number of neighbors.
   */
  inline unsigned short GetnNeighbor(unsigned long iPoint) const { return nNeighbor(iPoint); }

  /*!
   * \brief Set the value of the distance to the nearest wall.
   * \param[in] iPoint - Index of the point.
   * \param[in] distance - Value of the distance.
   */
  inline void SetWall_Distance(unsigned long iPoint, su2double distance) { Wall_Distance(iPoint) = distance; }

  /*!
   * \brief Get the value of the distance to the nearest wall.
   * \param[in] iPoint - Index of the point.
   * \return Value of the distance to the nearest wall.
   */
  inline su2double GetWall_Distance(unsigned long iPoint) const { return Wall_Distance(iPoint); }

  /*!
   * \brief Set the value of the distance to a sharp edge.
   * \param[in] iPoint - Index of the point.
   * \param[in] distance - Value of the distance.
   */
  inline void SetSharpEdge_Distance(unsigned long iPoint, su2double distance) { SharpEdge_Distance(iPoint) = distance; }

  /*!
   * \brief Get the value of the distance to a sharp edge
   * \param[in] iPoint - Index of the point.
   * \return Value of the distance to the nearest wall.
   */
  inline su2double GetSharpEdge_Distance(unsigned long iPoint) const { return SharpEdge_Distance(iPoint); }

  /*!
   * \brief Set the value of the curvature at a surface node.
   * \param[in] iPoint - Index of the point.
   * \param[in] curvature - Value of the curvature.
   */
  inline void SetCurvature(unsigned long iPoint, su2double curvature) { Curvature(iPoint) = curvature; }

  /*!
   * \brief Get the value of the curvature at a surface node.
   * \param[in] iPoint - Index of the point.
   * \return Value of the curvature.
   */
  inline su2double GetCurvature(unsigned long iPoint) const { return Curvature(iPoint); }

  /*!
   * \brief Set the max cell-center to cell-center length.
   * \param[in] iPoint - Index of the point.
   * \param[in] max_length - Value of the max length
   */
  inline void SetMaxLength(unsigned long iPoint, su2double max_length) { MaxLength(iPoint) = max_length; }

  /*!
   * \brief Get the maximum cell-center to cell-center length.
   * \param[in] iPoint - Index of the point.
   * \return The maximum cell-center to cell-center length.
   */
  inline su2double GetMaxLength(unsigned long iPoint) const { return MaxLength(iPoint); }

  /*!
   * \brief Get area or volume of the control volume.
   * \param[in] iPoint - Index of the point.
   * \return Area or volume of the control volume.
   */
  inline su2double GetVolume(unsigned long iPoint) const { return Volume(iPoint); }

  /*!
   * \brief Set the volume of the control volume.
   * \param[in] iPoint - Index of the point.
   * \param[in] volume - Value of the volume.
   */
  inline void SetVolume(unsigned long iPoint, su2double volume) { Volume(iPoint) = volume; }

  /*!
   * \brief Adds some area or volume of the CV.
   * \param[in] iPoint - Index of the point.
   * \param[in] volume - Local volume to be added to the total one.
   */
  inline void AddVolume(unsigned long iPoint, su2double volume) { Volume(iPoint) += volume; }

  /*!
   * \brief Get the missing component of area or volume for a control volume on a periodic marker.
   * \param[in] iPoint - Index of the point.
   * \return Periodic component of area or volume for a control volume on a periodic marker.
   */
  inline su2double GetPeriodicVolume(unsigned long iPoint) const { return Periodic_Volume(iPoint); }

  /*!
   * \brief Set the missing component of area or volume for a control volume on a periodic marker.
   * \param[in] iPoint - Index of the point.
   * \param[in] volume - Value of the volume from the missing components of the CV on the periodic marker.
   */
  inline void SetPeriodicVolume(unsigned long iPoint, su2double volume) { Periodic_Volume(iPoint) = volume; }

  /*!
   * \brief Get the volume of the control volume at time n.
   * \param[in] iPoint - Index of the point.
   * \return Volume of the control volume at time n
   */
  inline su2double GetVolume_n(unsigned long iPoint) const { return Volume_n(iPoint); }

  /*!
   * \brief Get the volume of the control volume at time n+1.
   * \param[in] iPoint - Index of the point.
   * \return Volume of the control volume at time n+1
   */
  inline su2double GetVolume_nM1(unsigned long iPoint) const { return Volume_nM1(iPoint); }

  /*!
   * \brief Set the volume of the control volume at time n.
   */
  void SetVolume_n();

  /*!
   * \brief Set the volume of the control volume at time n+1.
   */
  void SetVolume_nM1();

  /*!
   * \brief Set the parent control volume of an agglomerated control volume.
   * \param[in] iPoint - Index of the point.
   * \param[in] parent_CV - Index of the parent control volume.
   */
  inline void SetParent_CV(unsigned long iPoint, unsigned long parent_CV) {
    Parent_CV(iPoint) = parent_CV; Agglomerate(iPoint) = true;
  }

  /*!
   * \brief Set the children control volumes of an agglomerated control volume.
   * \param[in] iPoint - Index of the point.
   * \param[in] nchildren_CV - Number of children.
   * \param[in] children_CV - Index of the children control volume.
   */
  inline void SetChildren_CV(unsigned long iPoint, unsigned long nchildren_CV, unsigned long children_CV) {
    Children_CV[iPoint].resize(nchildren_CV+1);
    Children_CV[iPoint][nchildren_CV] = children_CV;
  }

  /*!
   * \brief Get the parent control volume of an agglomerated control volume.
   * \param[in] iPoint - Index of the point.
   * \return Index of the parent control volume.
   */
  inline unsigned long GetParent_CV(unsigned long iPoint) const { return Parent_CV(iPoint); }

  /*!
   * \brief Get the children control volume of an agglomerated control volume.
   * \param[in] iPoint - Index of the point.
   * \param[in] nchildren_CV - Number of the children.
   * \return Index of the parent control volume.
   */
  inline unsigned long GetChildren_CV(unsigned long iPoint, unsigned short nchildren_CV) const {
    return Children_CV[iPoint][nchildren_CV];
  }

  /*!
   * \brief Get information about if a control volume has been agglomerated.
   * \param[in] iPoint - Index of the point.
   * \return <code>TRUE</code> if the point has been agglomerated; otherwise <code>FALSE</code>.
   */
  inline bool GetAgglomerate(unsigned long iPoint) const { return Agglomerate(iPoint); }

  /*!
   * \brief Get information about if the indirect neighbors can be agglomerated.
   * \param[in] iPoint - Index of the point.
   * \return <code>TRUE</code> if the indirect neigbors can be agglomerated; otherwise <code>FALSE</code>.
   */
  inline bool GetAgglomerate_Indirect(unsigned long iPoint) const { return Agglomerate_Indirect(iPoint); }

  /*!
   * \brief Set information about if the indirect neighbors can be agglomerated.
   * \param[in] iPoint - Index of the point.
   * \param[in] agglomerate - The indirect neigbors can be agglomerated.
   */
  inline void SetAgglomerate_Indirect(unsigned long iPoint, bool agglomerate) { Agglomerate_Indirect(iPoint) = agglomerate; };

  /*!
   * \brief Get the number of children of an agglomerated control volume.
   * \param[in] iPoint - Index of the point.
   * \return Number of children control volume.
   */
  inline unsigned short GetnChildren_CV(unsigned long iPoint) const { return nChildren_CV(iPoint); }

  /*!
   * \brief Set the number of children of an agglomerated control volume.
   * \param[in] iPoint - Index of the point.
   * \param[in] nchildren_CV - Number of children of the control volume.
   */
  inline void SetnChildren_CV(unsigned long iPoint, unsigned short nchildren_CV) { nChildren_CV(iPoint) = nchildren_CV; }

  /*!
   * \brief Get the coordinates of the control volume at time n.
   * \param[in] iPoint - Index of the point.
   * \return Coordinates of the control volume at time n.
   */
  inline su2double *GetCoord_n(unsigned long iPoint) { return Coord_n[iPoint]; }

  /*!
   * \brief Get the coordinates of the control volume at time n-1.
   * \param[in] iPoint - Index of the point.
   * \return Volume of the control volume at time n-1
   */
  inline su2double *GetCoord_n1(unsigned long iPoint) { return Coord_n1[iPoint]; }

  /*!
   * \brief Get the coordinates of the control volume at time n+1.
   * \param[in] iPoint - Index of the point.
   * \return Volume of the control volume at time n+1
   */
  inline su2double *GetCoord_p1(unsigned long iPoint) { return Coord_p1[iPoint]; }

  /*!
   * \brief Set the coordinates of the control volume at time n to the ones in <i>Coord</i>.
   */
  void SetCoord_n();

  /*!
   * \brief Set the coordinates of the control volume at time n-1 to the ones in <i>Coord_n</i>.
   */
  void SetCoord_n1();

  /*!
   * \brief Set the coordinates of the control volume at time n, for restart cases.
   * \param[in] iPoint - Index of the point.
   * \param[in] coord - Value of the grid coordinates at time n.
   */
  inline void SetCoord_n(unsigned long iPoint, const su2double *coord) {
    for (unsigned long iDim = 0; iDim < nDim; iDim++)
      Coord_n(iPoint,iDim) = coord[iDim];
  }

  /*!
   * \brief Set the coordinates of the control volume at time n-1, for restart cases.
   * \param[in] iPoint - Index of the point.
   * \param[in] coord - Value of the grid coordinates at time n-1.
   */
  inline void SetCoord_n1(unsigned long iPoint, const su2double *coord) {
    for (unsigned long iDim = 0; iDim < nDim; iDim++)
      Coord_n1(iPoint,iDim) = coord[iDim];
  }

  /*!
   * \brief Set the coordinates of the control volume at time n+1.
   * \param[in] iPoint - Index of the point.
   * \param[in] coord - Value of the grid coordinates at time n+1.
   */
  inline void SetCoord_p1(unsigned long iPoint, const su2double *coord) {
    for (unsigned long iDim = 0; iDim < nDim; iDim++)
      Coord_p1(iPoint,iDim) = coord[iDim];
  }

  /*!
   * \brief Get the value of the old coordinates for implicit smoothing.
   * \param[in] iPoint - Index of the point.
   * \return Old coordinates at a point.
   */
  inline su2double *GetCoord_Old(unsigned long iPoint) { return Coord_Old[iPoint]; }

  /*!
   * \brief Set the value of the vector <i>Coord_Old</i> for implicit smoothing.
   * \param[in] iPoint - Index of the point.
   * \param[in] coord_old - Value of the coordinates.
   */
  inline void SetCoord_Old(unsigned long iPoint, const su2double *coord_old) {
    for (unsigned long iDim = 0; iDim < nDim; iDim++)
      Coord_Old(iPoint,iDim) = coord_old[iDim];
  }

  /*!
   * \brief Set the value of the vector <i>Coord_Old</i> to <i>Coord</i>.
   */
  void SetCoord_Old();

  /*!
   * \brief Get the value of the summed coordinates for implicit smoothing.
   * \param[in] iPoint - Index of the point.
   * \return Sum of coordinates at a point.
   */
  inline su2double *GetCoord_Sum(unsigned long iPoint) { return Coord_Sum[iPoint]; }

  /*!
   * \brief Add the value of the coordinates to the <i>Coord_Sum</i> vector for implicit smoothing.
   * \param[in] iPoint - Index of the point.
   * \param[in] coord_sum - Value of the coordinates to add.
   */
  inline void AddCoord_Sum(unsigned long iPoint, const su2double *coord_sum) {
    for (unsigned long iDim = 0; iDim < nDim; iDim++)
      Coord_Sum(iPoint,iDim) += coord_sum[iDim];
  }

  /*!
   * \brief Initialize the vector <i>Coord_Sum</i>.
   */
  void SetCoord_SumZero();

  /*!
   * \brief Get the value of the grid velocity at the point.
   * \param[in] iPoint - Index of the point.
   * \return Grid velocity at the point.
   */
  inline su2double *GetGridVel(unsigned long iPoint) { return GridVel[iPoint]; }

  /*!
   * \brief Get the grid velocity matrix for the entire domain.
   */
  inline const su2activematrix& GetGridVel() const { return GridVel; }

  /*!
   * \brief Set the value of the grid velocity at the point.
   * \param[in] iPoint - Index of the point.
   * \param[in] iDim - Index of the coordinate.
   * \param[in] gridvel - Value of the grid velocity.
   */
  inline void SetGridVel(unsigned long iPoint, unsigned long iDim, su2double gridvel) { GridVel(iPoint,iDim) = gridvel; }

  /*!
   * \brief Set the value of the grid velocity at the point.
   * \param[in] iPoint - Index of the point.
   * \param[in] gridvel - Value of the grid velocity.
   */
  inline void SetGridVel(unsigned long iPoint, const su2double *gridvel) {
    for (unsigned long iDim = 0; iDim < nDim; iDim++)
      GridVel(iPoint,iDim) = gridvel[iDim];
  }

  /*!
   * \brief Get the grid velocity gradients for the entire domain.
   */
  inline CVectorOfMatrix& GetGridVel_Grad() { return GridVel_Grad; }

  /*!
   * \brief Get the value of the grid velocity gradient at the point.
   * \param[in] iPoint - Index of the point.
   * \return Grid velocity gradient at the point.
   */
  inline const su2double* const* GetGridVel_Grad(unsigned long iPoint) const { return GridVel_Grad[iPoint]; }

  /*!
   * \brief Set the adjoint values of the (geometric) coordinates.
   * \param[in] iPoint - Index of the point.
   * \param[in] adj_sol - Adjoint values of the Coord variables.
   */
  inline void SetAdjointSolution(unsigned long iPoint, const su2double *adj_sol) {
    for (unsigned long iDim = 0; iDim < nDim; iDim++)
      AD::SetDerivative(AD_OutputIndex(iPoint,iDim), SU2_TYPE::GetValue(adj_sol[iDim]));
  }

  /*!
   * \brief Get the adjoint values of the (geometric) coordinates.
   * \param[in] iPoint - Index of the point.
   * \param[in] iDim - Dimension.
   */
  inline su2double GetAdjointSolution(unsigned long iPoint, unsigned long iDim) const {
    return AD::GetDerivative(AD_InputIndex(iPoint,iDim));
  }

  /*!
   * \brief Set the adjoint values of the coordinates.
   * \param[in] iPoint - Index of the point.
   * \param[in] adj_sol - The adjoint values of the coordinates.
   */
  inline void SetAdjointCoord(unsigned long iPoint, const su2double *adj_coor) {
    for (unsigned long iDim = 0; iDim < nDim; iDim++)
      SU2_TYPE::SetDerivative(Coord(iPoint,iDim), SU2_TYPE::GetValue(adj_coor[iDim]));
  }

  /*!
   * \brief Set the adjoint values of the coordinates.
   * \param[in] iPoint - Index of the point.
   * \param[in] adj_sol - The adjoint values of the coordinates.
   */
  inline void SetAdjointCoord_LocalIndex(unsigned long iPoint, const su2double *adj_coor) {
    for (unsigned long iDim = 0; iDim < nDim; iDim++)
      AD::SetDerivative(AD_OutputIndex(iPoint,iDim), SU2_TYPE::GetValue(adj_coor[iDim]));
  }

  /*!
   * \brief Get the adjoint values of the coordinates.
   * \param[in] iPoint - Index of the point.
   * \param[in] adj_sol - The adjoint values of the coordinates.
   */
  inline void GetAdjointCoord(unsigned long iPoint, su2double *adj_coor) const {
    for (unsigned long iDim = 0; iDim < nDim; iDim++)
      adj_coor[iDim] = SU2_TYPE::GetDerivative(Coord(iPoint,iDim));
  }

  /*!
   * \brief Get the adjoint values of the coordinates.
   * \param[in] iPoint - Index of the point.
   * \param[in] adj_sol - The adjoint values of the coordinates.
   */
  inline void GetAdjointCoord_LocalIndex(unsigned long iPoint, su2double *adj_coor) const {
    for (unsigned long iDim = 0; iDim < nDim; iDim++)
      adj_coor[iDim] = AD::GetDerivative(AD_InputIndex(iPoint,iDim));
  }

  /*!
   * \brief Set the adjoint vector indices of Coord vector.
   * \param[in] iPoint - Index of the point.
   * \param[in] input - Save them to the input or output indices vector.
   */
  void SetIndex(unsigned long iPoint, bool input);

};<|MERGE_RESOLUTION|>--- conflicted
+++ resolved
@@ -43,48 +43,7 @@
  */
 class CPoint {
 private:
-<<<<<<< HEAD
-  unsigned short nElem,               /*!< \brief Number of elements that set up the control volume. */
-  nPoint;                             /*!< \brief Number of points that set up the control volume  */
-  vector<long> Elem;                  /*!< \brief Elements that set up a control volume around a node. */
-  vector<unsigned long> Point;        /*!< \brief Points surrounding the central node of the control volume. */
-  vector<long> Edge;                  /*!< \brief Edges that set up a control volume. */
-  su2double *Volume;                  /*!< \brief Volume or Area of the control volume in 3D and 2D. */
-  su2double Periodic_Volume;          /*!< \brief Missing component of volume or area of a control volume on a periodic marker in 3D and 2D. */
-  bool Domain,                        /*!< \brief Indicates if a point must be computed or belong to another boundary */
-  Boundary,                           /*!< \brief To see if a point belong to the boundary (including MPI). */
-  PhysicalBoundary,                   /*!< \brief To see if a point belong to the physical boundary (without includin MPI). */
-  SolidBoundary,                      /*!< \brief To see if a point belong to the physical boundary (without includin MPI). */
-  PeriodicBoundary;                   /*!< \brief To see if a point belongs to a periodic boundary (without including MPI). */
-  long *Vertex;                       /*!< \brief Index of the vertex that correspond which the control volume (we need one for each marker in the same node). */
-  su2double *Coord,                   /*!< \brief vector with the coordinates of the node. */
-            *Coord_Old,               /*!< \brief Old coordinates vector for primal solution reloading for Disc.Adj. with dynamic grid. */
-            *Coord_Sum,               /*!< \brief Sum of coordinates vector for geometry smoothing. */
-            *Coord_n,                 /*!< \brief Coordinates at time n for use with dynamic meshes. */
-            *Coord_n1,                /*!< \brief Coordinates at time n-1 for use with dynamic meshes. */
-            *Coord_p1;                /*!< \brief Coordinates at time n+1 for use with dynamic meshes. */
-  su2double *GridVel;                 /*!< \brief Velocity of the grid for dynamic mesh cases. */
-  su2double **GridVel_Grad;           /*!< \brief Gradient of the grid velocity for dynamic meshes. */
-  unsigned long Parent_CV;            /*!< \brief Index of the parent control volume in the agglomeration process. */
-  unsigned short nChildren_CV;        /*!< \brief Number of children in the agglomeration process. */
-  vector<unsigned long> Children_CV;  /*!< \brief Index of the children control volumes in the agglomeration process. */
-  bool Agglomerate_Indirect,          /*!< \brief This flag indicates if the indirect points can be agglomerated. */
-  Agglomerate;                        /*!< \brief This flag indicates if the element has been agglomerated. */
-  bool Move;                          /*!< \brief This flag indicates if the point is going to be move in the grid deformation process. */
-  unsigned long color;                /*!< \brief Color of the point in the partitioning strategy. */
-  su2double Wall_Distance;            /*!< \brief Distance to the nearest wall. */
-  su2double SharpEdge_Distance;       /*!< \brief Distance to a sharp edge. */
-  su2double Curvature;                /*!< \brief Value of the surface curvature (SU2_GEO). */
-  su2double RoughnessHeight;          /*!< \brief Roughness of the nearest wall. */
-  unsigned long GlobalIndex;          /*!< \brief Global index in the parallel simulation. */
-  unsigned short nNeighbor;           /*!< \brief Number of neighbors. */
-  bool Flip_Orientation;              /*!< \brief Flip the orientation of the normal. */
-  su2double MaxLength;                /*!< \brief The maximum cell-center to cell-center length. */
-  int *AD_InputIndex,                 /*!< \brief Indices of Coord variables in the adjoint vector. */
-  *AD_OutputIndex;                    /*!< \brief Indices of Coord variables in the adjoint vector after having been updated. */
-=======
   const unsigned long nDim = 0;
->>>>>>> 31e55ed9
 
   su2vector<unsigned long> GlobalIndex;   /*!< \brief Global index in the parallel simulation. */
   su2vector<unsigned long> Color;         /*!< \brief Color of the point in the partitioning strategy. */
@@ -126,6 +85,7 @@
   su2activevector SharpEdge_Distance;     /*!< \brief Distance to a sharp edge. */
   su2activevector Curvature;              /*!< \brief Value of the surface curvature (SU2_GEO). */
   su2activevector MaxLength;              /*!< \brief The maximum cell-center to cell-center length. */
+  su2activevector RoughnessHeight;          /*!< \brief Roughness of the nearest wall. */
 
   su2matrix<int> AD_InputIndex;           /*!< \brief Indices of Coord variables in the adjoint vector. */
   su2matrix<int> AD_OutputIndex;          /*!< \brief Indices of Coord variables in the adjoint vector after having been updated. */
@@ -153,23 +113,7 @@
   CPoint(unsigned long npoint, unsigned long ndim);
 
   /*!
-<<<<<<< HEAD
-   * \brief Set the roughness height of the nearest wall.
-   */
-  inline void SetRoughnessHeight(su2double val_roughness) {RoughnessHeight = val_roughness; }
-
-  /*!
-   * \brief Get the roughness height of the nearest wall.
-   * \return Value of the roughness at the nearest wall.
-   */
-  inline su2double GetRoughnessHeight() const { return RoughnessHeight; }
-
-  /*!
-   * \brief Set the number of elements that compose the control volume.
-   * \param[in] val_nElem - Number of elements that make the control volume around a node.
-=======
    * \brief Default construction is not allowed.
->>>>>>> 31e55ed9
    */
   CPoint() = delete;
 
@@ -458,6 +402,20 @@
   inline su2double GetWall_Distance(unsigned long iPoint) const { return Wall_Distance(iPoint); }
 
   /*!
+   * \brief Set the value of the distance to the nearest wall.
+   * \param[in] iPoint - Index of the point.
+   * \param[in] distance - Value of the distance.
+   */
+  inline void SetRoughnessHeight(unsigned long iPoint, su2double roughheight) { RoughnessHeight(iPoint) = roughheight; }
+
+  /*!
+   * \brief Get the value of the distance to the nearest wall.
+   * \param[in] iPoint - Index of the point.
+   * \return Value of the distance to the nearest wall.
+   */
+  inline su2double GetRoughnessHeight(unsigned long iPoint) const { return RoughnessHeight(iPoint); }
+
+  /*!
    * \brief Set the value of the distance to a sharp edge.
    * \param[in] iPoint - Index of the point.
    * \param[in] distance - Value of the distance.
