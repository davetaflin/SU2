--- conflicted
+++ resolved
@@ -225,13 +225,8 @@
   FEM_EULER = 50,                       /*!< \brief Definition of the finite element Euler's solver. */
   FEM_NAVIER_STOKES = 51,               /*!< \brief Definition of the finite element Navier-Stokes' solver. */
   FEM_RANS = 52,                        /*!< \brief Definition of the finite element Reynolds-averaged Navier-Stokes' (RANS) solver. */
-<<<<<<< HEAD
-  FEM_LES = 53,                          /*!< \brief Definition of the finite element Large Eddy Simulation Navier-Stokes' (LES) solver. */
-  MULTIZONE = 99
-=======
   FEM_LES = 53,                         /*!< \brief Definition of the finite element Large Eddy Simulation Navier-Stokes' (LES) solver. */
   MULTIPHYSICS = 99
->>>>>>> 02a78b46
 };
 /* BEGIN_CONFIG_ENUMS */
 static const map<string, ENUM_SOLVER> Solver_Map = CCreateMap<string, ENUM_SOLVER>
