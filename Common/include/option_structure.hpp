--- conflicted
+++ resolved
@@ -2125,36 +2125,6 @@
   MMS_INC_NS               = 66,       /*!< \brief Manufactured solution of the laminar incompressible Navier Stokes equations. */
   USER_DEFINED_SOLUTION    = 99,       /*!< \brief User defined solution. */
 };
-<<<<<<< HEAD
-static const map<string, ENUM_VERIFICATION_SOLUTIONS> Verification_Solution_Map = CCreateMap<string, ENUM_VERIFICATION_SOLUTIONS>
-("NO_VERIFICATION_SOLUTION", NO_VERIFICATION_SOLUTION)
-("INVISCID_VORTEX",          INVISCID_VORTEX)
-("RINGLEB",                  RINGLEB)
-("NS_UNIT_QUAD",             NS_UNIT_QUAD)
-("TAYLOR_GREEN_VORTEX",      TAYLOR_GREEN_VORTEX)
-("INC_TAYLOR_GREEN_VORTEX",  INC_TAYLOR_GREEN_VORTEX)
-("MMS_NS_UNIT_QUAD",         MMS_NS_UNIT_QUAD)
-("MMS_NS_UNIT_QUAD_WALL_BC", MMS_NS_UNIT_QUAD_WALL_BC)
-("MMS_NS_TWO_HALF_CIRCLES",  MMS_NS_TWO_HALF_CIRCLES)
-("MMS_NS_TWO_HALF_SPHERES",  MMS_NS_TWO_HALF_SPHERES)
-("MMS_INC_EULER",            MMS_INC_EULER)
-("MMS_INC_NS",               MMS_INC_NS)
-("USER_DEFINED_SOLUTION",    USER_DEFINED_SOLUTION);
-
-/*!
- * \brief types of streamwise periodicity.
- */
-enum ENUM_STREAMWISE_PERIODIC {
-  NO_STREAMWISE_PERIODIC = 0,      /*!< \brief No projection. */
-  PRESSURE_DROP          = 1,      /*!< \brief Prescribed pressure drop. */
-  STREAMWISE_MASSFLOW    = 2,      /*!< \brief Prescribed massflow. */
-};
-static const map<string, ENUM_STREAMWISE_PERIODIC> Streamwise_Periodic_Map = CCreateMap<string, ENUM_STREAMWISE_PERIODIC>
-("NONE"          , NO_STREAMWISE_PERIODIC)
-("PRESSURE_DROP" , PRESSURE_DROP)
-("MASSFLOW"      , STREAMWISE_MASSFLOW);
-
-=======
 static const MapType<string, ENUM_VERIFICATION_SOLUTIONS> Verification_Solution_Map = {
   MakePair("NO_VERIFICATION_SOLUTION", NO_VERIFICATION_SOLUTION)
   MakePair("INVISCID_VORTEX",          INVISCID_VORTEX)
@@ -2171,8 +2141,21 @@
   MakePair("USER_DEFINED_SOLUTION",    USER_DEFINED_SOLUTION)
 };
 
+/*!
+ * \brief types of streamwise periodicity.
+ */
+enum ENUM_STREAMWISE_PERIODIC {
+  NO_STREAMWISE_PERIODIC = 0,      /*!< \brief No projection. */
+  PRESSURE_DROP          = 1,      /*!< \brief Prescribed pressure drop. */
+  STREAMWISE_MASSFLOW    = 2,      /*!< \brief Prescribed massflow. */
+};
+static const MapType<string, ENUM_STREAMWISE_PERIODIC> Streamwise_Periodic_Map = {
+  MakePair("NONE"          , NO_STREAMWISE_PERIODIC)
+  MakePair("PRESSURE_DROP" , PRESSURE_DROP)
+  MakePair("MASSFLOW"      , STREAMWISE_MASSFLOW);
+};
+
 #undef MakePair
->>>>>>> b7081be9
 /* END_CONFIG_ENUMS */
 
 class COptionBase {
