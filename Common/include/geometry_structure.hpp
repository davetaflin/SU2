/*!
 * \file geometry_structure.hpp
 * \brief Headers of the main subroutines for creating the geometrical structure.
 *        The subroutines and functions are in the <i>geometry_structure.cpp</i> file.
 * \author F. Palacios, T. Economon
 * \version 6.2.0 "Falcon"
 *
 * The current SU2 release has been coordinated by the
 * SU2 International Developers Society <www.su2devsociety.org>
 * with selected contributions from the open-source community.
 *
 * The main research teams contributing to the current release are:
 *  - Prof. Juan J. Alonso's group at Stanford University.
 *  - Prof. Piero Colonna's group at Delft University of Technology.
 *  - Prof. Nicolas R. Gauger's group at Kaiserslautern University of Technology.
 *  - Prof. Alberto Guardone's group at Polytechnic University of Milan.
 *  - Prof. Rafael Palacios' group at Imperial College London.
 *  - Prof. Vincent Terrapon's group at the University of Liege.
 *  - Prof. Edwin van der Weide's group at the University of Twente.
 *  - Lab. of New Concepts in Aeronautics at Tech. Institute of Aeronautics.
 *
 * Copyright 2012-2019, Francisco D. Palacios, Thomas D. Economon,
 *                      Tim Albring, and the SU2 contributors.
 *
 * SU2 is free software; you can redistribute it and/or
 * modify it under the terms of the GNU Lesser General Public
 * License as published by the Free Software Foundation; either
 * version 2.1 of the License, or (at your option) any later version.
 *
 * SU2 is distributed in the hope that it will be useful,
 * but WITHOUT ANY WARRANTY; without even the implied warranty of
 * MERCHANTABILITY or FITNESS FOR A PARTICULAR PURPOSE. See the GNU
 * Lesser General Public License for more details.
 *
 * You should have received a copy of the GNU Lesser General Public
 * License along with SU2. If not, see <http://www.gnu.org/licenses/>.
 */

#pragma once

#include "./mpi_structure.hpp"

#ifdef HAVE_METIS
  #include "metis.h"
#endif
#ifdef HAVE_PARMETIS
extern "C" {
#include "parmetis.h"
}
#endif
#ifdef HAVE_CGNS
  #include "fem_cgns_elements.hpp"
#endif
#include <string>
#include <fstream>
#include <sstream>
#include <cmath>
#include <algorithm>
#include <string.h>
#include <stdio.h>
#include <stdlib.h>
#include <climits>

#include "primal_grid_structure.hpp"
#include "dual_grid_structure.hpp"
#include "config_structure.hpp"
#include "fem_standard_element.hpp"

using namespace std;

/*!
 * \class CUnsignedLong2T
 * \brief Help class used to store two unsigned longs as one entity.
 */
class CUnsignedLong2T {
public:
  unsigned long long0;  /*!< \brief First long to store in this class. */
  unsigned long long1;  /*!< \brief Second long to store in this class. */

  /* Constructors and destructors. */
  CUnsignedLong2T();
  ~CUnsignedLong2T();

  CUnsignedLong2T(const unsigned long a, const unsigned long b);

  CUnsignedLong2T(const CUnsignedLong2T &other);

  /* Operators. */
  CUnsignedLong2T& operator=(const CUnsignedLong2T &other);

  bool operator<(const CUnsignedLong2T &other) const;

  bool operator==(const CUnsignedLong2T &other) const;

private:
  /* Copy function. */
  void Copy(const CUnsignedLong2T &other);
};

/*!
 * \class CUnsignedShort2T
 * \brief Help class used to store two unsigned shorts as one entity.
 */
class CUnsignedShort2T {
public:
  unsigned short short0;  /*!< \brief First short to store in this class. */
  unsigned short short1;  /*!< \brief Second short to store in this class. */

  /* Constructors and destructors. */
  CUnsignedShort2T();
  ~CUnsignedShort2T();

  CUnsignedShort2T(const unsigned short a, const unsigned short b);

  CUnsignedShort2T(const CUnsignedShort2T &other);

  /* Operators. */
  CUnsignedShort2T& operator=(const CUnsignedShort2T &other);

  bool operator<(const CUnsignedShort2T &other) const;

  bool operator==(const CUnsignedShort2T &other) const;

private:
  /* Copy function. */
  void Copy(const CUnsignedShort2T &other);
};

/*!
 * \class CFaceOfElement
 * \brief Class used in the partitioning of the FEM grid as well as the building of
          the faces of DG. It stores a face of an element.
 */
class CFaceOfElement {
public:
  unsigned short nCornerPoints;          /*!< \brief Number of corner points of the face. */
  unsigned long  cornerPoints[4];        /*!< \brief Global ID's of ther corner points. */
  unsigned long  elemID0, elemID1;       /*!< \brief Element ID's to the left and right. */
  unsigned short nPolyGrid0, nPolyGrid1; /*!< \brief Polynomial degrees of the grid of the elements
                                                     to the left and right. */
  unsigned short nPolySol0,  nPolySol1;  /*!< \brief Polynomial degrees of the solution of the elements
                                                     to the left and right. */
  unsigned short nDOFsElem0, nDOFsElem1; /*!< \brief Number of DOFs of the elements to the left and right. */
  unsigned short elemType0,  elemType1;  /*!< \brief Type of the elements to the left and right. */
  unsigned short faceID0, faceID1;       /*!< \brief The local face ID in the corresponding elements
                                                     to the left and right of the face. */
  unsigned short periodicIndex;          /*!< \brief Periodic indicator of the face. A value of 0 means no
                                                     periodic face. A value larger than 0 gives the index of
                                                     the periodic boundary + 1. */
  short faceIndicator;                   /*!< \brief The corresponding boundary marker if this face is on a
                                                     boundary. For an internal face the value is -1,
                                                     while an invalidated face has the value -2. */
  bool JacFaceIsConsideredConstant;      /*!< \brief Whether or not the Jacobian of the transformation
                                                     to the standard element is considered constant. */
  bool elem0IsOwner;                     /*!< \brief Whether or not the neighboring element 0 is the owner
                                                     of the face. If false, element 1 is the owner. */

  /* Standard constructor and destructor. */
  CFaceOfElement();
  ~CFaceOfElement(){}

  /* Alternative constructor to set the corner points. */
  CFaceOfElement(const unsigned short VTK_Type,
                 const unsigned short nPoly,
                 const unsigned long  *Nodes);

  /* Copy constructor and assignment operator. */
  CFaceOfElement(const CFaceOfElement &other);

  CFaceOfElement& operator=(const CFaceOfElement &other);

  /* Less than operator. Needed for the sorting and searching. */
  bool operator<(const CFaceOfElement &other) const;

  /* Equal operator. Needed for removing double entities. */
  bool operator ==(const CFaceOfElement &other) const;

  /*--- Member function, which creates a unique numbering for the corner points.
        A sort in increasing order is OK for this purpose.                       ---*/
  void CreateUniqueNumbering(void);

  /*--- Member function, which creates a unique numbering for the corner points
        while the orientation is taken into account. ---*/
  void CreateUniqueNumberingWithOrientation(void);

private:
  /*--- Copy function, which copies the data of the given object into the current object. ---*/
  void Copy(const CFaceOfElement &other);
};

/*!
 * \class CBoundaryFace
 * \brief Help class used in the partitioning of the FEM grid.
          It stores a boundary element.
 */
class CBoundaryFace {
 public:
  unsigned short VTK_Type, nPolyGrid, nDOFsGrid;
  unsigned long  globalBoundElemID, domainElementID;
  vector<unsigned long>  Nodes;

  /* Standard constructor and destructor. Nothing to be done. */
  CBoundaryFace(){}
  ~CBoundaryFace(){}

  /* Copy constructor and assignment operator. */
  CBoundaryFace(const CBoundaryFace &other);

  CBoundaryFace& operator=(const CBoundaryFace &other);

  /* Less than operator. Needed for the sorting. */
  bool operator<(const CBoundaryFace &other) const;

private:
  /*--- Copy function, which copies the data of the given object into the current object. ---*/
  void Copy(const CBoundaryFace &other);
};

/*!
 * \class CMatchingFace
 * \brief Help class used to determine whether or not (periodic) faces match.
 */
class CMatchingFace {
public:
  unsigned short nCornerPoints;          /*!< \brief Number of corner points of the face. */
  unsigned short nDim;                   /*!< \brief Number of spatial dimensions. */
  unsigned short nPoly;                  /*!< \brief Polynomial degree of the face. */
  unsigned short nDOFsElem;              /*!< \brief Number of DOFs of the relevant adjacent element. */
  unsigned short elemType;               /*!< \brief Type of the adjacent element. */
  unsigned long  elemID;                 /*!< \brief The relevant adjacent element ID. */
  su2double cornerCoor[4][3];            /*!< \brief Coordinates of the corner points of the face. */
  su2double tolForMatching;              /*!< \brief Tolerance for this face for matching points. */

  /* Standard constructor. */
  CMatchingFace();

  /* Destructor, nothing to be done. */
  ~CMatchingFace(){}

  /* Copy constructor and assignment operator. */
  CMatchingFace(const CMatchingFace &other);

  CMatchingFace& operator=(const CMatchingFace &other);

  /* Less than operator. Needed for the sorting and searching. */
  bool operator<(const CMatchingFace &other) const;

  /*--- Member function, which sorts the coordinates of the face. ---*/
  void SortFaceCoordinates(void);

private:
  /*--- Copy function, which copies the data of the given object into the current object. ---*/
  void Copy(const CMatchingFace &other);
};

/*!
 * \class CGeometry
 * \brief Parent class for defining the geometry of the problem (complete geometry, 
 *        multigrid agglomerated geometry, only boundary geometry, etc..)
 * \author F. Palacios
 */
class CGeometry {
protected:
  int rank, 	/*!< \brief MPI Rank. */
  size;       	/*!< \brief MPI Size. */
	unsigned long nPoint,	/*!< \brief Number of points of the mesh. */
	nPointDomain,						/*!< \brief Number of real points of the mesh. */
	nPointGhost,					/*!< \brief Number of ghost points of the mesh. */
	nPointNode,					/*!< \brief Size of the node array allocated to hold CPoint objects. */
  Global_nPoint,	/*!< \brief Total number of nodes in a simulation across all processors (including halos). */
	Global_nPointDomain,	/*!< \brief Total number of nodes in a simulation across all processors (excluding halos). */
	nElem,					/*!< \brief Number of elements of the mesh. */
  Global_nElem,	/*!< \brief Total number of elements in a simulation across all processors (all types). */
  Global_nElemDomain,  /*!< \brief Total number of elements in a simulation across all processors (excluding halos). */
	nEdge,					/*!< \brief Number of edges of the mesh. */
	nFace,					/*!< \brief Number of faces of the mesh. */
  nelem_edge,             /*!< \brief Number of edges in the mesh. */
  Global_nelem_edge,      /*!< \brief Total number of edges in the mesh across all processors. */
  nelem_triangle,       /*!< \brief Number of triangles in the mesh. */
  Global_nelem_triangle,       /*!< \brief Total number of triangles in the mesh across all processors. */
  nelem_quad,           /*!< \brief Number of quadrangles in the mesh. */
  Global_nelem_quad,           /*!< \brief Total number of quadrangles in the mesh across all processors. */
  nelem_tetra,          /*!< \brief Number of tetrahedra in the mesh. */
  Global_nelem_tetra,          /*!< \brief Total number of tetrahedra in the mesh across all processors. */
  nelem_hexa,           /*!< \brief Number of hexahedra in the mesh. */
  Global_nelem_hexa,           /*!< \brief Total number of hexahedra in the mesh across all processors. */
  nelem_prism,          /*!< \brief Number of prisms in the mesh. */
  Global_nelem_prism,          /*!< \brief Total number of prisms in the mesh across all processors. */
  nelem_pyramid,        /*!< \brief Number of pyramids in the mesh. */
  Global_nelem_pyramid,        /*!< \brief Total number of pyramids in the mesh across all processors. */
  nelem_edge_bound,           /*!< \brief Number of edges on the mesh boundaries. */
  Global_nelem_edge_bound,           /*!< \brief Total number of edges on the mesh boundaries across all processors. */
  nelem_triangle_bound,          /*!< \brief Number of triangles on the mesh boundaries. */
  Global_nelem_triangle_bound,          /*!< \brief Total number of triangles on the mesh boundaries across all processors. */
  nelem_quad_bound,        /*!< \brief Number of quads on the mesh boundaries. */
  Global_nelem_quad_bound;        /*!< \brief Total number of quads on the mesh boundaries across all processors. */
	unsigned short nDim,	/*!< \brief Number of dimension of the problem. */
	nZone,								/*!< \brief Number of zones in the problem. */
	nMarker;				/*!< \brief Number of different markers of the mesh. */
  unsigned long Max_GlobalPoint;  /*!< \brief Greater global point in the domain local structure. */

  /* --- Custom boundary variables --- */
  su2double **CustomBoundaryTemperature;
  su2double **CustomBoundaryHeatFlux;

public:
	unsigned long *nElem_Bound;			/*!< \brief Number of elements of the boundary. */
	string *Tag_to_Marker;	/*!< \brief If you know the index of the boundary (depend of the 
							 grid definition), it gives you the maker (where the boundary 
							 is stored from 0 to boundaries). */	
	CPrimalGrid** elem;	/*!< \brief Element vector (primal grid information). */
	CPrimalGrid** face;			/*!< \brief Face vector (primal grid information). */
	CPrimalGrid*** bound;	/*!< \brief Boundary vector (primal grid information). */
	CPoint** node;			/*!< \brief Node vector (dual grid information). */
	CEdge** edge;			/*!< \brief Edge vector (dual grid information). */
	CVertex*** vertex;		/*!< \brief Boundary Vertex vector (dual grid information). */
  CTurboVertex**** turbovertex; /*!< \brief Boundary Vertex vector ordered for turbomachinery calculation(dual grid information). */
  unsigned long *nVertex;	/*!< \brief Number of vertex for each marker. */
  unsigned short *nSpanWiseSections; /*!< \brief Number of Span wise section for each turbo marker, indexed by inflow/outflow */
  unsigned short *nSpanSectionsByMarker; /*! <\brief Number of Span wise section for each turbo marker, indexed by marker.  Needed for deallocation.*/
  unsigned short nTurboPerf; /*!< \brief Number of Span wise section for each turbo marker. */
  su2double **SpanWiseValue; /*!< \brief Span wise values for each turbo marker. */
  long **nVertexSpan; /*! <\brief number of vertexes for span wise section for each marker.  */
  unsigned long **nTotVertexSpan; /*! <\brief number of vertexes at each span wise section for each marker.  */
  unsigned long nVertexSpanMax[3]; /*! <\brief max number of vertexes for each span section for each marker flag.  */
  su2double ***AverageTurboNormal; /*! <\brief Average boundary normal at each span wise section for each marker in the turbomachinery frame of reference.*/
  su2double ***AverageNormal; /*! <\brief Average boundary normal at each span wise section for each marker.*/
  su2double ***AverageGridVel; /*! <\brief Average boundary grid velocity at each span wise section for each marker.*/
  su2double **AverageTangGridVel; /*! <\brief Average tangential rotational speed at each span wise section for each marker.*/
  su2double **SpanArea; /*! <\brief Area at each span wise section for each marker.*/
  su2double **MaxAngularCoord; /*! <\brief Max angular pitch at each span wise section for each marker.*/
  su2double **MinAngularCoord; /*! <\brief Max angular pitch at each span wise section for each marker.*/
  su2double **MinRelAngularCoord; /*! <\brief Min relative angular coord at each span wise section for each marker.*/
  su2double **TurboRadius; /*! <\brief Radius at each span wise section for each marker.*/
  su2double **TangGridVelIn, **TangGridVelOut; /*! <\brief Average tangential rotational speed at each span wise section for each turbomachinery marker.*/
  su2double **SpanAreaIn, **SpanAreaOut; /*! <\brief Area at each span wise section for each turbomachinery marker.*/
  su2double **TurboRadiusIn, **TurboRadiusOut; /*! <\brief Radius at each span wise section for each turbomachinery marker*/

  unsigned short nCommLevel;		/*!< \brief Number of non-blocking communication levels. */
	vector<unsigned long> PeriodicPoint[MAX_NUMBER_PERIODIC][2];			/*!< \brief PeriodicPoint[Periodic bc] and return the point that
																			 must be sent [0], and the image point in the periodic bc[1]. */
	vector<unsigned long> PeriodicElem[MAX_NUMBER_PERIODIC];				/*!< \brief PeriodicElem[Periodic bc] and return the elements that 
																			 must be sent. */
  
  short *Marker_All_SendRecv;
  
	/*--- Create vectors and distribute the values among the different planes queues ---*/
	vector<vector<su2double> > Xcoord_plane; /*!< \brief Vector containing x coordinates of new points appearing on a single plane */
	vector<vector<su2double> > Ycoord_plane; /*!< \brief Vector containing y coordinates of  new points appearing on a single plane */
	vector<vector<su2double> > Zcoord_plane; 	/*!< \brief Vector containing z coordinates of  new points appearing on a single plane */
	vector<vector<su2double> > FaceArea_plane; /*!< \brief Vector containing area/volume associated with  new points appearing on a single plane */
	vector<vector<unsigned long> > Plane_points; /*!< \brief Vector containing points appearing on a single plane */

	vector<su2double> XCoordList;	/*!< \brief Vector containing points appearing on a single plane */
	CPrimalGrid*** newBound;            /*!< \brief Boundary vector for new periodic elements (primal grid information). */
	unsigned long *nNewElem_Bound;			/*!< \brief Number of new periodic elements of the boundary. */
  
  /*--- Partitioning-specific variables ---*/
  map<unsigned long,unsigned long> Global_to_Local_Elem;
  unsigned long xadj_size;
  unsigned long adjacency_size;
  unsigned long *starting_node;
  unsigned long *ending_node;
  unsigned long *npoint_procs;
  unsigned long *nPoint_Linear;
#ifdef HAVE_MPI
#ifdef HAVE_PARMETIS
  idx_t * adjacency;
  idx_t * xadj;
#endif
#endif
  
  /*--- Data structures for point-to-point MPI communications. ---*/

  int countPerPoint;                  /*!< \brief Maximum number of pieces of data sent per vertex in point-to-point comms. */
  int nP2PSend;                       /*!< \brief Number of sends during point-to-point comms. */
  int nP2PRecv;                       /*!< \brief Number of receives during point-to-point comms. */
  int *nPoint_P2PSend;                /*!< \brief Data structure holding number of vertices for each send in point-to-point comms. */
  int *nPoint_P2PRecv;                /*!< \brief Data structure holding number of vertices for each recv in point-to-point comms. */
  int *Neighbors_P2PSend;             /*!< \brief Data structure holding the ranks of the neighbors for point-to-point send comms. */
  int *Neighbors_P2PRecv;             /*!< \brief Data structure holding the ranks of the neighbors for point-to-point recv comms. */
  map<int, int> P2PSend2Neighbor;     /*!< \brief Data structure holding the reverse mapping of the ranks of the neighbors for point-to-point send comms. */
  map<int, int> P2PRecv2Neighbor;     /*!< \brief Data structure holding the reverse mapping of the ranks of the neighbors for point-to-point recv comms. */
  unsigned long *Local_Point_P2PSend; /*!< \brief Data structure holding the local index of all vertices to be sent in point-to-point comms. */
  unsigned long *Local_Point_P2PRecv; /*!< \brief Data structure holding the local index of all vertices to be received in point-to-point comms. */
  su2double *bufD_P2PRecv;            /*!< \brief Data structure for su2double point-to-point receive. */
  su2double *bufD_P2PSend;            /*!< \brief Data structure for su2double point-to-point send. */
  unsigned short *bufS_P2PRecv;       /*!< \brief Data structure for unsigned long point-to-point receive. */
  unsigned short *bufS_P2PSend;       /*!< \brief Data structure for unsigned long point-to-point send. */
  SU2_MPI::Request *req_P2PSend;      /*!< \brief Data structure for point-to-point send requests. */
  SU2_MPI::Request *req_P2PRecv;      /*!< \brief Data structure for point-to-point recv requests. */

  /*--- Data structures for periodic communications. ---*/

  int countPerPeriodicPoint;                /*!< \brief Maximum number of pieces of data sent per vertex in periodic comms. */
  int nPeriodicSend;                        /*!< \brief Number of sends during periodic comms. */
  int nPeriodicRecv;                        /*!< \brief Number of receives during periodic comms. */
  int *nPoint_PeriodicSend;                 /*!< \brief Data structure holding number of vertices for each send in periodic comms. */
  int *nPoint_PeriodicRecv;                 /*!< \brief Data structure holding number of vertices for each recv in periodic comms. */
  int *Neighbors_PeriodicSend;              /*!< \brief Data structure holding the ranks of the neighbors for periodic send comms. */
  int *Neighbors_PeriodicRecv;              /*!< \brief Data structure holding the ranks of the neighbors for periodic recv comms. */
  map<int, int> PeriodicSend2Neighbor;      /*!< \brief Data structure holding the reverse mapping of the ranks of the neighbors for periodic send comms. */
  map<int, int> PeriodicRecv2Neighbor;      /*!< \brief Data structure holding the reverse mapping of the ranks of the neighbors for periodic recv comms. */
  unsigned long *Local_Point_PeriodicSend;  /*!< \brief Data structure holding the local index of all vertices to be sent in periodic comms. */
  unsigned long *Local_Point_PeriodicRecv;  /*!< \brief Data structure holding the local index of all vertices to be received in periodic comms. */
  unsigned long *Local_Marker_PeriodicSend; /*!< \brief Data structure holding the local index of the periodic marker for a particular vertex to be sent in periodic comms. */
  unsigned long *Local_Marker_PeriodicRecv; /*!< \brief Data structure holding the local index of the periodic marker for a particular vertex to be received in periodic comms. */
  su2double *bufD_PeriodicRecv;             /*!< \brief Data structure for su2double periodic receive. */
  su2double *bufD_PeriodicSend;             /*!< \brief Data structure for su2double periodic send. */
  unsigned short *bufS_PeriodicRecv;        /*!< \brief Data structure for unsigned long periodic receive. */
  unsigned short *bufS_PeriodicSend;        /*!< \brief Data structure for unsigned long periodic send. */
  SU2_MPI::Request *req_PeriodicSend;       /*!< \brief Data structure for periodic send requests. */
  SU2_MPI::Request *req_PeriodicRecv;       /*!< \brief Data structure for periodic recv requests. */
  
	/*!
	 * \brief Constructor of the class.
	 */
	CGeometry(void);

	/*! 
	 * \brief Destructor of the class.
	 */
	virtual ~CGeometry(void);
  
  /*!
   * \brief Routine to launch non-blocking recvs only for all periodic communications. Note that this routine is called by any class that has loaded data into the generic communication buffers.
   * \brief Routine to set up persistent data structures for point-to-point MPI communications.
   * \param[in] geometry - Geometrical definition of the problem.
   * \param[in] config - Definition of the particular problem.
   */
  void PreprocessP2PComms(CGeometry *geometry, CConfig *config);
  
  /*!
   * \brief Routine to allocate buffers for point-to-point MPI communications. Also called to dynamically reallocate if not enough memory is found for comms during runtime.
   * \param[in] val_countPerPoint - Maximum count of the data type per vertex in point-to-point comms, e.g., nPrimvarGrad*nDim.
   */
  void AllocateP2PComms(unsigned short val_countPerPoint);
  
  /*!
   * \brief Routine to launch non-blocking recvs only for all point-to-point communication with neighboring partitions. Note that this routine is called by any class that has loaded data into the generic communication buffers.
   * \param[in] geometry - Geometrical definition of the problem.
   * \param[in] config   - Definition of the particular problem.
   * \param[in] commType - Enumerated type for the quantity to be communicated.
   * \param[in] val_reverse  - Boolean controlling forward or reverse communication between neighbors.
   */
  void PostP2PRecvs(CGeometry *geometry, CConfig *config, unsigned short commType, bool val_reverse);
  
  /*!
   * \brief Routine to launch a single non-blocking send once the buffer is loaded for a point-to-point commucation. Note that this routine is called by any class that has loaded data into the generic communication buffers.
   * \param[in] geometry     - Geometrical definition of the problem.
   * \param[in] config       - Definition of the particular problem.
   * \param[in] commType     - Enumerated type for the quantity to be communicated.
   * \param[in] val_iMessage - Index of the message in the order they are stored.
   * \param[in] val_reverse  - Boolean controlling forward or reverse communication between neighbors.
   */
  void PostP2PSends(CGeometry *geometry, CConfig *config, unsigned short commType, int val_iMessage, bool val_reverse);
  
  /*!
   * \brief Routine to set up persistent data structures for periodic communications.
   * \param[in] geometry - Geometrical definition of the problem.
   * \param[in] config - Definition of the particular problem.
   */
  void PreprocessPeriodicComms(CGeometry *geometry, CConfig *config);
  
  /*!
   * \brief Routine to allocate buffers for periodic communications. Also called to dynamically reallocate if not enough memory is found for comms during runtime.
   * \param[in] val_countPerPeriodicPoint - Maximum count of the data type per vertex in periodic comms, e.g., nPrimvarGrad*nDim.
   */
  void AllocatePeriodicComms(unsigned short val_countPerPeriodicPoint);

  /*!
   * \brief Routine to launch non-blocking recvs only for all periodic communication with neighboring partitions. Note that this routine is called by any class that has loaded data into the generic communication buffers.
   * \param[in] geometry - Geometrical definition of the problem.
   * \param[in] config   - Definition of the particular problem.
   * \param[in] commType - Enumerated type for the quantity to be communicated.
   */
  void PostPeriodicRecvs(CGeometry *geometry, CConfig *config, unsigned short commType);
  
  /*!
   * \brief Routine to launch a single non-blocking send once the buffer is loaded for a periodic commucation. Note that this routine is called by any class that has loaded data into the generic communication buffers.
   * \param[in] geometry     - Geometrical definition of the problem.
   * \param[in] config       - Definition of the particular problem.
   * \param[in] commType     - Enumerated type for the quantity to be communicated.
   * \param[in] val_iMessage - Index of the message in the order they are stored.
   */
  void PostPeriodicSends(CGeometry *geometry, CConfig *config, unsigned short commType, int val_iMessage);

  /*!
   * \brief Routine to load a geometric quantity into the data structures for MPI point-to-point communication and to launch non-blocking sends and recvs for all point-to-point communication with neighboring partitions.
   * \param[in] geometry - Geometrical definition of the problem.
   * \param[in] config   - Definition of the particular problem.
   * \param[in] commType - Enumerated type for the quantity to be communicated.
   */
  void InitiateComms(CGeometry *geometry, CConfig *config, unsigned short commType);
  
  /*!
   * \brief Routine to complete the set of non-blocking communications launched by InitiateComms() and unpacking of the data into the geometry class.
   * \param[in] geometry - Geometrical definition of the problem.
   * \param[in] config   - Definition of the particular problem.
   * \param[in] commType - Enumerated type for the quantity to be unpacked.
   */
  void CompleteComms(CGeometry *geometry, CConfig *config, unsigned short commType);
  
	/*! 
	 * \brief Get number of coordinates.
	 * \return Number of coordinates.
	 */
	unsigned short GetnDim(void);

	/*! 
	 * \brief Get number of zones.
	 * \return Number of zones.
	 */
	unsigned short GetnZone(void);

	/*! 
	 * \brief Get number of points.
	 * \return Number of points.
	 */
	unsigned long GetnPoint(void);

	/*! 
	 * \brief Get number of real points (that belong to the domain).
	 * \return Number of real points.
	 */
	unsigned long GetnPointDomain(void);

  /*!
	 * \brief Get number of elements.
	 * \return Number of elements.
	 */
	unsigned long GetnLine(void);
  
	/*! 
	 * \brief Get number of elements.
	 * \return Number of elements.
	 */
	unsigned long GetnElem(void);
  
	/*! 
	 * \brief Get number of edges.
	 * \return Number of edges.
	 */
	unsigned long GetnEdge(void);

	/*! 
	 * \brief Get number of markers.
	 * \return Number of markers.
	 */
	unsigned short GetnMarker(void);

	/*!
	 * \brief Get number of vertices.
	 * \param[in] val_marker - Marker of the boundary.
	 * \return Number of vertices.
	 */
	su2double* GetSpanWiseValue(unsigned short val_marker);

	/*! 
	 * \brief Get number of vertices.
	 * \param[in] val_marker - Marker of the boundary.
	 * \return Number of vertices.
	 */
	unsigned long GetnVertex(unsigned short val_marker);

	/*!
	 * \brief Get number of span wise section.
	 * \param[in] marker_flag - flag of the turbomachinery boundary.
	 * \return Number of span wise section.
	 */
	unsigned short GetnSpanWiseSections(unsigned short marker_flag);

	/*!
	 * \brief Get number of vertices.
	 * \param[in] val_marker - Marker of the boundary.
	 * \return Number of vertices.
	 */
	unsigned long GetnVertexSpan(unsigned short val_marker, unsigned short val_span);

	/*!
	 * \brief Get number of frequencies per span for NRBC.
	 * \param[in] val_marker - Marker of the boundary.
	 * \return Number of frequencies for NRBC.
	 */
	unsigned long GetnFreqSpan(unsigned short val_marker, unsigned short val_span);

	/*!
	 * \brief Get number of vertices.
	 * \param[in] val_marker - Marker of the boundary.
	 * \return Number of vertices.
	 */
	unsigned long GetnVertexSpanMax(unsigned short marker_flag);

	/*!
	 * \brief Get number of max frequencies for initializing the Fourier Coefficient for NR BC.
	 * \param[in] marker_flag - Marker of the boundary.
	 * \return Number of frequencies.
	 */
	unsigned long GetnFreqSpanMax(unsigned short marker_flag);

	/*!
	 * \brief Get number of vertices.
	 * \param[in] val_marker - Marker of the boundary.
	 * \return Number of vertices.
	 */
	void SetnVertexSpanMax(unsigned short marker_flag, unsigned long nVertMax);

	/*! 
	 * \brief Get the edge index from using the nodes of the edge.
	 * \param[in] first_point - First point of the edge.
	 * \param[in] second_point - Second point of the edge.
	 * \return Index of the edge.
	 */		
	long FindEdge(unsigned long first_point, unsigned long second_point);

    /*!
	 * \brief Get the edge index from using the nodes of the edge.
	 * \param[in] first_point - First point of the edge.
	 * \param[in] second_point - Second point of the edge.
	 * \return Index of the edge.
	 */
	bool CheckEdge(unsigned long first_point, unsigned long second_point);
    
	/*! 
	 * \brief Get the distance between a plane (defined by three point) and a point.
	 * \param[in] Coord - Coordinates of the point.
	 * \param[in] iCoord - Coordinates of the first point that defines the plane.
	 * \param[in] jCoord - Coordinates of the second point that defines the plane.
	 * \param[in] kCoord - Coordinates of the third point that defines the plane.
	 * \return Signed distance.
	 */		
	su2double Point2Plane_Distance(su2double *Coord, su2double *iCoord, su2double *jCoord, su2double *kCoord);

	/*! 
	 * \brief Create a file for testing the geometry.
	 */		
	void TestGeometry(void);

	/*! 
	 * \brief A virtual member.
	 * \param[in] val_nmarker - Number of markers.
	 */
	void SetnMarker(unsigned short val_nmarker);

	/*! 
	 * \brief Set the number of dimensions of the problem.
	 * \param[in] val_nDim - Number of dimensions.
	 */
	void SetnDim(unsigned short val_nDim);

	/*! 
	 * \brief Get the index of a marker.
	 * \param[in] val_marker - Marker of the boundary.
	 * \return Index of the marker in the grid defintion.
	 */	
	string GetMarker_Tag(unsigned short val_marker);

	/*! 
	 * \brief Set index of a marker.
	 * \param[in] val_marker - Marker of the boundary.
	 * \param[in] val_index - Index of the marker.
	 */		
	void SetMarker_Tag(unsigned short val_marker, string val_index);

	/*! 
	 * \brief Set the number of boundary elements.
	 * \param[in] val_marker - Marker of the boundary.
	 * \param[in] val_nelem_bound - Number of boundary elements.
	 */	
	void SetnElem_Bound(unsigned short val_marker, unsigned long val_nelem_bound);

	/*! 
	 * \brief Set the number of grid points.
	 * \param[in] val_npoint - Number of grid points.
	 */	
	void SetnPoint(unsigned long val_npoint);

	/*! 
	 * \brief Set the number of grid points in the domain.
	 * \param[in] val_npoint - Number of grid points in the domain.
	 */	
	void SetnPointDomain(unsigned long val_npoint);

	/*! 
	 * \brief Set the number of grid elements.
	 * \param[in] val_nelem - Number of grid elements.
	 */
	void SetnElem(unsigned long val_nelem);

	/*! 
	 * \brief Get the number of boundary elements.
	 * \param[in] val_marker - Marker of the boundary.
	 */
	unsigned long GetnElem_Bound(unsigned short val_marker);

  /*!
	 * \brief Get the number of elements in vtk fortmat.
	 */
	unsigned long GetMax_GlobalPoint(void);

	/*! 
	 * \brief A virtual function.
	 * \param[in] first_elem - Identification of the first element.
	 * \param[in] second_elem - Identification of the second element.
	 * \param[in] face_first_elem - Index of the common face for the first element.
	 * \param[in] face_second_elem - Index of the common face for the second element.
	 */
	virtual bool FindFace(unsigned long first_elem, unsigned long second_elem, unsigned short &face_first_elem, 
			unsigned short &face_second_elem);

	/*! 
	 * \brief A virtual member.
	 * \param[in] config - Definition of the particular problem.		 
	 */
	virtual void ComputeWall_Distance(CConfig *config);

	/*! 
	 * \brief A virtual member.
	 * \param[in] config - Definition of the particular problem.		 
	 */
	virtual void SetPositive_ZArea(CConfig *config);
  
	/*! 
	 * \brief A virtual member.
	 */	
	virtual void SetPoint_Connectivity(void);
  
  /*!
	 * \brief A virtual member.
   * \param[in] config - Definition of the particular problem.
	 */
	virtual void SetRCM_Ordering(CConfig *config);
  
	/*!
	 * \brief A virtual member.
	 */		
	virtual void SetElement_Connectivity(void);

	/*! 
	 * \brief A virtual member.
	 */
	void SetEdges(void);

	/*! 
	 * \brief A virtual member.
	 */
	virtual void SetFaces(void);

	/*!
	 * \brief A virtual member.
	 */
	virtual void SetBoundVolume(void);

	/*! 
	 * \brief A virtual member.
	 * \param[in] config - Definition of the particular problem.
	 */
	virtual void SetVertex(CConfig *config);

  /*!
   * \brief A virtual member.
   * \param[in] config - Definition of the particular problem.
   */
  virtual void ComputeNSpan(CConfig *config, unsigned short val_iZone, unsigned short marker_flag, bool allocate);

  /*!
   * \brief A virtual member.
   * \param[in] config - Definition of the particular problem.
   */
  virtual void SetTurboVertex(CConfig *config, unsigned short val_iZone, unsigned short marker_flag, bool allocate);

  /*!
   * \brief A virtual member.
   * \param[in] config - Definition of the particular problem.
   */
  virtual void UpdateTurboVertex(CConfig *config, unsigned short val_iZone, unsigned short marker_flag);

  /*!
   * \brief A virtual member.
   * \param[in] config - Definition of the particular problem.
   */
  virtual void SetAvgTurboValue(CConfig *config, unsigned short val_iZone, unsigned short marker_flag, bool allocate);

  /*!
   * \brief A virtual member.
   * \param[in] config - Definition of the particular problem.
   */
  virtual void GatherInOutAverageValues(CConfig *config, bool allocate);

  /*!
   * \brief A virtual member.
   */
  virtual void SetVertex(void);

  /*!
   * \brief A virtual member.
   */
  virtual void SetCoord_CG(void);

  /*!
   * \brief A virtual member.
   * \param[in] config - Definition of the particular problem.
   */
  virtual void SetMaxLength(CConfig* config);

  /*!
   * \brief A virtual member.
   * \param[in] config - Definition of the particular problem.
   * \param[in] action - Allocate or not the new elements.
   */
  virtual void SetControlVolume(CConfig *config, unsigned short action);

  /*!
   * \brief A virtual member.
   * \param[in] config - Definition of the particular problem.
   * \param[in] action - Allocate or not the new elements.
   */
  virtual void VisualizeControlVolume(CConfig *config, unsigned short action);
  
	/*! 
	 * \brief A virtual member.
	 * \param[in] config - Definition of the particular problem.
	 */
	virtual void MatchNearField(CConfig *config);
  
  /*!
	 * \brief A virtual member.
	 * \param[in] config - Definition of the particular problem.
	 */
	virtual void MatchActuator_Disk(CConfig *config);

	/*! 
	 * \brief A virtual member.
	 * \param[in] config - Definition of the particular problem.
	 */
	virtual void MatchInterface(CConfig *config);

  /*!
   * \brief A virtual member.
   * \param[in] config - Definition of the particular problem.
   */
  virtual void MatchPeriodic(CConfig *config, unsigned short val_periodic);
  
	/*! 
	 * \brief A virtual member.
	 * \param[in] config - Definition of the particular problem.
	 * \param[in] action - Allocate or not the new elements.		 
	 */
	virtual void SetBoundControlVolume(CConfig *config, unsigned short action);
  
  /*!
	 * \brief A virtual member.
	 * \param[in] config_filename - Name of the file where the tecplot information is going to be stored.
	 */
	virtual void SetTecPlot(char config_filename[MAX_STRING_SIZE], bool new_file);

	/*! 
	 * \brief A virtual member.
   * \param[in] mesh_filename - Name of the file where the tecplot information is going to be stored.
   * \param[in] new_file - Boolean to decide if aopen a new file or add to a old one
	 * \param[in] config - Definition of the particular problem.
	 */
	virtual void SetBoundTecPlot(char mesh_filename[MAX_STRING_SIZE], bool new_file, CConfig *config);
  
	/*! 
	 * \brief A virtual member.
	 * \param[in] config - Definition of the particular problem.		 
	 */
	virtual void Check_IntElem_Orientation(CConfig *config);
  
  /*!
	 * \brief A virtual member.
	 * \param[in] config - Definition of the particular problem.
	 */
	virtual void Check_BoundElem_Orientation(CConfig *config);

	/*! 
	 * \brief A virtual member.
	 * \param[in] config - Definition of the particular problem.		 
	 */
	virtual void SetColorGrid(CConfig *config);
  
  /*!
   * \brief A virtual member.
   * \param[in] config - Definition of the particular problem.
   */
  virtual void SetColorGrid_Parallel(CConfig *config);

  /*!
   * \brief A virtual member.
   * \param[in] config - Definition of the particular problem.
   */
  virtual void SetColorFEMGrid_Parallel(CConfig *config);

  /*!
	 * \brief A virtual member.
	 * \param[in] config - Definition of the particular problem.
	 */
  virtual void DivideConnectivity(CConfig *config, unsigned short Elem_Type);

	/*! 
	 * \brief A virtual member.
	 * \param[in] config - Definition of the particular problem.		 
	 */
	virtual void SetPeriodicBoundary(CConfig *config);

	/*! 
	 * \brief A virtual member.
	 * \param[in] geometry - Geometrical definition of the problem.
	 * \param[in] config - Definition of the particular problem.
	 * \param[in] val_domain - Number of domains for parallelization purposes.		 
	 */
	virtual void SetSendReceive(CConfig *config);
  
  /*!
	 * \brief A virtual member.
	 * \param[in] geometry - Geometrical definition of the problem.
	 * \param[in] config - Definition of the particular problem.
	 * \param[in] val_domain - Number of domains for parallelization purposes.
	 */
	virtual void SetBoundaries(CConfig *config);
  
	/*! 
	 * \brief A virtual member.
	 * \param[in] geometry - Geometrical definition of the problem.
	 */	
	virtual void SetCoord(CGeometry *geometry);

        /*! 
	 * \brief A virtual member.
	 * \param[in] geometry - Geometrical definition of the problem.
         * \param[in] val_marker - Index of the boundary marker.
	 */
        virtual void SetMultiGridWallHeatFlux(CGeometry *geometry, unsigned short val_marker);

        /*! 
	 * \brief A virtual member.
	 * \param[in] geometry - Geometrical definition of the problem.
         * \param[in] val_marker - Index of the boundary marker.
	 */
        virtual void SetMultiGridWallTemperature(CGeometry *geometry, unsigned short val_marker);

	/*! 
	 * \brief A virtual member.
	 * \param[in] val_nSmooth - Number of smoothing iterations.
	 * \param[in] val_smooth_coeff - Relaxation factor.
	 * \param[in] config - Definition of the particular problem.
	 */	
	virtual void SetCoord_Smoothing(unsigned short val_nSmooth, su2double val_smooth_coeff, CConfig *config);

	/*! 
	 * \brief A virtual member.
	 * \param[in] geometry - Geometrical definition of the problem.
	 */	
	virtual void SetPoint_Connectivity(CGeometry *geometry);

	/*! 
	 * \brief A virtual member.
	 * \param[in] geometry - Geometrical definition of the problem.
	 * \param[in] config - Definition of the particular problem.
	 */	
	virtual void SetVertex(CGeometry *geometry, CConfig *config);

	/*! 
	 * \brief A virtual member.
	 * \param[in] config - Definition of the particular problem.
	 * \param[in] geometry - Geometrical definition of the problem.
	 * \param[in] action - Allocate or not the new elements.		 
	 */	
	virtual void SetControlVolume(CConfig *config, CGeometry *geometry, unsigned short action);

	/*! 
	 * \brief A virtual member.
	 * \param[in] config - Definition of the particular problem.
	 * \param[in] geometry - Geometrical definition of the problem.
	 * \param[in] action - Allocate or not the new elements.		 
	 */	
	virtual void SetBoundControlVolume(CConfig *config, CGeometry *geometry, unsigned short action);

	/*! 
	 * \brief A virtual member.
	 * \param[in] config - Definition of the particular problem.
	 * \param[in] val_mesh_out_filename - Name of the output file.
	 */	
	virtual void SetMeshFile(CConfig *config, string val_mesh_out_filename);
  
    /*!
	 * \brief A virtual member.
	 * \param[in] config - Definition of the particular problem.
	 * \param[in] val_mesh_out_filename - Name of the output file.
	 */
	virtual void SetMeshFile(CGeometry *geometry, CConfig *config, string val_mesh_out_filename);

	/*! 
	 * \brief A virtual member.
	 * \param[in] config - Definition of the particular problem.
	 */
	virtual void SetBoundSensitivity(CConfig *config);

	/*! 
	 * \brief A virtual member.
	 * \param[in] geometry - Geometrical definition of the problem.
	 * \param[in] config - Definition of the particular problem.
	 */
	virtual void SetPeriodicBoundary(CGeometry *geometry, CConfig *config);

  /*!
   * \brief Set the data containers for customized boundary conditions.
   * \param[in] config - Definition of the particular problem.
   */
  virtual void SetCustomBoundary(CConfig *config);


  /*!
   * \brief A virtual member.
   * \param[in] config - Definition of the particular problem.
   * \param[in] val_iZone - Index of the current zone.
   */
  virtual void SetRotationalVelocity(CConfig *config, unsigned short val_iZone, bool print);

  /*!
   * \brief A virtual member.
   * \param[in] config - Definition of the particular problem.
   */
  virtual void SetShroudVelocity(CConfig *config);

   /*!
    * \brief A virtual member.
    * \param[in] config - Definition of the particular problem.
    */
   virtual void SetTranslationalVelocity(CConfig *config, unsigned short val_iZone, bool print);

   /*!
    * \brief A virtual member.
    * \param[in] config - Definition of the particular problem.
    * \param[in] iter - Current physical time step.
    */
   virtual void SetGridVelocity(CConfig *config, unsigned long iter);

   /*!
    * \brief A virtual member.
    * \param[in] config - Definition of the particular problem.
    */
   virtual void Set_MPI_Coord(CConfig *config);

   /*!
    * \brief A virtual member.
    * \param[in] config - Definition of the particular problem.
    */
   virtual void Set_MPI_GridVel(CConfig *config);

   /*!
    * \brief A virtual member.
    * \param[in] config - Definition of the particular problem.
    */
  virtual void Set_MPI_OldCoord(CConfig *config);

  /*!
   * \brief A virtual member.
   * \param[in] config - Definition of the particular problem.
   */
  virtual void Set_MPI_MaxLength(CConfig *config);

	/*!
	 * \brief A virtual member.
   * \param[in] geometry - Geometry of the fine mesh.
	 * \param[in] config - Definition of the particular problem.
	 */
	virtual void SetRestricted_GridVelocity(CGeometry *fine_mesh, CConfig *config);

	/*!
	 * \brief Find and store all vertices on a sharp corner in the geometry.
	 * \param[in] config - Definition of the particular problem.
	 */
  void ComputeSurf_Curvature(CConfig *config);
  
  /*!
	 * \brief A virtual member.
	 * \param[in] config - Definition of the particular problem.
	 */
  void ComputeAirfoil_Section(su2double *Plane_P0, su2double *Plane_Normal,
                              su2double MinXCoord, su2double MaxXCoord,
                              su2double MinYCoord, su2double MaxYCoord,
                              su2double MinZCoord, su2double MaxZCoord,
                              su2double *FlowVariable,
                              vector<su2double> &Xcoord_Airfoil, vector<su2double> &Ycoord_Airfoil,
                              vector<su2double> &Zcoord_Airfoil, vector<su2double> &Variable_Airfoil,
                              bool original_surface, CConfig *config);

  /*!
	 * \brief A virtual member.
	 */
  virtual su2double Compute_MaxThickness(su2double *Plane_P0, su2double *Plane_Normal, CConfig *config, vector<su2double> &Xcoord_Airfoil, vector<su2double> &Ycoord_Airfoil, vector<su2double> &Zcoord_Airfoil);
 
  /*!
	 * \brief A virtual member.
	 */
  virtual su2double Compute_Twist(su2double *Plane_P0, su2double *Plane_Normal, vector<su2double> &Xcoord_Airfoil, vector<su2double> &Ycoord_Airfoil, vector<su2double> &Zcoord_Airfoil);

  /*!
	 * \brief A virtual member.
	 */
  virtual su2double Compute_Chord(su2double *Plane_P0, su2double *Plane_Normal, vector<su2double> &Xcoord_Airfoil, vector<su2double> &Ycoord_Airfoil, vector<su2double> &Zcoord_Airfoil);

  /*!
	 * \brief A virtual member.
	 */
  virtual su2double Compute_Width(su2double *Plane_P0, su2double *Plane_Normal, vector<su2double> &Xcoord_Airfoil, vector<su2double> &Ycoord_Airfoil, vector<su2double> &Zcoord_Airfoil);

  /*!
	 * \brief A virtual member.
	 */
  virtual su2double Compute_WaterLineWidth(su2double *Plane_P0, su2double *Plane_Normal, CConfig *config, vector<su2double> &Xcoord_Airfoil, vector<su2double> &Ycoord_Airfoil, vector<su2double> &Zcoord_Airfoil);

  /*!
	 * \brief A virtual member.
	 */
  virtual su2double Compute_Height(su2double *Plane_P0, su2double *Plane_Normal, vector<su2double> &Xcoord_Airfoil, vector<su2double> &Ycoord_Airfoil, vector<su2double> &Zcoord_Airfoil);

  /*!
   * \brief A virtual member.
   */
  virtual su2double Compute_LERadius(su2double *Plane_P0, su2double *Plane_Normal, vector<su2double> &Xcoord_Airfoil, vector<su2double> &Ycoord_Airfoil, vector<su2double> &Zcoord_Airfoil);

  /*!
	 * \brief A virtual member.
	 */
	virtual su2double Compute_Thickness(su2double *Plane_P0, su2double *Plane_Normal, su2double Location, CConfig *config, vector<su2double> &Xcoord_Airfoil, vector<su2double> &Ycoord_Airfoil, vector<su2double> &Zcoord_Airfoil, su2double &ZLoc);
	
	/*!
	 * \brief A virtual member.
	 */
	virtual su2double Compute_Area(su2double *Plane_P0, su2double *Plane_Normal, CConfig *config, vector<su2double> &Xcoord_Airfoil, vector<su2double> &Ycoord_Airfoil, vector<su2double> &Zcoord_Airfoil);
  
	/*!
	 * \brief A virtual member.
	 */
	virtual su2double Compute_Length(su2double *Plane_P0, su2double *Plane_Normal, CConfig *config, vector<su2double> &Xcoord_Airfoil, vector<su2double> &Ycoord_Airfoil, vector<su2double> &Zcoord_Airfoil);

  /*!
   * \brief A virtual member.
   */
  virtual void Compute_Wing_LeadingTrailing(su2double *LeadingEdge, su2double *TrailingEdge, su2double *Plane_P0, su2double *Plane_Normal, vector<su2double>
	                                       &Xcoord_Airfoil, vector<su2double> &Ycoord_Airfoil, vector<su2double> &Zcoord_Airfoil);

  /*!
   * \brief A virtual member.
   */
  virtual void Compute_Fuselage_LeadingTrailing(su2double *LeadingEdge, su2double *TrailingEdge, su2double *Plane_P0, su2double *Plane_Normal, vector<su2double>
	                                       &Xcoord_Airfoil, vector<su2double> &Ycoord_Airfoil, vector<su2double> &Zcoord_Airfoil);

  /*!
   * \brief A virtual member.
   */
  virtual su2double Compute_Dihedral(su2double *LeadingEdge_im1, su2double *TrailingEdge_im1,
                                     su2double *LeadingEdge_i, su2double *TrailingEdge_i);

  /*!
   * \brief A virtual member.
   */
  virtual su2double Compute_Curvature(su2double *LeadingEdge_im1, su2double *TrailingEdge_im1,
                                      su2double *LeadingEdge_i, su2double *TrailingEdge_i,
                                      su2double *LeadingEdge_ip1, su2double *TrailingEdge_ip1);

  /*!
   * \brief A virtual member.
   */
  virtual void Compute_Wing(CConfig *config, bool original_surface,
                            su2double &Wing_Volume, su2double &Wing_MinMaxThickness, su2double &Wing_MaxMaxThickness, su2double &Wing_MinChord, su2double &Wing_MaxChord,
                            su2double &Wing_MinLERadius, su2double &Wing_MaxLERadius,
                            su2double &Wing_MinToC, su2double &Wing_MaxToC, su2double &Wing_ObjFun_MinToC, su2double &Wing_MaxTwist, su2double &Wing_MaxCurvature,
                            su2double &Wing_MaxDihedral);

  /*!
   * \brief A virtual member.
   */
  virtual void Compute_Fuselage(CConfig *config, bool original_surface,
  		su2double &Fuselage_Volume, su2double &Fuselage_WettedArea,
  		su2double &Fuselage_MinWidth, su2double &Fuselage_MaxWidth,
  		su2double &Fuselage_MinWaterLineWidth, su2double &Fuselage_MaxWaterLineWidth,
  		su2double &Fuselage_MinHeight, su2double &Fuselage_MaxHeight,
  		su2double &Fuselage_MaxCurvature);

  /*!
   * \brief A virtual member.
   */
  virtual void Compute_Nacelle(CConfig *config, bool original_surface,
                               su2double &Nacelle_Volume, su2double &Nacelle_MinMaxThickness, su2double &Nacelle_MaxMaxThickness,
                               su2double &Nacelle_MinChord, su2double &Nacelle_MaxChord,
                               su2double &Nacelle_MinLERadius, su2double &Nacelle_MaxLERadius,
                               su2double &Nacelle_MinToC, su2double &Nacelle_MaxToC,
                               su2double &Nacelle_ObjFun_MinToC, su2double &Nacelle_MaxTwist);

	/*!
	 * \brief A virtual member.
	 * \param[in] config - Definition of the particular problem.
	 */
	virtual void FindNormal_Neighbor(CConfig *config);

  /*!
   * \brief A virtual member.
   */
  virtual void SetGlobal_to_Local_Point();

	/*!
	 * \brief A virtual member.
	 * \param[in] val_ipoint - Global point.
	 * \returns Local index that correspond with the global index.
	 */
	virtual long GetGlobal_to_Local_Point(unsigned long val_ipoint);

	/*!
	 * \brief A virtual member.
	 * \param[in] val_ipoint - Global marker.
	 * \returns Local marker that correspond with the global index.
	 */
	virtual unsigned short GetGlobal_to_Local_Marker(unsigned short val_imarker);

  /*!
	 * \brief A virtual member.
	 * \returns Total number of nodes in a simulation across all processors (including halos).
	 */
	virtual unsigned long GetGlobal_nPoint();
  
	/*!
	 * \brief A virtual member.
	 * \returns Total number of nodes in a simulation across all processors (excluding halos).
	 */
	virtual unsigned long GetGlobal_nPointDomain();

  /*!
   * \brief A virtual member.
	 * \param[in] val_global_npoint - Global number of points in the mesh (excluding halos).
   */
  virtual void SetGlobal_nPointDomain(unsigned long val_global_npoint);

  /*!
	 * \brief A virtual member.
	 * \returns Total number of elements in a simulation across all processors.
	 */
	virtual unsigned long GetGlobal_nElem();

  /*!
   * \brief A virtual member.
   * \returns Total number of elements in a simulation across all processors (excluding halos).
   */
  virtual unsigned long GetGlobal_nElemDomain();
  
  /*!
	 * \brief A virtual member.
	 * \returns Total number of line elements in a simulation across all processors.
	 */
	virtual unsigned long GetGlobal_nElemLine();
  
  /*!
	 * \brief A virtual member.
	 * \returns Total number of triangular elements in a simulation across all processors.
	 */
	virtual unsigned long GetGlobal_nElemTria();
  
  /*!
	 * \brief A virtual member.
	 * \returns Total number of quadrilateral elements in a simulation across all processors.
	 */
	virtual unsigned long GetGlobal_nElemQuad();
  
  /*!
	 * \brief A virtual member.
	 * \returns Total number of tetrahedral elements in a simulation across all processors.
	 */
	virtual unsigned long GetGlobal_nElemTetr();
  
  /*!
	 * \brief A virtual member.
	 * \returns Total number of hexahedral elements in a simulation across all processors.
	 */
	virtual unsigned long GetGlobal_nElemHexa();
  
  /*!
	 * \brief A virtual member.
	 * \returns Total number of prism elements in a simulation across all processors.
	 */
	virtual unsigned long GetGlobal_nElemPris();
  
  /*!
	 * \brief A virtual member.
	 * \returns Total number of pyramid elements in a simulation across all processors.
	 */
	virtual unsigned long GetGlobal_nElemPyra();
  
  /*!
	 * \brief A virtual member.
	 * \return Number of line elements.
	 */
	virtual unsigned long GetnElemLine();
  
  /*!
	 * \brief A virtual member.
	 * \return Number of triangular elements.
	 */
	virtual unsigned long GetnElemTria();
  
  /*!
	 * \brief A virtual member.
	 * \return Number of quadrilateral elements.
	 */
	virtual unsigned long GetnElemQuad();
  
  /*!
	 * \brief A virtual member.
	 * \return Number of tetrahedral elements.
	 */
	virtual unsigned long GetnElemTetr();
  
  /*!
	 * \brief A virtual member.
	 * \return Number of hexahedral elements.
	 */
	virtual unsigned long GetnElemHexa();
  
  /*!
	 * \brief A virtual member.
	 * \return Number of prism elements.
	 */
	virtual unsigned long GetnElemPris();
  
  /*!
	 * \brief A virtual member.
	 * \return Number of pyramid elements.
	 */
	virtual unsigned long GetnElemPyra();

	/*!
	 * \brief Indentify geometrical planes in the mesh
	 */
	virtual void SetGeometryPlanes(CConfig *config);
  
	/*!
	 * \brief Get geometrical planes in the mesh
	 */
	virtual vector<su2double> GetGeometryPlanes();

	/*!
	 * \brief Get x coords of geometrical planes in the mesh
	 */
	virtual vector<vector<su2double> > GetXCoord();

	/*!
	 * \brief Get y coords of geometrical planes in the mesh
	 */
	virtual vector<vector<su2double> > GetYCoord();

	/*!
	 * \brief Get z coords of geometrical planes in the mesh
	 */
	virtual vector<vector<su2double> > GetZCoord();

	/*!
	 * \brief Get all points on a geometrical plane in the mesh
	 */
	virtual vector<vector<unsigned long> > GetPlanarPoints();

	/*!
	 * \brief Given arrays x[1..n] and y[1..n] containing a tabulated function, i.e., yi = f(xi), with 
	          x1 < x2 < . . . < xN , and given values yp1 and ypn for the first derivative of the interpolating
	          function at points 1 and n, respectively, this routine returns an array y2[1..n] that contains
	          the second derivatives of the interpolating function at the tabulated points xi. If yp1 and/or
	          ypn are equal to 1 × 1030 or larger, the routine is signaled to set the corresponding boundary
	          condition for a natural spline, with zero second derivative on that boundary.
						Numerical Recipes: The Art of Scientific Computing, Third Edition in C++.
	 */
	void SetSpline(vector<su2double> &x, vector<su2double> &y, unsigned long n, su2double yp1, su2double ypn, vector<su2double> &y2);
	
	/*!
	 * \brief Given the arrays xa[1..n] and ya[1..n], which tabulate a function (with the xai’s in order), 
	          and given the array y2a[1..n], which is the output from spline above, and given a value of 
	          x, this routine returns a cubic-spline interpolated value y.
         	  Numerical Recipes: The Art of Scientific Computing, Third Edition in C++.
	 * \returns The interpolated value of for x.
	 */
	su2double GetSpline(vector<su2double> &xa, vector<su2double> &ya, vector<su2double> &y2a, unsigned long n, su2double x);
	  
  /*!
	 * \brief Compute the intersection between a segment and a plane.
   * \param[in] Segment_P0 - Definition of the particular problem.
	 * \param[in] Segment_P1 - Definition of the particular problem.
	 * \param[in] Plane_P0 - Definition of the particular problem.
	 * \param[in] Plane_Normal - Definition of the particular problem.
   * \param[in] Intersection - Definition of the particular problem.
   * \returns If the intersection has has been successful.
   */
  bool SegmentIntersectsPlane(su2double *Segment_P0, su2double *Segment_P1, su2double Variable_P0, su2double Variable_P1,
                              su2double *Plane_P0, su2double *Plane_Normal, su2double *Intersection, su2double &Variable_Interp);
  
  /*!
   * \brief Ray Intersects Triangle (Moller and Trumbore algorithm)
   */
  bool RayIntersectsTriangle(su2double orig[3], su2double dir[3],
                             su2double vert0[3], su2double vert1[3], su2double vert2[3],
                             su2double *intersect);
  
  /*!
   * \brief Segment Intersects Triangle
   */
  bool SegmentIntersectsTriangle(su2double point0[3], su2double point1[3],
                                 su2double vert0[3], su2double vert1[3], su2double vert2[3]);

  /*!
   * \brief Segment Intersects Line (for 2D FFD Intersection)
   */
  bool SegmentIntersectsLine(su2double point0[2], su2double point1[2], su2double vert0[2], su2double vert1[2]);

  /*!
   * \brief Register the coordinates of the mesh nodes.
   * \param[in] config
   */
  void RegisterCoordinates(CConfig *config);

  /*!
   * \brief Register the coordinates of the mesh nodes as output.
   * \param[in] config
   */
  void RegisterOutput_Coordinates(CConfig *config);

  /*!
   * \brief Update the multi-grid structure and the wall-distance.
   * \param geometry_container - Geometrical definition.
   * \param config - Config
   */
  void UpdateGeometry(CGeometry **geometry_container, CConfig *config);

  /*!
   * \brief Update the multi-grid structure for the customized boundary conditions
   * \param geometry_container - Geometrical definition.
   * \param config - Definition of the particular problem.
   */
  void UpdateCustomBoundaryConditions(CGeometry **geometry_container, CConfig *config);

  /*!
   * \brief A virtual member.
   * \param config - Config
   */
  virtual void SetSensitivity(CConfig *config);

  /*!
   * \brief A virtual member.
   * \param config - Config
   */
  virtual void ReadUnorderedSensitivity(CConfig *config);

  /*!
   * \brief A virtual member.
   * \param iPoint - Point
   * \param iDim - Dimension
   */
  virtual su2double GetSensitivity(unsigned long iPoint, unsigned short iDim);

  /*!
   * \brief A virtual member.
   * \param iPoint - Point
   * \param iDim - Dimension
   * \param val - Value of the sensitivity
   */
  virtual void SetSensitivity(unsigned long iPoint, unsigned short iDim, su2double val);

  /*!
	 * \brief A virtual member.
	 * \param[in] val_marker - marker value.
	 * \param[in] val_span - span value.
	 */
  virtual su2double* GetAverageTurboNormal(unsigned short val_marker, unsigned short val_span);

  /*!
	 * \brief A virtual member.
	 * \param[in] val_marker - marker value.
	 * \param[in] val_span - span value.
	 */
  virtual su2double* GetAverageNormal(unsigned short val_marker, unsigned short val_span);

  /*!
	 * \brief A virtual member.
	 * \param[in] val_marker - marker value.
	 * \param[in] val_span - span value.
	 */
	virtual su2double GetSpanArea(unsigned short val_marker, unsigned short val_span);

  /*!
	 * \brief A virtual member.
	 * \param[in] val_marker - marker value.
	 * \param[in] val_span - span value.
	 */
	virtual su2double GetTurboRadius(unsigned short val_marker, unsigned short val_span);

  /*!
	 * \brief A virtual member.
	 * \param[in] val_marker - marker value.
	 * \param[in] val_span - span value.
	 */
	virtual su2double GetAverageTangGridVel(unsigned short val_marker, unsigned short val_span);

	/*!
	 * \brief A virtual member.
	 * \param[in] val_marker - marker turbo-performance value.
	 * \param[in] val_span - span value.
   * \return The span-wise inflow tangential velocity.
	 */
	virtual su2double GetTangGridVelIn(unsigned short val_marker, unsigned short val_span);

	/*!
	 * \brief A virtual member.
	 * \param[in] val_marker - marker turbo-performance value.
	 * \param[in] val_span - span value.
   * \return The span-wise outflow tangential velocity.
	 */
	virtual su2double GetTangGridVelOut(unsigned short val_marker, unsigned short val_span);

	/*!
	 * \brief A virtual member.
	 * \param[in] val_marker - marker turbo-performance value.
	 * \param[in] val_span - span value.
   * \return The span-wise inflow area.
	 */
	virtual su2double GetSpanAreaIn(unsigned short val_marker, unsigned short val_span);

	/*!
	 * \brief A virtual member.
	 * \param[in] val_marker - marker turbo-performance value.
	 * \param[in] val_span - span value.
	 * \return The span-wise outflow area.
	 */
	virtual su2double GetSpanAreaOut(unsigned short val_marker, unsigned short val_span);

	/*!
	 * \brief A virtual member.
	 * \param[in] val_marker - marker turbo-performance value.
	 * \param[in] val_span - span value.
   * \return The span-wise inflow radius.
	 */
	virtual su2double GetTurboRadiusIn(unsigned short val_marker, unsigned short val_span);

	/*!
	 * \brief A virtual member.
	 * \param[in] val_marker - marker turbo-performance value.
	 * \param[in] val_span - span value.
   * \return The span-wise outflow radius.
	 */
	virtual su2double GetTurboRadiusOut(unsigned short val_marker, unsigned short val_span);

	/*!
	 * \brief A virtual member.
	 * \param[in] val_marker - marker turbo-performance value.
	 * \param[in] val_span - span value.
   */
	virtual void SetTangGridVelIn(su2double value, unsigned short val_marker, unsigned short val_span);

	/*!
	 * \brief A virtual member.
	 * \param[in] val_marker - marker turbo-performance value.
	 * \param[in] val_span - span value.
   */
	virtual void SetTangGridVelOut(su2double value, unsigned short val_marker, unsigned short val_span);

	/*!
	 * \brief A virtual member.
	 * \param[in] val_marker - marker turbo-performance value.
	 * \param[in] val_span - span value.
   */
	virtual void SetSpanAreaIn(su2double value, unsigned short val_marker, unsigned short val_span);

	/*!
	 * \brief A virtual member.
	 * \param[in] val_marker - marker turbo-performance value.
	 * \param[in] val_span - span value.
   */
	virtual void SetSpanAreaOut(su2double value, unsigned short val_marker, unsigned short val_span);

	/*!
	 * \brief A virtual member.
	 * \param[in] val_marker - marker turbo-performance value.
	 * \param[in] val_span - span value.
   */
	virtual void SetTurboRadiusIn(su2double value, unsigned short val_marker, unsigned short val_span);

	/*!
	 * \brief A virtual member.
	 * \param[in] val_marker - marker turbo-performance value.
	 * \param[in] val_span - span value.
   */
	virtual void SetTurboRadiusOut(su2double value, unsigned short val_marker, unsigned short val_span);

  /*!
	 * \brief A virtual member.
	 * \param[in] val_marker - marker value.
	 * \param[in] val_span - span value.
	 */
	virtual unsigned long GetnTotVertexSpan(unsigned short val_marker, unsigned short val_span);

/*!
 * \brief A virtual member.
 * \param[in] val_marker - marker value.
 * \param[in] val_span - span value.
 */
  virtual su2double GetMinAngularCoord(unsigned short val_marker, unsigned short val_span);

  /*!
   * \brief A virtual member.
   * \param[in] val_marker - marker value.
   * \param[in] val_span - span value.
   */
  virtual su2double GetMaxAngularCoord(unsigned short val_marker, unsigned short val_span);

  /*!
   * \brief A virtual member.
   * \param[in] val_marker - marker value.
   * \param[in] val_span - span value.
   */
  virtual su2double GetMinRelAngularCoord(unsigned short val_marker, unsigned short val_span);
  /*!
   * \brief A virtual member.
   * \param[in] val_marker - marker value.
   * \param[in] val_span - span value.
   */
  virtual su2double* GetAverageGridVel(unsigned short val_marker, unsigned short val_span);

  /*!
   * \brief A virtual member.
   * \param config - Config
   */
  virtual void Check_Periodicity(CConfig *config);

  /*!
   * \brief Get the value of the customized temperature at a specified vertex on a specified marker.
   * \param[in] val_marker - Marker value
   * \param[in] val_vertex - Boundary vertex value
   */
  su2double GetCustomBoundaryTemperature(unsigned short val_marker, unsigned long val_vertex);

  /*!
   * \brief Set the value of the customized temperature at a specified vertex on a specified marker.
   * \param[in] val_marker - Marker value
   * \param[in] val_vertex - Boundary vertex value
   * \param[in] val_customBoundaryTemperature - Value of the temperature.
   */
  void SetCustomBoundaryTemperature(unsigned short val_marker, unsigned long val_vertex, su2double val_customBoundaryTemperature);

  /*!
   * \brief Get the value of the customized normal heat flux at a specified vertex on a specified marker.
   * \param[in] val_marker - Marker value
   * \param[in] val_vertex - Boundary vertex value
   */
  su2double GetCustomBoundaryHeatFlux(unsigned short val_marker, unsigned long val_vertex);

  /*!
   * \brief Set the value of the customized normal heat flux at a specified vertex on a specified marker.
   * \param[in] val_marker - Marker value
   * \param[in] val_vertex - Boundary vertex value
   * \param[in] val_customBoundaryHeatFlux - Value of the normal heat flux.
   */
  void SetCustomBoundaryHeatFlux(unsigned short val_marker, unsigned long val_vertex, su2double val_customBoundaryHeatFlux);
  
  /*!
   * \brief Filter values given at the element CG by performing a weighted average over a radial neighbourhood.
   * \param[in] filter_radius - Parameter defining the size of the neighbourhood.
   * \param[in] kernels - Kernel types and respective parameter, size of vector defines number of filter recursions.
   * \param[in] input_values - "Raw" values.
   * \param[out] output_values - Filtered values.
   */
  void FilterValuesAtElementCG(const vector<su2double> filter_radius, const vector<pair<unsigned short,su2double> > &kernels,
                               const su2double *input_values, su2double *output_values) const;
  
  /*!
   * \brief Build the global (entire mesh!) adjacency matrix for the elements in compressed format.
   *        Used by FilterValuesAtElementCG to search for geometrically close neighbours.
   * \param[out] neighbour_start - i'th position stores the start position in "neighbour_idx" for the immediate
   *             neighbours of global element "i". Size nElemDomain+1
   * \param[out] neighbour_idx - Global index of the neighbours, mush be NULL on entry and free'd by calling function.
   */
  void GetGlobalElementAdjacencyMatrix(vector<unsigned long> &neighbour_start, long *&neighbour_idx) const;
  
  /*!
   * \brief Get the neighbours of the global element in the first position of "neighbours" that are within "radius" of it.
   * \param[in] iElem_global - Element of interest.
   * \param[in] radius - Parameter defining the size of the neighbourhood.
   * \param[in] neighbour_start - See GetGlobalElementAdjacencyMatrix.
   * \param[in] neighbour_idx - See GetGlobalElementAdjacencyMatrix.
   * \param[in] cg_elem - Global element centroid coordinates in row major format {x0,y0,x1,y1,...}. Size nDim*nElemDomain.
   * \param[in,out] neighbours - The neighbours of iElem_global.
   */
  void GetRadialNeighbourhood(const unsigned long iElem_global, const passivedouble radius,
                              const vector<unsigned long> &neighbour_start, const long *neighbour_idx,
                              const su2double *cg_elem, vector<long> &neighbours) const;

  /*!
   * \brief Compute and store the volume of the elements.
   * \param[in] config - Problem configuration.
   */
  void SetElemVolume(CConfig *config);

  /*!
   * \brief Compute and store the volume of the elements.
   * \param[in] config - Problem configuration.
   */
  void UpdateBoundaries(CConfig *config);
};

/*!
 * \class CPhysicalGeometry
 * \brief Class for reading a defining the primal grid which is read from the
 *        grid file in .su2 or .cgns format.
 * \author F. Palacios, T. Economon, J. Alonso
 */
class CPhysicalGeometry : public CGeometry {

  map<unsigned long, unsigned long> Global_to_Local_Point; /*!< \brief Global-local indexation for the points. */
  long *Local_to_Global_Point;				/*!< \brief Local-global indexation for the points. */
  unsigned short *Local_to_Global_Marker;	/*!< \brief Local to Global marker. */
  unsigned short *Global_to_Local_Marker;	/*!< \brief Global to Local marker. */
  unsigned long *adj_counter; /*!< \brief Adjacency counter. */
  unsigned long **adjacent_elem; /*!< \brief Adjacency element list. */
  su2double* Sensitivity; /*! <\brief Vector holding the sensitivities at each point. */

  vector<vector<unsigned long> > Neighbors;
  map<unsigned long, unsigned long> Color_List;
  vector<string> Marker_Tags;
  unsigned long nLocal_Point,
  nLocal_PointDomain,
  nLocal_PointGhost,
  nLocal_PointPeriodic,
  nLocal_Elem,
  nLocal_Bound_Elem,
  nGlobal_Elem,
  nGlobal_Bound_Elem,
  nLocal_Line,
  nLocal_BoundTria,
  nLocal_BoundQuad,
  nLinear_Line,
  nLinear_BoundTria,
  nLinear_BoundQuad,
  nLocal_Tria,
  nLocal_Quad,
  nLocal_Tetr,
  nLocal_Hexa,
  nLocal_Pris,
  nLocal_Pyra;
  unsigned long nMarker_Global;
  su2double *Local_Coords;
  unsigned long *Local_Points;
  unsigned long *Local_Colors;
  unsigned long *Conn_Line;
  unsigned long *Conn_BoundTria;
  unsigned long *Conn_BoundQuad;
  unsigned long *Conn_Line_Linear;
  unsigned long *Conn_BoundTria_Linear;
  unsigned long *Conn_BoundQuad_Linear;
  unsigned long *Conn_Tria;
  unsigned long *Conn_Quad;
  unsigned long *Conn_Tetr;
  unsigned long *Conn_Hexa;
  unsigned long *Conn_Pris;
  unsigned long *Conn_Pyra;
  unsigned long *ID_Line;
  unsigned long *ID_BoundTria;
  unsigned long *ID_BoundQuad;
  unsigned long *ID_Line_Linear;
  unsigned long *ID_BoundTria_Linear;
  unsigned long *ID_BoundQuad_Linear;
  unsigned long *ID_Tria;
  unsigned long *ID_Quad;
  unsigned long *ID_Tetr;
  unsigned long *ID_Hexa;
  unsigned long *ID_Pris;
  unsigned long *ID_Pyra;
  unsigned long *Elem_ID_Line;
  unsigned long *Elem_ID_BoundTria;
  unsigned long *Elem_ID_BoundQuad;
  unsigned long *Elem_ID_Line_Linear;
  unsigned long *Elem_ID_BoundTria_Linear;
  unsigned long *Elem_ID_BoundQuad_Linear;

public:
  
	/*!
	 * \brief Constructor of the class.
	 */
	CPhysicalGeometry(void);

	/*! 
	 * \overload
	 * \brief Reads the geometry of the grid and adjust the boundary 
	 *        conditions with the configuration file. 
	 * \param[in] config - Definition of the particular problem.
	 * \param[in] val_mesh_filename - Name of the file with the grid information.
	 * \param[in] val_format - Format of the file with the grid information.
	 * \param[in] val_iZone - Domain to be read from the grid file.
	 * \param[in] val_nZone - Total number of domains in the grid file.
	 */
	CPhysicalGeometry(CConfig *config, unsigned short val_iZone, unsigned short val_nZone);
  
  /*!
	 * \overload
	 * \brief Accepts a geometry container holding a linearly partitioned grid
   *        with coloring performed by ParMETIS, and this routine distributes
   *        the points and cells to all partitions based on the coloring.
   * \param[in] geometry - Definition of the geometry container holding the initial linear partitions of the grid + coloring.
	 * \param[in] config - Definition of the particular problem.
	 */
  CPhysicalGeometry(CGeometry *geometry, CConfig *config);

  /*!
   * \overload
   * \brief Accepts a geometry container holding a linearly partitioned grid
   *        with coloring performed by ParMETIS, and this routine distributes
   *        the points and cells to all partitions based on the coloring.
   * \param[in] geometry - Definition of the geometry container holding the initial linear partitions of the grid + coloring.
   * \param[in] config - Definition of the particular problem.
   */
  CPhysicalGeometry(CGeometry *geometry, CConfig *config, bool val_flag);

	/*!
	 * \brief Destructor of the class.
	 */
	~CPhysicalGeometry(void);

  /*!
   * \brief Distributes the coloring from ParMETIS so that each rank has complete information about the local grid points.
   * \param[in] geometry - Definition of the geometry container holding the initial linear partitions of the grid + coloring.
   * \param[in] config - Definition of the particular problem.
   */
  void DistributeColoring(CConfig *config, CGeometry *geometry);

  /*!
   * \brief Distribute the grid points, including ghost points, across all ranks based on a ParMETIS coloring.
   * \param[in] config - Definition of the particular problem.
   * \param[in] geometry - Geometrical definition of the problem.
   */
  void DistributePoints(CConfig *config, CGeometry *geometry);

  /*!
   * \brief Distribute the connectivity for a single volume element type across all ranks based on a ParMETIS coloring.
   * \param[in] config - Definition of the particular problem.
   * \param[in] geometry - Geometrical definition of the problem.
   * \param[in] Elem_Type - VTK index of the element type being distributed.
   */
  void DistributeVolumeConnectivity(CConfig *config, CGeometry *geometry, unsigned short Elem_Type);

  /*!
   * \brief Distribute the connectivity for a single surface element type in all markers across all ranks based on a ParMETIS coloring.
   * \param[in] config - Definition of the particular problem.
   * \param[in] geometry - Geometrical definition of the problem.
   * \param[in] Elem_Type - VTK index of the element type being distributed.
   */
  void DistributeSurfaceConnectivity(CConfig *config, CGeometry *geometry, unsigned short Elem_Type);

  /*!
   * \brief Broadcast the marker tags for all boundaries from the master rank to all other ranks.
   * \param[in] config - Definition of the particular problem.
   * \param[in] geometry - Geometrical definition of the problem.
   */
  void DistributeMarkerTags(CConfig *config, CGeometry *geometry);

  /*!
   * \brief Partition the marker connectivity held on the master rank according to a linear partitioning.
   * \param[in] config - Definition of the particular problem.
   * \param[in] geometry - Geometrical definition of the problem.
   * \param[in] Elem_Type - VTK index of the element type being distributed.
   */
  void PartitionSurfaceConnectivity(CConfig *config, CGeometry *geometry, unsigned short Elem_Type);

  /*!
   * \brief Load the local grid points after partitioning (owned and ghost) into the geometry class objects.
   * \param[in] config - Definition of the particular problem.
   * \param[in] geometry - Geometrical definition of the problem.
   */
  void LoadPoints(CConfig *config, CGeometry *geometry);

  /*!
   * \brief Load the local volume elements after partitioning (owned and ghost) into the geometry class objects.
   * \param[in] config - Definition of the particular problem.
   * \param[in] geometry - Geometrical definition of the problem.
   */
  void LoadVolumeElements(CConfig *config, CGeometry *geometry);

  /*!
   * \brief Load the local surface elements after partitioning (owned and ghost) into the geometry class objects.
   * \param[in] config - Definition of the particular problem.
   * \param[in] geometry - Geometrical definition of the problem.
   */
  void LoadSurfaceElements(CConfig *config, CGeometry *geometry);

  /*!
   * \brief Routine to launch non-blocking sends and recvs amongst all processors.
   * \param[in] bufSend - Buffer of data to be sent.
   * \param[in] nElemSend - Array containing the number of elements to send to other processors in cumulative storage format.
   * \param[in] sendReq - Array of MPI send requests.
   * \param[in] bufRecv - Buffer of data to be received.
   * \param[in] nElemSend - Array containing the number of elements to receive from other processors in cumulative storage format.
   * \param[in] sendReq - Array of MPI recv requests.
   * \param[in] countPerElem - Pieces of data per element communicated.
   */
  void InitiateCommsAll(void *bufSend,
                        int *nElemSend,
                        SU2_MPI::Request *sendReq,
                        void *bufRecv,
                        int *nElemRecv,
                        SU2_MPI::Request *recvReq,
                        unsigned short countPerElem,
                        unsigned short commType);

  /*!
   * \brief Routine to complete the set of non-blocking communications launched with InitiateComms() with MPI_Waitany().
   * \param[in] nSends - Number of sends to be completed.
   * \param[in] sendReq - Array of MPI send requests.
   * \param[in] nRecvs - Number of receives to be completed.
   * \param[in] sendReq - Array of MPI recv requests.
   */
  void CompleteCommsAll(int nSends,
                        SU2_MPI::Request *sendReq,
                        int nRecvs,
                        SU2_MPI::Request *recvReq);

  /*!
	 * \brief Set the send receive boundaries of the grid.
	 * \param[in] geometry - Geometrical definition of the problem.
	 * \param[in] config - Definition of the particular problem.
	 * \param[in] val_domain - Number of domains for parallelization purposes.
	 */
	void SetSendReceive(CConfig *config);
  
  /*!
	 * \brief Set the send receive boundaries of the grid.
	 * \param[in] geometry - Geometrical definition of the problem.
	 * \param[in] config - Definition of the particular problem.
	 * \param[in] val_domain - Number of domains for parallelization purposes.
	 */
	void SetBoundaries(CConfig *config);

  /*!
   * \brief Set the local index that correspond with the global numbering index.
   */
  void SetGlobal_to_Local_Point();

	/*!
	 * \brief Get the local index that correspond with the global numbering index.
	 * \param[in] val_ipoint - Global point.
	 * \returns Local index that correspond with the global index, -1 if not found on the current rank (process).
	 */
	long GetGlobal_to_Local_Point(unsigned long val_ipoint);
  
	/*!
	 * \brief Get the local marker that correspond with the global marker.
	 * \param[in] val_ipoint - Global marker.
	 * \returns Local marker that correspond with the global index.
	 */
	unsigned short GetGlobal_to_Local_Marker(unsigned short val_imarker);
  
  /*!
   * \brief Reads the geometry of the grid and adjust the boundary
   *        conditions with the configuration file in parallel (for parmetis).
   * \param[in] config - Definition of the particular problem.
   * \param[in] val_mesh_filename - Name of the file with the grid information.
   * \param[in] val_format - Format of the file with the grid information.
   * \param[in] val_iZone - Domain to be read from the grid file.
   * \param[in] val_nZone - Total number of domains in the grid file.
   */
  void Read_SU2_Format_Parallel(CConfig *config, string val_mesh_filename, unsigned short val_iZone, unsigned short val_nZone);

  /*!
   * \brief Reads the geometry of the grid and adjust the boundary
   *        conditions with the configuration file in parallel (for parmetis).
   * \param[in] config - Definition of the particular problem.
   * \param[in] val_mesh_filename - Name of the file with the grid information.
   * \param[in] val_format - Format of the file with the grid information.
   * \param[in] val_iZone - Domain to be read from the grid file.
   * \param[in] val_nZone - Total number of domains in the grid file.
   */
  void Read_CGNS_Format_Parallel(CConfig *config, string val_mesh_filename, unsigned short val_iZone, unsigned short val_nZone);

  /*!
   * \brief Reads for the FEM solver the geometry of the grid and adjust the boundary
   *        conditions with the configuration file in parallel (for parmetis).
   * \param[in] config - Definition of the particular problem.
   * \param[in] val_mesh_filename - Name of the file with the grid information.
   * \param[in] val_iZone - Domain to be read from the grid file.
   * \param[in] val_nZone - Total number of domains in the grid file.
   */
  void Read_SU2_Format_Parallel_FEM(CConfig *config, string val_mesh_filename, unsigned short val_iZone, unsigned short val_nZone);

  /*!
   * \brief Reads for the FEM solver the geometry of the grid and adjust the boundary
   *        conditions with the configuration file in parallel (for parmetis).
   * \param[in] config - Definition of the particular problem.
   * \param[in] val_mesh_filename - Name of the file with the grid information.
   * \param[in] val_iZone - Domain to be read from the grid file.
   * \param[in] val_nZone - Total number of domains in the grid file.
   */
  void Read_CGNS_Format_Parallel_FEM(CConfig *config, string val_mesh_filename, unsigned short val_iZone, unsigned short val_nZone);

	/*!
	 * \brief Find repeated nodes between two elements to identify the common face.
	 * \param[in] first_elem - Identification of the first element.
	 * \param[in] second_elem - Identification of the second element.
	 * \param[in] face_first_elem - Index of the common face for the first element.
	 * \param[in] face_second_elem - Index of the common face for the second element.		 
	 * \return It provides 0 or 1 depending if there is a common face or not.
	 */
	bool FindFace(unsigned long first_elem, unsigned long second_elem, unsigned short &face_first_elem, 
			unsigned short &face_second_elem);

	/*! 
	 * \brief Computes the distance to the nearest no-slip wall for each grid node.
	 * \param[in] config - Definition of the particular problem.
	 */
	void ComputeWall_Distance(CConfig *config);

	/*! 
	 * \brief Compute surface area (positive z-direction) for force coefficient non-dimensionalization.
	 * \param[in] config - Definition of the particular problem.
	 */
	void SetPositive_ZArea(CConfig *config);
  
	/*! 
	 * \brief Set points which surround a point.
	 */
	void SetPoint_Connectivity(void);
  
  /*!
	 * \brief Set a renumbering using a Reverse Cuthill-McKee Algorithm
   * \param[in] config - Definition of the particular problem.
	 */
	void SetRCM_Ordering(CConfig *config);
  
	/*!
	 * \brief Function declaration to avoid partially overridden classes.
	 * \param[in] geometry - Geometrical definition of the problem.
	 */
	void SetPoint_Connectivity(CGeometry *geometry);

	/*! 
	 * \brief Set elements which surround an element.
	 */
	void SetElement_Connectivity(void);

	/*! 
	 * \brief Set the volume element associated to each boundary element.
	 */
	void SetBoundVolume(void);

	/*! 
	 * \brief Set boundary vertex.
	 * \param[in] config - Definition of the particular problem.
	 */
	void SetVertex(CConfig *config);

	/*!
	 * \brief Set number of span wise level for turbomachinery computation.
	 * \param[in] config - Definition of the particular problem.
	 */
	void ComputeNSpan(CConfig *config, unsigned short val_iZone, unsigned short marker_flag, bool allocate);

	/*!
	 * \brief Set turbo boundary vertex.
	 * \param[in] config - Definition of the particular problem.
	 */
	void SetTurboVertex(CConfig *config,unsigned short val_iZone, unsigned short marker_flag, bool allocate);

/*!
 * \brief update turbo boundary vertex.
 * \param[in] config - Definition of the particular problem.
 */
void UpdateTurboVertex(CConfig *config,unsigned short val_iZone, unsigned short marker_flag);

	/*!
	 * \brief Set turbo boundary vertex.
	 * \param[in] config - Definition of the particular problem.
	 */
	void SetAvgTurboValue(CConfig *config, unsigned short val_iZone, unsigned short marker_flag, bool allocate);

	/*!
	 * \brief Set turbo boundary vertex.
	 * \param[in] config - Definition of the particular problem.
	 */
	void GatherInOutAverageValues(CConfig *config, bool allocate);

	/*! 
	 * \brief Set the center of gravity of the face, elements and edges.
	 */
	void SetCoord_CG(void);

	/*! 
	 * \brief Set the edge structure of the control volume.
	 * \param[in] config - Definition of the particular problem.
	 * \param[in] action - Allocate or not the new elements.
	 */
	void SetControlVolume(CConfig *config, unsigned short action);

	/*!
	 * \brief Visualize the structure of the control volume(s).
	 * \param[in] config - Definition of the particular problem.
	 * \param[in] action - Allocate or not the new elements.
	 */
  void VisualizeControlVolume(CConfig *config, unsigned short action);
  
	/*!
	 * \brief Mach the near field boundary condition.
	 * \param[in] config - Definition of the particular problem.
	 */
	void MatchNearField(CConfig *config);
  
  /*!
	 * \brief Mach the near field boundary condition.
	 * \param[in] config - Definition of the particular problem.
	 */
	void MatchActuator_Disk(CConfig *config);

	/*! 
<<<<<<< HEAD
=======
	 * \brief Mach the interface boundary condition.
	 * \param[in] config - Definition of the particular problem.
	 */
	void MatchInterface(CConfig *config);
  
  /*!
   * \brief Mach the periodic boundary conditions.
   * \param[in] config - Definition of the particular problem.
   * \param[in] val_periodic - Index of the first periodic face in a pair.
   */
  void MatchPeriodic(CConfig *config, unsigned short val_periodic);

	/*! 
>>>>>>> 64637462
	 * \brief Set boundary vertex structure of the control volume.
	 * \param[in] config - Definition of the particular problem.
	 * \param[in] action - Allocate or not the new elements.
	 */
	void SetBoundControlVolume(CConfig *config, unsigned short action);

  /*!
   * \brief Set the maximum cell-center to cell-center distance for CVs.
   * \param[in] config - Definition of the particular problem.
   */
  void SetMaxLength(CConfig* config);

	/*! 
	 * \brief Set the Tecplot file.
	 * \param[in] config_filename - Name of the file where the Tecplot 
	 *            information is going to be stored.
   * \param[in] new_file - Create a new file.
	 */
	void SetTecPlot(char config_filename[MAX_STRING_SIZE], bool new_file);

	/*! 
	 * \brief Set the output file for boundaries in Tecplot
	 * \param[in] config - Definition of the particular problem.		 
	 * \param[in] mesh_filename - Name of the file where the Tecplot 
	 *            information is going to be stored.   
   * \param[in] new_file - Create a new file.
	 */
	void SetBoundTecPlot(char mesh_filename[MAX_STRING_SIZE], bool new_file, CConfig *config);

	/*! 
	 * \brief Check the volume element orientation.
	 * \param[in] config - Definition of the particular problem.		 
	 */
	void Check_IntElem_Orientation(CConfig *config);
  
  /*!
	 * \brief Check the volume element orientation.
	 * \param[in] config - Definition of the particular problem.
	 */
	void Check_BoundElem_Orientation(CConfig *config);

	/*! 
	 * \brief Set the domains for grid grid partitioning using METIS.
	 * \param[in] config - Definition of the particular problem.		 
	 */
	void SetColorGrid(CConfig *config);
  
  /*!
   * \brief Set the domains for grid grid partitioning using ParMETIS.
   * \param[in] config - Definition of the particular problem.
   */
  void SetColorGrid_Parallel(CConfig *config);

  /*!
   * \brief Set the domains for FEM grid partitioning using ParMETIS.
   * \param[in] config - Definition of the particular problem.
   */
  void SetColorFEMGrid_Parallel(CConfig *config);

  /*!
   * \brief Compute the weights of the FEM graph for ParMETIS.
   * \param[in]  config                       - Definition of the particular problem.
   * \param[in]  localFaces                   - Vector, which contains the element faces of this rank.
   * \param[in]  adjacency                    - Neighbors of the element.
   * \param[in]  mapExternalElemIDToTimeLevel - Map from the external element ID's to their time level
                                                and number of DOFs.
   * \param[out] vwgt                         - Weights of the vertices of the graph, i.e. the elements.
   * \param[out] adjwgt                       - Weights of the edges of the graph.
   */
  void ComputeFEMGraphWeights(
              CConfig                                    *config,
              const vector<CFaceOfElement>               &localFaces,
              const vector<vector<unsigned long> >       &adjacency,
              const map<unsigned long, CUnsignedShort2T> &mapExternalElemIDToTimeLevel,
                    vector<su2double>                    &vwgt,
                    vector<vector<su2double> >           &adjwgt);

  /*!
   * \brief Determine the donor elements for the boundary elements on viscous
            wall boundaries when wall functions are used.
   * \param[in]  config - Definition of the particular problem.
   */
  void DetermineDonorElementsWallFunctions(CConfig *config);

  /*!
   * \brief Determine whether or not the Jacobians of the elements and faces
            are constant and a length scale of the elements.
   * \param[in]  config - Definition of the particular problem.
   */
  void DetermineFEMConstantJacobiansAndLenScale(CConfig *config);

  /*!
   * \brief Determine the neighboring information for periodic faces of a FEM grid.
   * \param[in]     config      - Definition of the particular problem.
   * \param[in,out] localFaces  - Vector, which contains the element faces of this rank.
   */
  void DeterminePeriodicFacesFEMGrid(CConfig                *config,
                                     vector<CFaceOfElement> &localFaces);

  /*!
   * \brief Determine the time level of the elements when time accurate
            local time stepping is employed.
   * \param[in]  config                       - Definition of the particular problem.
   * \param[in]  localFaces                   - Vector, which contains the element
                                                faces of this rank.
   * \param[out] mapExternalElemIDToTimeLevel - Map from the external element ID's to
                                                their time level and number of DOFs.
   */
  void DetermineTimeLevelElements(CConfig                              *config,
                                  const vector<CFaceOfElement>         &localFaces,
                                  map<unsigned long, CUnsignedShort2T> &mapExternalElemIDToTimeLevel);

  /*!
   * \brief Set the rotational velocity at each node.
   * \param[in] config - Definition of the particular problem.
   * \param[in] val_iZone - Index of the current zone.
   */
  void SetRotationalVelocity(CConfig *config, unsigned short val_iZone, bool print);

  /*!
   * \brief Set the rotational velocity of the points on the shroud markers to 0.
   * \param[in] config - Definition of the particular problem.
   */
  void SetShroudVelocity(CConfig *config);

  /*!
   * \brief Set the translational velocity at each node.
   * \param[in] config - Definition of the particular problem.
   */
  void SetTranslationalVelocity(CConfig *config, unsigned short val_iZone, bool print);

  /*!
   * \brief Set the grid velocity via finite differencing at each node.
   * \param[in] config - Definition of the particular problem.
   */
  void SetGridVelocity(CConfig *config, unsigned long iter);
  
  /*!
   * \brief Perform the MPI communication for the grid coordinates (dynamic meshes).
   * \param[in] config - Definition of the particular problem.
   */
  void Set_MPI_Coord(CConfig *config);
  
  /*!
   * \brief Perform the MPI communication for the grid velocities.
   * \param[in] config - Definition of the particular problem.
   */
  void Set_MPI_GridVel(CConfig *config);
  
  /*!
   * \brief Perform the MPI communication for the grid coordinates (dynamic meshes) for restart purposes.
   * \param[in] config - Definition of the particular problem.
   */
  void Set_MPI_OldCoord(CConfig *config);
  
  /*!
   * \brief Perform the MPI communication for the max grid spacing.
   * \param[in] config - Definition of the particular problem.
   */
  void Set_MPI_MaxLength(CConfig *config);

  /*!
   * \brief Set the periodic boundary conditions.
   * \param[in] config - Definition of the particular problem.
   */
  void SetPeriodicBoundary(CConfig *config);

	/*! 
	 * \brief Do an implicit smoothing of the grid coordinates.
	 * \param[in] val_nSmooth - Number of smoothing iterations.
	 * \param[in] val_smooth_coeff - Relaxation factor.
	 * \param[in] config - Definition of the particular problem.		 
	 */	
	void SetCoord_Smoothing(unsigned short val_nSmooth, su2double val_smooth_coeff, CConfig *config);

	/*! 
	 * \brief Write the .su2 file.
	 * \param[in] config - Definition of the particular problem.
	 * \param[in] val_mesh_out_filename - Name of the output file.
	 */	
	void SetMeshFile(CConfig *config, string val_mesh_out_filename);

	/*! 
	 * \brief Compute some parameters about the grid quality.
	 * \param[out] statistics - Information about the grid quality, statistics[0] = (r/R)_min, statistics[1] = (r/R)_ave.		 
	 */	
	void GetQualityStatistics(su2double *statistics);

	/*!
	 * \brief Find and store all vertices on a sharp corner in the geometry.
	 * \param[in] config - Definition of the particular problem.
	 */
	void ComputeSurf_Curvature(CConfig *config);

	/*! 
	 * \brief Find and store the closest neighbor to a vertex.
	 * \param[in] config - Definition of the particular problem.
	 */
	void FindNormal_Neighbor(CConfig *config);

  /*!
	 * \brief Retrieve total number of nodes in a simulation across all processors (including halos).
	 * \returns Total number of nodes in a simulation across all processors (including halos).
	 */
	unsigned long GetGlobal_nPoint();
  
	/*!
	 * \brief Retrieve total number of nodes in a simulation across all processors (excluding halos).
	 * \returns Total number of nodes in a simulation across all processors (excluding halos).
	 */
	unsigned long GetGlobal_nPointDomain();
  
  /*!
	 * \brief Retrieve total number of elements in a simulation across all processors.
	 * \returns Total number of elements in a simulation across all processors.
	 */
  unsigned long GetGlobal_nElem();
  
  /*!
   * \brief  Retrieve total number of elements in a simulation across all processors (excluding halos).
   * \returns Total number of elements in a simulation across all processors (excluding halos).
   */
  unsigned long GetGlobal_nElemDomain();

  /*!
	 * \brief Retrieve total number of triangular elements in a simulation across all processors.
	 * \returns Total number of line elements in a simulation across all processors.
	 */
	unsigned long GetGlobal_nElemLine();
  
  /*!
	 * \brief Retrieve total number of triangular elements in a simulation across all processors.
	 * \returns Total number of triangular elements in a simulation across all processors.
	 */
	unsigned long GetGlobal_nElemTria();
  
  /*!
	 * \brief Retrieve total number of quadrilateral elements in a simulation across all processors.
	 * \returns Total number of quadrilateral elements in a simulation across all processors.
	 */
	unsigned long GetGlobal_nElemQuad();
  
  /*!
	 * \brief Retrieve total number of tetrahedral elements in a simulation across all processors.
	 * \returns Total number of tetrahedral elements in a simulation across all processors.
	 */
	unsigned long GetGlobal_nElemTetr();
  
  /*!
	 * \brief Retrieve total number of hexahedral elements in a simulation across all processors.
	 * \returns Total number of hexahedral elements in a simulation across all processors.
	 */
	unsigned long GetGlobal_nElemHexa();
  
  /*!
	 * \brief Retrieve total number of prism elements in a simulation across all processors.
	 * \returns Total number of prism elements in a simulation across all processors.
	 */
	unsigned long GetGlobal_nElemPris();
  
  /*!
	 * \brief Retrieve total number of pyramid elements in a simulation across all processors.
	 * \returns Total number of pyramid elements in a simulation across all processors.
	 */
	unsigned long GetGlobal_nElemPyra();
  
  /*!
	 * \brief Get number of triangular elements.
	 * \return Number of line elements.
	 */
	unsigned long GetnElemLine();
  
  /*!
	 * \brief Get number of triangular elements.
	 * \return Number of triangular elements.
	 */
	unsigned long GetnElemTria();
  
  /*!
	 * \brief Get number of quadrilateral elements.
	 * \return Number of quadrilateral elements.
	 */
	unsigned long GetnElemQuad();
  
  /*!
	 * \brief Get number of tetrahedral elements.
	 * \return Number of tetrahedral elements.
	 */
	unsigned long GetnElemTetr();
  
  /*!
	 * \brief Get number of hexahedral elements.
	 * \return Number of hexahedral elements.
	 */
	unsigned long GetnElemHexa();
  
  /*!
	 * \brief Get number of prism elements.
	 * \return Number of prism elements.
	 */
	unsigned long GetnElemPris();
  
  /*!
	 * \brief Get number of pyramid elements.
	 * \return Number of pyramid elements.
	 */
	unsigned long GetnElemPyra();

	/*!
	 * \brief Indentify geometrical planes in the mesh
	 */
	void SetGeometryPlanes(CConfig *config);
  
	/*!
	 * \brief Get geometrical planes in the mesh
	 */
	vector<su2double> GetGeometryPlanes();

	/*!
	 * \brief Get x coords of geometrical planes in the mesh
	 */
	vector<vector<su2double> > GetXCoord();

	/*!
	 * \brief Get y coords of geometrical planes in the mesh
	 */
	vector<vector<su2double> > GetYCoord();

	/*!
	 * \brief Get z coords of geometrical planes in the mesh
	 */
	vector<vector<su2double> > GetZCoord();

	/*!
	 * \brief Get all points on a geometrical plane in the mesh
	 */
	vector<vector<unsigned long> > GetPlanarPoints();
  
  /*!
   * \brief Read the sensitivity from an input file.
   * \param[in] config - Definition of the particular problem.
   */
  void SetBoundSensitivity(CConfig *config);
  
  /*!
   * \brief Compute the maximum thickness of an airfoil.
   * \returns Maximum thickness at a particular seccion.
   */
  su2double Compute_MaxThickness(su2double *Plane_P0, su2double *Plane_Normal, CConfig *config, vector<su2double> &Xcoord_Airfoil, vector<su2double> &Ycoord_Airfoil, vector<su2double> &Zcoord_Airfoil);
  
  /*!
   * \brief Compute the twist of an airfoil.
   * \returns Twist at a particular seccion.
   */
  su2double Compute_Twist(su2double *Plane_P0, su2double *Plane_Normal, vector<su2double> &Xcoord_Airfoil, vector<su2double> &Ycoord_Airfoil, vector<su2double> &Zcoord_Airfoil);

  /*!
   * \brief Compute the leading/trailing edge location of an airfoil.
   */
  void Compute_Wing_LeadingTrailing(su2double *LeadingEdge, su2double *TrailingEdge, su2double *Plane_P0, su2double *Plane_Normal, vector<su2double> &Xcoord_Airfoil,
                               vector<su2double> &Ycoord_Airfoil, vector<su2double> &Zcoord_Airfoil);

  /*!
    * \brief Compute the leading/trailing edge location of a fuselage.
    */
   void Compute_Fuselage_LeadingTrailing(su2double *LeadingEdge, su2double *TrailingEdge, su2double *Plane_P0, su2double *Plane_Normal, vector<su2double> &Xcoord_Airfoil,
                                vector<su2double> &Ycoord_Airfoil, vector<su2double> &Zcoord_Airfoil);

  /*!
   * \brief Compute the chord of an airfoil.
   * \returns Chord of an airfoil.
   */
  su2double Compute_Chord(su2double *Plane_P0, su2double *Plane_Normal, vector<su2double> &Xcoord_Airfoil, vector<su2double> &Ycoord_Airfoil, vector<su2double> &Zcoord_Airfoil);

  /*!
   * \brief Compute the chord of an airfoil.
   * \returns Chord of an airfoil.
   */
  su2double Compute_Width(su2double *Plane_P0, su2double *Plane_Normal, vector<su2double> &Xcoord_Airfoil, vector<su2double> &Ycoord_Airfoil, vector<su2double> &Zcoord_Airfoil);

  /*!
   * \brief Compute the chord of an airfoil.
   * \returns Chord of an airfoil.
   */
  su2double Compute_WaterLineWidth(su2double *Plane_P0, su2double *Plane_Normal, CConfig *config, vector<su2double> &Xcoord_Airfoil, vector<su2double> &Ycoord_Airfoil, vector<su2double> &Zcoord_Airfoil);

  /*!
   * \brief Compute the chord of an airfoil.
   * \returns Chord of an airfoil.
   */
  su2double Compute_Height(su2double *Plane_P0, su2double *Plane_Normal, vector<su2double> &Xcoord_Airfoil, vector<su2double> &Ycoord_Airfoil, vector<su2double> &Zcoord_Airfoil);

  /*!
   * \brief Compute the chord of an airfoil.
   * \returns Chord of an airfoil.
   */
  su2double Compute_LERadius(su2double *Plane_P0, su2double *Plane_Normal, vector<su2double> &Xcoord_Airfoil, vector<su2double> &Ycoord_Airfoil, vector<su2double> &Zcoord_Airfoil);

  /*!
   * \brief Compute the thickness of an airfoil.
   */
  su2double Compute_Thickness(su2double *Plane_P0, su2double *Plane_Normal, su2double Location, CConfig *config, vector<su2double> &Xcoord_Airfoil, vector<su2double> &Ycoord_Airfoil, vector<su2double> &Zcoord_Airfoil, su2double &ZLoc);

  /*!
   * \brief Compute the area of an airfoil.
   * \returns Area of an airfoil.
   */
  su2double Compute_Area(su2double *Plane_P0, su2double *Plane_Normal, CConfig *config, vector<su2double> &Xcoord_Airfoil, vector<su2double> &Ycoord_Airfoil, vector<su2double> &Zcoord_Airfoil);

  /*!
   * \brief Compute the length of an airfoil.
   * \returns Area of an airfoil.
   */
  su2double Compute_Length(su2double *Plane_P0, su2double *Plane_Normal, CConfig *config, vector<su2double> &Xcoord_Airfoil, vector<su2double> &Ycoord_Airfoil, vector<su2double> &Zcoord_Airfoil);

  /*!
   * \brief Compute the dihedral of a wing.
   * \returns Dihedral at a particular seccion.
   */
  su2double Compute_Dihedral(su2double *LeadingEdge_im1, su2double *TrailingEdge_im1,
                             su2double *LeadingEdge_i, su2double *TrailingEdge_i);

  /*!
   * \brief Compute the curvature of a wing.
   */
  su2double Compute_Curvature(su2double *LeadingEdge_im1, su2double *TrailingEdge_im1,
                              su2double *LeadingEdge_i, su2double *TrailingEdge_i,
                              su2double *LeadingEdge_ip1, su2double *TrailingEdge_ip1);
  
  /*!
   * \brief Evaluate geometrical parameters of a wing.
   */
  void Compute_Wing(CConfig *config, bool original_surface,
                    su2double &Wing_Volume, su2double &Wing_MinMaxThickness, su2double &Wing_MaxMaxThickness,
                    su2double &Wing_MinChord, su2double &Wing_MaxChord,
                    su2double &Wing_MinLERadius, su2double &Wing_MaxLERadius,
                    su2double &Wing_MinToC, su2double &Wing_MaxToC,
                    su2double &Wing_ObjFun_MinToC, su2double &Wing_MaxTwist,
                    su2double &Wing_MaxCurvature, su2double &Wing_MaxDihedral);

  /*!
   * \brief Evaluate geometrical parameters of a wing.
   */
  void Compute_Fuselage(CConfig *config, bool original_surface,
  		su2double &Fuselage_Volume, su2double &Fuselage_WettedArea,
  		su2double &Fuselage_MinWidth, su2double &Fuselage_MaxWidth,
  		su2double &Fuselage_MinWaterLineWidth, su2double &Fuselage_MaxWaterLineWidth,
  		su2double &Fuselage_MinHeight, su2double &Fuselage_MaxHeight,
  		su2double &Fuselage_MaxCurvature);
  
  /*!
   * \brief Evaluate geometrical parameters of a wing.
   */
  void Compute_Nacelle(CConfig *config, bool original_surface,
                       su2double &Nacelle_Volume, su2double &Nacelle_MinMaxThickness, su2double &Nacelle_MaxMaxThickness,
                       su2double &Nacelle_MinChord, su2double &Nacelle_MaxChord,
                       su2double &Nacelle_MinLERadius, su2double &Nacelle_MaxLERadius,
                       su2double &Nacelle_MinToC, su2double &Nacelle_MaxToC,
                       su2double &Nacelle_ObjFun_MinToC, su2double &Nacelle_MaxTwist);

  /*!
   * \brief Read the sensitivity from adjoint solution file and store it.
   * \param[in] config - Definition of the particular problem.
   */
  void SetSensitivity(CConfig *config);

  /*!
   * \brief Read the sensitivity from unordered ASCII adjoint solution file and store it.
   * \param[in] config - Definition of the particular problem.
   */
  void ReadUnorderedSensitivity(CConfig *config);

  /*!
   * \brief Get the Sensitivity at a specific point.
   * \param[in] iPoint - The point where to get the sensitivity.
   * \param[in] iDim - The component of the dim. vector.
   * \returns The sensitivity at point iPoint and dim. iDim.
   */
  su2double GetSensitivity(unsigned long iPoint, unsigned short iDim);

  /*!
   * \brief Set the Sensitivity at a specific point.
   * \param[in] iPoint - The point where to get the sensitivity.
   * \param[in] iDim - The component of the dim. vector.
   * \param[in] val - Value of the sensitivity.
   */
  void SetSensitivity(unsigned long iPoint, unsigned short iDim, su2double val);
  
  /*!
   * \brief Check the mesh for periodicity and deactivate multigrid if periodicity is found.
   * \param[in] config - Definition of the particular problem.
   */
  void Check_Periodicity(CConfig *config);

  /*!
	 * \brief Get the average normal at a specific span for a given marker in the turbomachinery reference of frame.
	 * \param[in] val_marker - marker value.
	 * \param[in] val_span - span value.
   * \return The span-wise averaged turbo normal.
	 */
  su2double* GetAverageTurboNormal(unsigned short val_marker, unsigned short val_span);

  /*!
	 * \brief Get the average normal at a specific span for a given marker.
	 * \param[in] val_marker - marker value.
	 * \param[in] val_span - span value.
   * \return The span-wise averaged normal.
	 */
  su2double* GetAverageNormal(unsigned short val_marker, unsigned short val_span);

  /*!
	 * \brief Get the value of the total area for each span.
	 * \param[in] val_marker - marker value.
	 * \param[in] val_span - span value.
   * \return The span-wise area.
	 */
	su2double GetSpanArea(unsigned short val_marker, unsigned short val_span);

  /*!
	 * \brief Get the value of the total area for each span.
	 * \param[in] val_marker - marker value.
	 * \param[in] val_span - span value.
   * \return The span-wise averaged turbo normal.
	 */
	su2double GetTurboRadius(unsigned short val_marker, unsigned short val_span);

	/*!
	 * \brief Get the value of the average tangential rotational velocity for each span.
	 * \param[in] val_marker - marker value.
	 * \param[in] val_span - span value.
   * \return The span-wise averaged tangential velocity.
	 */
	su2double GetAverageTangGridVel(unsigned short val_marker, unsigned short val_span);

	/*!
	 * \brief Get the value of the inflow tangential velocity at each span.
	 * \param[in] val_marker - marker turbo-performance value.
	 * \param[in] val_span - span value.
   * \return The span-wise inflow tangential velocity.
	 */
	su2double GetTangGridVelIn(unsigned short val_marker, unsigned short val_span);

	/*!
	 * \brief Get the value of the outflow tangential velocity at each span.
	 * \param[in] val_marker - marker turbo-performance value.
	 * \param[in] val_span - span value.
   * \return The span-wise outflow tangential velocity.
	 */
	su2double GetTangGridVelOut(unsigned short val_marker, unsigned short val_span);

	/*!
	 * \brief Get the value of the inflow area at each span.
	 * \param[in] val_marker - marker turbo-performance value.
	 * \param[in] val_span - span value.
   * \return The span-wise inflow area.
	 */
	su2double GetSpanAreaIn(unsigned short val_marker, unsigned short val_span);

	/*!
	 * \brief Get the value of the outflow area at each span.
	 * \param[in] val_marker - marker turbo-performance value.
	 * \param[in] val_span - span value.
	 * \return The span-wise outflow area.
	 */
	su2double GetSpanAreaOut(unsigned short val_marker, unsigned short val_span);

	/*!
	 * \brief Get the value of the inflow radius at each span.
	 * \param[in] val_marker - marker turbo-performance value.
	 * \param[in] val_span - span value.
   * \return The span-wise inflow radius.
	 */
	su2double GetTurboRadiusIn(unsigned short val_marker, unsigned short val_span);

	/*!
	 * \brief Get the value of the outflow radius at each span.
	 * \param[in] val_marker - marker turbo-performance value.
	 * \param[in] val_span - span value.
   * \return The span-wise outflow radius.
	 */
	su2double GetTurboRadiusOut(unsigned short val_marker, unsigned short val_span);

	/*!
	 * \brief Set the value of the inflow tangential velocity at each span.
	 * \param[in] val_marker - marker turbo-performance value.
	 * \param[in] val_span - span value.
   */
	void SetTangGridVelIn(su2double value, unsigned short val_marker, unsigned short val_span);

	/*!
	 * \brief Set the value of the outflow tangential velocity at each span.
	 * \param[in] val_marker - marker turbo-performance value.
	 * \param[in] val_span - span value.
   */
	void SetTangGridVelOut(su2double value, unsigned short val_marker, unsigned short val_span);

	/*!
	 * \brief Get the value of the inflow area at each span.
	 * \param[in] val_marker - marker turbo-performance value.
	 * \param[in] val_span - span value.
   */
	void SetSpanAreaIn(su2double value, unsigned short val_marker, unsigned short val_span);

	/*!
	 * \brief Set the value of the outflow area at each span.
	 * \param[in] val_marker - marker turbo-performance value.
	 * \param[in] val_span - span value.
   */
	void SetSpanAreaOut(su2double value, unsigned short val_marker, unsigned short val_span);

	/*!
	 * \brief Set the value of the inflow radius at each span.
	 * \param[in] val_marker - marker turbo-performance value.
	 * \param[in] val_span - span value.
   */
	void SetTurboRadiusIn(su2double value, unsigned short val_marker, unsigned short val_span);

	/*!
	 * \brief Set the value of the outflow radius at each span.
	 * \param[in] val_marker - marker turbo-performance value.
	 * \param[in] val_span - span value.
   */
	void SetTurboRadiusOut(su2double value, unsigned short val_marker, unsigned short val_span);

  /*!
	 * \brief A total number of vertex independently from the MPI partions.
	 * \param[in] val_marker - marker value.
	 * \param[in] val_span - span value.
	 */
	unsigned long GetnTotVertexSpan(unsigned short val_marker, unsigned short val_span);

/*!
 * \brief min angular pitch independently from the MPI partions.
 * \param[in] val_marker - marker value.
 * \param[in] val_span - span value.
 */
  su2double GetMinAngularCoord(unsigned short val_marker, unsigned short val_span);

/*!
 * \brief max angular pitch independently from the MPI partions.
 * \param[in] val_marker - marker value.
 * \param[in] val_span - span value.
 */
  su2double GetMaxAngularCoord(unsigned short val_marker, unsigned short val_span);

/*!
 * \brief min Relatice angular coord independently from the MPI partions.
 * \param[in] val_marker - marker value.
 * \param[in] val_span - span value.
 */
  su2double GetMinRelAngularCoord(unsigned short val_marker, unsigned short val_span);

  /*!
	 * \brief Get the average grid velocity at a specific span for a given marker.
	 * \param[in] val_marker - marker value.
	 * \param[in] val_span - span value.
	 */
  su2double* GetAverageGridVel(unsigned short val_marker, unsigned short val_span);

};

/*! 
 * \class CMultiGridGeometry
 * \brief Class for defining the multigrid geometry, the main delicated part is the 
 *        agglomeration stage, which is done in the declaration.
 * \author F. Palacios
 */
class CMultiGridGeometry : public CGeometry {

public:

	/*! 
	 * \brief Constructor of the class.
	 * \param[in] geometry - Geometrical definition of the problem.
	 * \param[in] config - Definition of the particular problem.
	 * \param[in] iMesh - Level of the multigrid.
	 * \param[in] iZone - Current zone in the mesh.
	 */	
	CMultiGridGeometry(CGeometry ****geometry, CConfig **config_container, unsigned short iMesh, unsigned short iZone, unsigned short iInst);

	/*! 
	 * \brief Destructor of the class.
	 */
	~CMultiGridGeometry(void);

	/*! 
	 * \brief Determine if a CVPoint van be agglomerated, if it have the same marker point as the seed.
	 * \param[in] CVPoint - Control volume to be agglomerated.
	 * \param[in] marker_seed - Marker of the seed.
	 * \param[in] fine_grid - Geometrical definition of the problem.
	 * \param[in] config - Definition of the particular problem.
	 * \return <code>TRUE</code> or <code>FALSE</code> depending if the control volume can be agglomerated.
	 */	
	bool SetBoundAgglomeration(unsigned long CVPoint, short marker_seed, CGeometry *fine_grid, CConfig *config);

	/*! 
	 * \brief Determine if a can be agglomerated using geometrical criteria.
	 * \param[in] iPoint - Seed point.
	 * \param[in] fine_grid - Geometrical definition of the problem.
	 * \param[in] config - Definition of the particular problem.
	 */		
	bool GeometricalCheck(unsigned long iPoint, CGeometry *fine_grid, CConfig *config);

	/*! 
	 * \brief Determine if a CVPoint van be agglomerated, if it have the same marker point as the seed.
	 * \param[in] Suitable_Indirect_Neighbors - List of Indirect Neighbours that can be agglomerated.
	 * \param[in] iPoint - Seed point.
	 * \param[in] Index_CoarseCV - Index of agglomerated point.
	 * \param[in] fine_grid - Geometrical definition of the problem.
	 */		
	void SetSuitableNeighbors(vector<unsigned long> *Suitable_Indirect_Neighbors, unsigned long iPoint, 
			unsigned long Index_CoarseCV, CGeometry *fine_grid);

	/*! 
	 * \brief Set boundary vertex.
	 * \param[in] geometry - Geometrical definition of the problem.
	 * \param[in] config - Definition of the particular problem.
	 */
	void SetVertex(CGeometry *geometry, CConfig *config);

	/*! 
	 * \brief Set points which surround a point.
	 * \param[in] geometry - Geometrical definition of the problem.
	 */	
	void SetPoint_Connectivity(CGeometry *geometry);

	/*! 
	 * \brief Function declaration to avoid partially overridden classes.
	 */	
	void SetPoint_Connectivity(void);

	/*! 
	 * \brief Set the edge structure of the agglomerated control volume.
	 * \param[in] config - Definition of the particular problem.
	 * \param[in] geometry - Geometrical definition of the problem.
	 * \param[in] action - Allocate or not the new elements.
	 */	
	void SetControlVolume(CConfig *config, CGeometry *geometry, unsigned short action);

	/*! 
	 * \brief Mach the near field boundary condition.
	 * \param[in] config - Definition of the particular problem.
	 */
	void MatchNearField(CConfig *config);
  
  /*!
	 * \brief Mach the near field boundary condition.
	 * \param[in] config - Definition of the particular problem.
	 */
	void MatchActuator_Disk(CConfig *config);

	/*! 
	 * \brief Mach the interface boundary condition.
	 * \param[in] config - Definition of the particular problem.
	 */
	void MatchInterface(CConfig *config);

  /*!
   * \brief Mach the periodic boundary conditions.
   * \param[in] config - Definition of the particular problem.
   * \param[in] val_periodic - Index of the first periodic face in a pair.
   */
  void MatchPeriodic(CConfig *config, unsigned short val_periodic);
  
	/*! 
	 * \brief Set boundary vertex structure of the agglomerated control volume.
	 * \param[in] config - Definition of the particular problem.
	 * \param[in] geometry - Geometrical definition of the problem.
	 * \param[in] action - Allocate or not the new elements.
	 */	
	void SetBoundControlVolume(CConfig *config, CGeometry *geometry, unsigned short action);

	/*! 
	 * \brief Set a representative coordinates of the agglomerated control volume.
	 * \param[in] geometry - Geometrical definition of the problem.
	 */	
	void SetCoord(CGeometry *geometry);

        /*! 
	 * \brief Set a representative wall normal heat flux of the agglomerated control volume on a particular boundary marker.
	 * \param[in] geometry - Geometrical definition of the problem.
         * \param[in] val_marker - Index of the boundary marker.
	 */
        void SetMultiGridWallHeatFlux(CGeometry *geometry, unsigned short val_marker);

        /*! 
	 * \brief Set a representative wall temperature of the agglomerated control volume on a particular boundary marker.
	 * \param[in] geometry - Geometrical definition of the problem.
         * \param[in] val_marker - Index of the boundary marker.
	 */
        void SetMultiGridWallTemperature(CGeometry *geometry, unsigned short val_marker);

	/*!
	 * \brief Set the rotational velocity at each grid point on a coarse mesh.
	 * \param[in] config - Definition of the particular problem.
   * \param[in] val_iZone - Index of the current zone.
	 */
	void SetRotationalVelocity(CConfig *config, unsigned short val_iZone, bool print);

/*!
 * \brief Set the rotational velocity of the points on the shroud markers to 0.0.
 * \param[in] config - Definition of the particular problem.
 */
void SetShroudVelocity(CConfig *config);

/*!
 * \brief Set the translational velocity at each grid point on a coarse mesh.
 * \param[in] config - Definition of the particular problem.
 */
void SetTranslationalVelocity(CConfig *config, unsigned short val_iZone, bool print);

	/*!
	 * \brief Set the grid velocity at each node in the coarse mesh level.
	 * \param[in] config - Definition of the particular problem.
	 * \param[in] iter - Current physical time step.
	 */
	void SetGridVelocity(CConfig *config, unsigned long iter);

	/*!
	 * \brief Set the grid velocity at each node in the coarse mesh level based
	 *        on a restriction from a finer mesh.
	 * \param[in] fine_mesh - Geometry container for the finer mesh level.
	 * \param[in] config - Definition of the particular problem.
	 */
	void SetRestricted_GridVelocity(CGeometry *fine_mesh, CConfig *config);

	/*!
	 * \brief Find and store the closest neighbor to a vertex.
	 * \param[in] config - Definition of the particular problem.
	 */
	void FindNormal_Neighbor(CConfig *config);
  
	/*!
	 * \brief Indentify geometrical planes in the mesh
	 */
	void SetGeometryPlanes(CConfig *config);

	/*!
	 * \brief Get geometrical planes in the mesh
	 */
	vector<su2double> GetGeometryPlanes();

	/*!
	 * \brief Get x coords of geometrical planes in the mesh
	 */
	vector<vector<su2double> > GetXCoord();

	/*!
	 * \brief Get y coords of geometrical planes in the mesh
	 */
	vector<vector<su2double> > GetYCoord();

	/*!
	 * \brief Get z coords of geometrical planes in the mesh
	 */
	vector<vector<su2double> > GetZCoord();

	/*!
	 * \brief Get all points on a geometrical plane in the mesh
	 */
	vector<vector<unsigned long> > GetPlanarPoints();

};

/*! 
 * \class CPeriodicGeometry
 * \brief Class for defining a periodic boundary condition.
 * \author T. Economon, F. Palacios
 */
class CPeriodicGeometry : public CGeometry {
	CPrimalGrid*** newBoundPer;            /*!< \brief Boundary vector for new periodic elements (primal grid information). */
	unsigned long *nNewElem_BoundPer;			/*!< \brief Number of new periodic elements of the boundary. */

public:

	/*! 
	 * \brief Constructor of the class.
	 * \param[in] geometry - Geometrical definition of the problem.
	 * \param[in] config - Definition of the particular problem.
	 */
	CPeriodicGeometry(CGeometry *geometry, CConfig *config);

	/*! 
	 * \brief Destructor of the class.
	 */
	~CPeriodicGeometry(void);

	/*! 
	 * \brief Set the periodic boundaries of the grid.
	 * \param[in] geometry - Geometrical definition of the problem.
	 * \param[in] config - Definition of the particular problem.
	 */
	void SetPeriodicBoundary(CGeometry *geometry, CConfig *config);

	/*! 
	 * \brief Set the Tecplot file.
	 * \param[in] config_filename - Name of the file where the Tecplot 
	 *            information is going to be stored.
	 */
	void SetTecPlot(char config_filename[MAX_STRING_SIZE], bool new_file);

	/*! 
	 * \brief Write the .su2 file.
	 * \param[in] config - Definition of the particular problem.		 
	 * \param[in] val_mesh_out_filename - Name of the output file.
	 */
	void SetMeshFile(CGeometry *geometry, CConfig *config, string val_mesh_out_filename);
};

/*! 
 * \struct CMultiGridQueue
 * \brief Class for a multigrid queue system
 * \author F. Palacios
 * \date Aug 12, 2012
 */
class CMultiGridQueue {
	vector<vector<unsigned long> > QueueCV; /*!< \brief Queue structure to choose the next control volume in the agglomeration process. */
	short *Priority;	/*!< \brief The priority is based on the number of pre-agglomerated neighbors. */
	bool *RightCV;	/*!< \brief In the lowest priority there are some CV that can not be agglomerated, this is the way to identify them */  
	unsigned long nPoint; /*!< \brief Total number of points. */  

public:

	/*! 
	 * \brief Constructor of the class.
	 * \param[in] val_npoint - Number of control volumes.
	 */
	CMultiGridQueue(unsigned long val_npoint);

	/*! 
	 * \brief Destructor of the class.
	 */
	~CMultiGridQueue(void);

	/*! 
	 * \brief Add a new CV to the list.
	 * \param[in] val_new_point - Index of the new point.
	 * \param[in] val_number_neighbors - Number of neighbors of the new point.
	 */
	void AddCV(unsigned long val_new_point, unsigned short val_number_neighbors);

	/*! 
	 * \brief Remove a CV from the list.
	 * \param[in] val_remove_point - Index of the control volume to be removed.
	 */
	void RemoveCV(unsigned long val_remove_point);

	/*! 
	 * \brief Change a CV from a list to a different list.
	 * \param[in] val_move_point - Index of the control volume to be moved.
	 * \param[in] val_number_neighbors - New number of neighbors of the control volume.
	 */
	void MoveCV(unsigned long val_move_point, short val_number_neighbors);

	/*! 
	 * \brief Increase the priority of the CV.
	 * \param[in] val_incr_point - Index of the control volume.
	 */
	void IncrPriorityCV(unsigned long val_incr_point);

	/*! 
	 * \brief Increase the priority of the CV.
	 * \param[in] val_red_point - Index of the control volume.
	 */
	void RedPriorityCV(unsigned long val_red_point);

	/*! 
	 * \brief Visualize the control volume queue.
	 */
	void VisualizeQueue(void);

	/*! 
	 * \brief Visualize the priority list.
	 */
	void VisualizePriority(void);

	/*! 
	 * \brief Find a new seed control volume.
	 * \return Index of the new control volume.
	 */
	long NextCV(void);

	/*! 
	 * \brief Check if the queue is empty.
	 * \return <code>TRUE</code> or <code>FALSE</code> depending if the queue is empty.
	 */
	bool EmptyQueue(void);

	/*! 
	 * \brief Total number of control volume in the queue.
	 * \return Total number of control points.
	 */
	unsigned long TotalCV(void);

	/*! 
	 * \brief Update the queue with the new control volume (remove the CV and 
	 increase the priority of the neighbors).
	 * \param[in] val_update_point - Index of the new point.
	 * \param[in] fine_grid - Fine grid geometry.
	 */
	void Update(unsigned long val_update_point, CGeometry *fine_grid);

};

#include "geometry_structure.inl"<|MERGE_RESOLUTION|>--- conflicted
+++ resolved
@@ -2111,14 +2111,6 @@
 	 * \param[in] config - Definition of the particular problem.
 	 */
 	void MatchActuator_Disk(CConfig *config);
-
-	/*! 
-<<<<<<< HEAD
-=======
-	 * \brief Mach the interface boundary condition.
-	 * \param[in] config - Definition of the particular problem.
-	 */
-	void MatchInterface(CConfig *config);
   
   /*!
    * \brief Mach the periodic boundary conditions.
@@ -2128,7 +2120,6 @@
   void MatchPeriodic(CConfig *config, unsigned short val_periodic);
 
 	/*! 
->>>>>>> 64637462
 	 * \brief Set boundary vertex structure of the control volume.
 	 * \param[in] config - Definition of the particular problem.
 	 * \param[in] action - Allocate or not the new elements.
